--- conflicted
+++ resolved
@@ -5,6 +5,7 @@
 # @Site    : 
 # @File    : txt2img.py
 # @Software: Hifive
+import os
 import time
 import typing
 import modules.scripts
@@ -67,13 +68,10 @@
                  hr_sampler_name: str = None,  # hr sampler
                  hr_prompt: str = None,
                  hr_negative_prompt: str = None,
-<<<<<<< HEAD
+                 disable_ad_face: bool = False,  # 关闭默认的ADetailer face
                  xl_refiner: bool = False,  # 是否启用XLRefiner
                  xl_refiner_ds: float = 0.2,  # XL 精描幅度
                  xl_refiner_model_path: str = None,  # XL refiner模型文件
-=======
-                 disable_ad_face: bool = False,  # 关闭默认的ADetailer face
->>>>>>> 7ab44a66
                  **kwargs):
         override_settings = create_override_settings_dict(override_settings_texts or [])
 
@@ -110,13 +108,13 @@
             hr_resize_y=hr_resize_y,
             override_settings=override_settings,
             outpath_samples=f"output/{user_id}/txt2img/samples/",
+            outpath_scripts=f"output/{user_id}/txt2img/scripts/",
             outpath_grids=f"output/{user_id}/txt2img/grids/",
             hr_sampler_name=hr_sampler_name,
             hr_prompt=hr_prompt,
             hr_negative_prompt=hr_negative_prompt
         )
 
-        self.outpath_scripts = f"output/{user_id}/txt2img/scripts/"
         self.scripts = modules.scripts.scripts_txt2img
         self.script_args = script_args
         self.script_name = select_script_name
@@ -126,14 +124,11 @@
         self.kwargs = kwargs
         self.loras = lora_models
         self.embedding = embeddings
-<<<<<<< HEAD
+        self.lycoris = lycoris_models
+        self.select_script_nets = select_script_nets
         self.xl_refiner = xl_refiner
         self.xl_refiner_ds = xl_refiner_ds
         self.xl_refiner_model_path = xl_refiner_model_path
-=======
-        self.lycoris = lycoris_models
-        self.select_script_nets = select_script_nets
->>>>>>> 7ab44a66
 
     def close(self):
         for obj in self.script_args:
