--- conflicted
+++ resolved
@@ -217,6 +217,7 @@
             sd_model=shared.sd_model,
             outpath_samples=f"output/{user_id}/img2img/samples/",
             outpath_grids=f"output/{user_id}/img2img/grids/",
+            outpath_scripts=f"output/{user_id}/img2img/scripts/",
             prompt=prompt,
             negative_prompt=negative_prompt,
             styles=prompt_styles,
@@ -249,10 +250,6 @@
             do_not_save_samples=False
         )
 
-<<<<<<< HEAD
-        self.outpath_scripts = f"output/{user_id}/img2img/scripts/"
-=======
->>>>>>> 7ab44a66
         self.scripts = i2i_script_runner
         self.script_name = select_script_name
         self.base_model_path = base_model_path
