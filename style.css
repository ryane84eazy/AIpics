:root {
  --ae-main-bg-color: hsl(0deg 0% 10%);
  --ae-primary-color: hsl(168deg 97% 41%);
  --ae-input-bg-color: hsl(225deg 6% 13%);
  --ae-input-border-color: hsl(214deg 5% 30%);
  --ae-panel-bg-color: hsl(225deg 5% 17%);
  --ae-panel-border-color: hsl(214deg 5% 30%);
  --ae-panel-border-radius: 0px;
  --ae-subgroup-bg-color: hsl(0deg 0% 10%);
  --ae-subgroup-input-bg-color: hsl(225deg 6% 13%);
  --ae-subgroup-input-border-color: hsl(214deg 5% 30%);
  --ae-subpanel-bg-color: hsl(220deg 4% 14%);
  --ae-subpanel-border-color: hsl(214deg 5% 30%);
  --ae-subpanel-border-radius: 8px;
  --ae-textarea-focus-color: hsl(210deg 3% 36%);
  --ae-input-focus-color: hsl(168deg 97% 41%);
  --ae-outside-gap-size: 8px;
  --ae-inside-padding-size: 8px;
  --ae-tool-button-size: 34px;
  --ae-tool-button-radius: 16px;
  --ae-generate-button-height: 70px;
  --ae-cancel-color: hsl(0deg 84% 60%);
  --ae-max-padding: max(
    var(--ae-outside-gap-size),
    var(--ae-inside-padding-size)
  );
  --ae-icon-color: hsl(168deg 97% 41%);
  --ae-icon-hover-color: hsl(0deg 0% 10%);
  --ae-icon-size: 22px;
  --ae-nav-bg-color: hsl(0deg 0% 4%);
  --ae-nav-color: hsl(210deg 4% 80%);
  --ae-nav-hover-color: hsl(0deg 0% 4%);
  --ae-input-color: hsl(210deg 4% 80%);
  --ae-label-color: hsl(210deg 4% 80%);
  --ae-subgroup-input-color: hsl(210deg 4% 80%);
  --ae-placeholder-color: hsl(214deg 5% 30%);
  --ae-text-color: hsl(210deg 4% 80%);
  --ae-mobile-outside-gap-size: 2px;
  --ae-mobile-inside-padding-size: 2px;
  --ae-frame-bg-color: hsl(225deg 6% 13%);
  --ae-modal-bg-color: hsl(0deg 0% 10%);
  --ae-modal-icon-color: hsl(168deg 97% 41%);
} /*BREAKPOINT_CSS_CONTENT*/

/*
Theme Name: DarkUX
Author: anapnoe
Author URI: https://github.com/anapnoe/stable-diffusion-webui
Version: 1.0
License: GNU General Public License
*/
:root {
  --ae-extra-networks-card-size: 1;
  --ae-extra-networks-card-real-size: calc(
    var(--ae-extra-networks-card-size) * 14vh
  );
  --ae-extra-networks-visible-rows: 2;
  --ae-extra-networks-height: calc(
    (
        var(--ae-extra-networks-card-real-size) *
          var(--ae-extra-networks-visible-rows)
      ) + (var(--ae-inside-padding-size) * 2)
  );
  --ae-extra-networks-name-size: calc(var(--ae-extra-networks-card-size) * 1em);

  --ae-top-header-padding-top: 16px;
  --ae-top-header-padding-bottom: 16px;
  --ae-top-header-inner-height: 38px;
  --ae-top-header-height: calc(
    var(--ae-top-header-padding-top) + var(--ae-top-header-inner-height) +
      var(--ae-top-header-padding-bottom)
  );

  --ae-container-padding: 16px;
  --ae-footer-height: calc(32px + (var(--ae-container-padding) * 2));
  --ae-gallery-bottom-height: calc(
    24px + (var(--ae-max-padding) * 2) + 16px +
      (var(--ae-inside-padding-size) * 2) + (var(--ae-outside-gap-size) * 3)
  );

  --ae-subtract-total: calc(
    var(--ae-top-header-height) + var(--ae-footer-height)
  );
  --ae-container-height: calc(100vh - var(--ae-subtract-total));
  --ae-container-total-height: calc(
    var(--ae-container-height) - (var(--ae-outside-gap-size) * 2) -
      (var(--ae-inside-padding-size) * 2)
  );
  --ae-container-height-gap: calc(
    var(--ae-container-height) - (var(--ae-outside-gap-size) * 2)
  );
  --ae-container-height-pad: calc(
    var(--ae-container-height) - (var(--ae-inside-padding-size) * 2)
  );

  --ae-processing-border: 2px;
  --ae-processing-border-double: var(--ae-processing-border) * 2;

  --ae-slider-bg-overlay: transparent;

  --ae-border-width: 1px;
  --ae-accordion-vertical-padding: max(8px, var(--ae-inside-padding-size));
  --ae-accordion-horizontal-padding: max(4px, var(--ae-inside-padding-size));
  --ae-accordion-line-height: 24px;
  --ae-accordion-header-height: calc(
    var(--ae-accordion-line-height) + var(--ae-accordion-vertical-padding) * 2
  );

  --ae-results-height: calc(
    100vh -
      (
        var(--ae-top-header-height) + var(--ae-footer-height) +
          var(--ae-accordion-header-height) + var(--ae-outside-gap-size) * 4 +
          34px
      )
  );
}

@media only screen and (max-width: 860px) {
  :root {
    --ae-outside-gap-size: var(--ae-mobile-outside-gap-size);
    --ae-inside-padding-size: var(--ae-mobile-inside-padding-size);
  }
}

body {
  background-color: var(--ae-main-bg-color) !important;
}

.hidden {
  display: none !important;
}

.app.svelte-1mya07g.svelte-1mya07g {
  position: relative;
  margin: auto;
  padding: var(--size-4);
  padding-top: 0;
  width: 100%;
  min-height: 100vh !important;
  min-width: unset !important;
  max-width: unset !important;
  background-color: var(--ae-main-bg-color);
}

.block.svelte-mppz8v {
  line-height: 16px !important;
}

/*********/
/* Icons */
/*********/
[id*="2img_generate_forever"],
[id^="refresh_"],
[id$="_refresh"],
[id$="_clear_prompt"],
[id$="2img_style_create"],
[id$="2img_style_apply"],
[id$="2img_extra_networks"],
[id$="paste"],
#img2img_actions_column [id$="interrogate"],
#img2img_actions_column [id$="deepbooru"],
[id^="open_folder"],
[id*="2img_random"],
[id*="2img_reuse"],
[id^="save_"],
[id^="save_zip_"],
[id="extras_tab"],
[id="img2img_tab"],
[id="inpaint_tab"],
[id="txt2img_tab"] {
  /*background-color: var(--ae-panel-bg-color);*/
  position: relative;
  font-size: 0 !important;
}
[id*="2img_generate_forever"]::before,
[id$="_refresh"]::before,
[id^="refresh_"]::before,
[id$="_clear_prompt"]::before,
[id$="2img_style_create"]::before,
[id$="2img_style_apply"]::before,
[id$="2img_extra_networks"]::before,
[id$="paste"]::before,
#img2img_actions_column [id$="interrogate"]::before,
#img2img_actions_column [id$="deepbooru"]::before,
[id^="open_folder"]::before,
[id*="2img_random"]::before,
[id*="2img_reuse"]::before,
[id^="save_"]::before,
[id^="save_zip_"]::before,
[id="extras_tab"]::before,
[id="img2img_tab"]::before,
[id="inpaint_tab"]::before,
[id="txt2img_tab"]::before {
  content: " ";
  display: inline-block;
  -webkit-mask-size: cover;
  mask-size: cover;
  background-color: var(--ae-icon-color);
  width: var(--ae-icon-size);
  height: var(--ae-icon-size);
  position: absolute;
}

[id*="2img_random"]::before,
[id*="2img_reuse"]::before {
  background-color: var(--ae-icon-color);
  border-radius: var(--ae-panel-border-radius);
}
[id*="2img_generate_forever"]:hover::before,
[id$="_refresh"]:hover::before,
[id^="refresh_"]:hover::before,
[id$="_clear_prompt"]:hover::before,
[id$="2img_style_create"]:hover::before,
[id$="2img_style_apply"]:hover::before,
[id$="2img_extra_networks"]:hover::before,
[id$="paste"]:hover::before,
#img2img_actions_column [id$="interrogate"]:hover::before,
#img2img_actions_column [id$="deepbooru"]:hover::before,
[id^="open_folder"]:hover::before,
[id*="2img_random"]:hover::before,
[id*="2img_reuse"]:hover::before,
[id^="save_"]:hover::before,
[id^="save_zip_"]:hover::before,
[id="extras_tab"]:hover::before,
[id="img2img_tab"]:hover::before,
[id="inpaint_tab"]:hover::before,
[id="txt2img_tab"]:hover::before {
  background-color: var(--ae-icon-hover-color);
}

[id$="2img_extra_networks"] {
  border: 1px solid var(--ae-input-border-color) !important;
  border-radius: var(--ae-panel-border-radius) !important;
  background: var(--ae-input-bg-color) !important;
}

[id$="2img_extra_networks"]:hover {
  background-color: var(--ae-icon-color) !important;
}

[id$="_refresh"]::before,
[id^="refresh_"]::before {
  -webkit-mask: url(./file=html/svg/refresh-line.svg) no-repeat 50% 50%;
  mask: url(./file=html/svg/refresh-line.svg) no-repeat 50% 50%;
}
[id$="2img_generate_forever"]::before {
  -webkit-mask: url(./file=html/svg/infinity-fill.svg) no-repeat 50% 50%;
  mask: url(./file=html/svg/infinity-fill.svg) no-repeat 50% 50%;
  width: 90%;
  height: 90%;
}
[id$="_clear_prompt"]::before {
  -webkit-mask: url(./file=html/svg/delete-bin-5-line.svg) no-repeat 50% 50%;
  mask: url(./file=html/svg/delete-bin-5-line.svg) no-repeat 50% 50%;
}

[id$="2img_style_create"]::before {
  -webkit-mask: url(./file=html/svg/save-3-line.svg) no-repeat 50% 50%;
  mask: url(./file=html/svg/save-3-line.svg) no-repeat 50% 50%;
}

[id$="2img_style_apply"]::before {
  -webkit-mask: url(./file=html/svg/clipboard-line.svg) no-repeat 50% 50%;
  mask: url(./file=html/svg/clipboard-line.svg) no-repeat 50% 50%;
}

[id$="paste"]::before {
  -webkit-mask: url(./file=html/svg/magic-line.svg) no-repeat 50% 50%;
  mask: url(./file=html/svg/magic-line.svg) no-repeat 50% 50%;
}

[id$="2img_extra_networks"]::before {
  -webkit-mask: url(./file=html/svg/stack-line.svg) no-repeat 50% 50%;
  mask: url(./file=html/svg/stack-line.svg) no-repeat 50% 50%;
}

#img2img_actions_column [id$="interrogate"]::before {
  -webkit-mask: url(./file=html/svg/question-answer-line.svg) no-repeat 50% 50%;
  mask: url(./file=html/svg/question-answer-line.svg) no-repeat 50% 50%;
}

#img2img_actions_column [id$="deepbooru"]::before {
  -webkit-mask: url(./file=html/svg/question-answer-fill.svg) no-repeat 50% 50%;
  mask: url(./file=html/svg/question-answer-fill.svg) no-repeat 50% 50%;
}

[id^="open_folder"]::before {
  -webkit-mask: url(./file=html/svg/folder-open-line.svg) no-repeat 50% 50%;
  mask: url(./file=html/svg/folder-open-line.svg) no-repeat 50% 50%;
}

[id*="2img_random"]::before {
  -webkit-mask: url(./file=html/svg/dice-1.svg) no-repeat 50% 50%;
  mask: url(./file=html/svg/dice-1.svg) no-repeat 50% 50%;
}

[id*="2img_reuse"]::before {
  -webkit-mask: url(./file=html/svg/recycle-line.svg) no-repeat 50% 50%;
  mask: url(./file=html/svg/recycle-line.svg) no-repeat 50% 50%;
}

[id^="save_"]::before {
  -webkit-mask: url(./file=html/svg/save-2-line.svg) no-repeat 50% 50%;
  mask: url(./file=html/svg/save-2-line.svg) no-repeat 50% 50%;
}

[id^="save_zip_"]::before {
  -webkit-mask: url(./file=html/svg/file-zip-line.svg) no-repeat 50% 50%;
  mask: url(./file=html/svg/file-zip-line.svg) no-repeat 50% 50%;
}

[id="extras_tab"]::before {
  -webkit-mask: url(./file=html/svg/picture-in-picture-exit-line.svg) no-repeat
    50% 50%;
  mask: url(./file=html/svg/picture-in-picture-exit-line.svg) no-repeat 50% 50%;
}

[id="img2img_tab"]::before {
  -webkit-mask: url(./file=html/svg/landscape-line.svg) no-repeat 50% 50%;
  mask: url(./file=html/svg/landscape-line.svg) no-repeat 50% 50%;
}

[id="inpaint_tab"]::before {
  -webkit-mask: url(./file=html/svg/paint-brush-line.svg) no-repeat 50% 50%;
  mask: url(./file=html/svg/paint-brush-line.svg) no-repeat 50% 50%;
}

[id="txt2img_tab"]::before {
  -webkit-mask: url(./file=html/svg/t-box-fill.svg) no-repeat 50% 50%;
  mask: url(./file=html/svg/t-box-fill.svg) no-repeat 50% 50%;
}

/*************/
/* TopHeader */
/*************/

#tabs {
  margin-top: calc(var(--ae-top-header-height));
  min-height: var(--ae-container-height);
}

#header-top {
  position: fixed;
  top: 0px;
  left: 0;
  right: 0;
  z-index: 10000;
  min-height: var(--ae-top-header-inner-height);
  background-color: var(--ae-main-bg-color);
  padding-left: 1rem;
  padding-right: 1rem;
  padding-top: var(--ae-top-header-padding-top);
  padding-bottom: var(--ae-top-header-padding-bottom);
}

#nav_menu_header_tabs {
  position: relative;
  height: 34px;
  align-self: center;
  flex-grow: 2;
  line-height: 14px;
}

#nav_menu_header_tabs button {
  font-size: 14px;
  flex: 1 1 auto;
  flex-grow: 0;
  min-width: unset;
  padding-bottom: 0;
  padding-right: 0;
  padding-top: 0;
  border: 0;
  color: var(--ae-nav-color);
  background: 0 !important;
  padding-left: 10px;
  opacity: 0.75;
}

#nav_menu_header_tabs button.selected {
  color: var(--ae-primary-color);
  opacity: 1;
}

#nav_menu_header_tabs button:hover {
  opacity: 1;
}

.container {
  padding: var(--ae-container-padding);
  color: var(--ae-input-color);
}

#quicksettings {
  align-items: center;
  width: auto;
  background: 0;
  padding: 0;
  position: relative;
  max-height: 34px;
  align-self: center;
  min-width: min(60px, 100%);
}

#extra_networks_menu,
#quick_menu {
  z-index: 9999;
  background-color: var(--ae-input-bg-color);
  position: relative;
  width: 38px;
  height: 38px;
  border-radius: 100%;
  cursor: pointer;
  min-width: unset;
  max-width: 38px;
  align-self: center;
}

#extra_networks_menu::before,
#quick_menu::before {
  content: " ";
  display: inline-block;
  -webkit-mask-size: cover;
  mask-size: cover;
  background-color: var(--ae-icon-color);
  width: var(--ae-icon-size);
  height: var(--ae-icon-size);
  -webkit-mask: url(./file=html/svg/more-2-fill.svg) no-repeat 50% 50%;
  mask: url(./file=html/svg/more-2-fill.svg) no-repeat 50% 50%;
  cursor: pointer;
  position: relative;
  left: 50%;
  top: 50%;
  transform: translate(-50%, -50%) scale(1);
}

#extra_networks_menu::before {
  -webkit-mask: url(./file=html/svg/stack-line.svg) no-repeat 50% 50%;
  mask: url(./file=html/svg/stack-line.svg) no-repeat 50% 50%;
}

#extra_networks_menu.fixed,
#extra_networks_menu:hover,
#quick_menu:hover {
  background-color: var(--ae-icon-color);
}

#extra_networks_menu.fixed::before,
#extra_networks_menu:hover::before,
#quick_menu:hover::before {
  background-color: var(--ae-icon-hover-color);
}

[id$="nav_menu"] {
  z-index: 9999;
  background-color: var(--ae-input-bg-color);
  position: relative;
  width: 38px;
  height: 38px;
  border-radius: 100%;
  cursor: pointer;
  max-width: 38px;
  min-width: unset !important;
  align-self: center;
}

[id$="nav_menu"]::before {
  content: " ";
  display: inline-block;
  -webkit-mask-size: cover;
  mask-size: cover;
  background-color: var(--ae-icon-color);
  width: var(--ae-icon-size);
  height: var(--ae-icon-size);
  -webkit-mask: url(./file=html/svg/menu-line.svg) no-repeat 50% 50%;
  mask: url(./file=html/svg/menu-line.svg) no-repeat 50% 50%;
  cursor: pointer;
  position: relative;
  left: 50%;
  top: 50%;
  transform: translate(-50%, -50%) scale(1);
}

[id$="nav_menu"]:hover {
  background-color: var(--ae-icon-color);
}

[id$="nav_menu"]:hover::before {
  background-color: var(--ae-icon-hover-color);
}

#clone_nav_menu {
  position: fixed;
  z-index: 10000;
  left: 1rem;
  top: var(--ae-top-header-padding-top);
}

/***********************************/
/* Progressbar */
/***********************************/

.progressDiv {
  background-color: var(--ae-main-bg-color) !important;
  border-radius: 0 !important;
  height: 16px;
  position: fixed;
  z-index: 10000;
  top: 0px;
  /* width: calc(100% - 16px) !important; */
  left: 0;
  width: 100% !important;
  /* border: 1px solid var(--ae-panel-border-color); */
}

.progressDiv .progress {
  width: 0%;
  height: 3px;
  background-color: var(--ae-primary-color);
  color: var(--ae-input-color);
  line-height: 20px;
  text-align: right;
  border-radius: 0;
  padding: 0 2px;
  font-size: 12px;
  white-space: nowrap;
  font-weight: 600;
}

/****************/
/* Live preview */
/****************/

.livePreview {
  position: absolute !important;
  width: calc(100% - (var(--ae-outside-gap-size) * 2)) !important;
  max-height: calc(var(--ae-container-height-gap)) !important;
  top: var(--ae-outside-gap-size);
  left: var(--ae-outside-gap-size);
  right: 0;
  bottom: 0;
  pointer-events: all;
  overflow: hidden !important;
  background-color: var(--ae-main-bg-color);
  z-index: 300;
  box-sizing: border-box;
  padding: var(--ae-processing-border);
  border: 1px solid var(--ae-panel-border-color);
  height: calc(var(--ae-container-height-gap)) !important;
}

.livePreview img {
  background-color: var(--ae-main-bg-color) !important;
  border-radius: 0 !important;
  box-sizing: border-box;
  position: absolute;
  width: calc(100% - var(--ae-processing-border-double));
  height: calc(100% - var(--ae-processing-border-double));
  object-fit: scale-down;
  margin: auto;
}

div.svelte-10ogue4 > *:first-child.livePreview {
  border-radius: 0 !important;
}

@keyframes rotate {
  100% {
    transform: scale(2) rotate(1turn);
  }
}

.livePreview:not(.dropPreview)::before {
  content: "";
  position: absolute;
  z-index: -2;
  left: -50%;
  top: -50%;
  width: 200%;
  height: 200%;
  background-color: var(--ae-main-bg-color);
  background-repeat: no-repeat;
  background-position: 0 0;
  background-image: conic-gradient(
    transparent,
    var(--ae-primary-color),
    transparent 30%
  );
  animation: rotate 4s linear infinite;
}

.livePreview::after {
  content: "";
  position: absolute;
  z-index: -1;
  left: var(--ae-processing-border);
  top: var(--ae-processing-border);
  width: calc(100% - var(--ae-processing-border-double));
  height: calc(100% - var(--ae-processing-border-double));
  background: var(--ae-main-bg-color);
  border-radius: 0;
}

.livePreview::before {
  content: "";
  position: absolute;
  z-index: -2;
  left: -50%;
  top: -50%;
  width: 200%;
  height: 200%;
  background-color: var(--ae-main-bg-color);
  background-repeat: no-repeat;
  background-position: 0 0;
  background-image: conic-gradient(
    transparent,
    var(--ae-primary-color),
    transparent 30%
  );
  animation: rotate 4s linear infinite;
}

.livePreview.dropPreview::before,
.livePreview.dropPreview::after {
  display: none;
}

.livePreview img {
  object-position: center !important;
  border-radius: 0 !important;
  position: relative;
  top: 0 !important;
  left: 0 !important;
  width: calc(100%) !important;
  height: calc(100%) !important;
}

.livePreview img:nth-child(2) {
  position: absolute !important;
  top: 50% !important;
  left: 50% !important;
  transform: translateX(-50%) translateY(-50%) !important;
  width: calc(100% - var(--ae-processing-border-double)) !important;
  height: calc(100% - var(--ae-processing-border-double)) !important;
}

.livePreview.init,
.livePreview:not(.init) + div {
  display: none;
}

.livePreview {
  max-height: unset !important;
  position: relative !important;
  left: 0;
  top: 0;
  width: auto !important;
}

[id^="download_files_"] div.float:not(.float) {
  position: absolute !important;
}

#image_buttons_txt2img + div,
#image_buttons_img2img + div,
#image_buttons_extras_2img + div {
  margin-top: calc(var(--ae-outside-gap-size) * -0.5);
  margin-bottom: calc(var(--ae-outside-gap-size) * -0.5);
}

button.svelte-1p4r00v {
  background-color: var(--ae-input-bg-color);
  color: var(--ae-icon-color);
  border-radius: var(--ae-panel-border-radius);
}

button.svelte-1p4r00v:hover {
  background-color: var(--ae-primary-color);
  color: var(--ae-icon-hover-color);
}

/* [id$="2img_gallery"] div.modify-upload{
	position:absolute;
}
[id$="2img_gallery"],	
[id$="2img_gallery"] div>img,
[id$="2img_gallery"] div.backdrop-blur,
[id$="2img_gallery"] img+div.overflow-x-scroll{
	position:relative;
	height: auto !important;
	min-height: auto;
	border-radius: 0 !important;
}
[id$="2img_gallery"],	
[id$="2img_gallery"] div>img,
[id$="2img_gallery"] div.backdrop-blur
{
	max-height: unset !important;
}
[id$="2img_gallery"] div>img{
	object-fit: contain;
}
[id$="2img_gallery"] .overflow-y-auto {
	min-height: auto !important;
} */
[id^="img2img_copy_to_"] {
  padding: 0 !important;
  margin-bottom: var(--ae-outside-gap-size) !important;
  background: transparent !important;
}

[id^="img2img_label_copy_to_"] {
  min-width: unset !important;
}

[id^="img2img_copy_to_"] > * {
  font-size: 100% !important;
  white-space: nowrap;
  align-self: center;
}

.image-container {
  min-height: 25vh;
}

.spl-pane div.svelte-s6ybro,
.spl-pane .wrap.svelte-p4aq0j.svelte-p4aq0j {
  display: none;
}

.spl-pane .wrap.svelte-yigbas {
  position: unset;
}

.center.boundedheight.flex {
  width: 100% !important;
  height: 100% !important;
}

div.svelte-1oo81b7 > *:first-child,
div.svelte-1oo81b7 > *:last-child {
  border-radius: 0 !important;
}

/* small info upload*/
div.float {
  background: var(--ae-main-bg-color) !important;
  border: 0 !important;
  color: var(--ae-primary-color) !important;
}

#img2img_inpaint_upload_tab > div:first-child {
  flex-direction: row;
}

/****************/
/* Results View */
/****************/
.main > .wrap > .contain > div {
  gap: 0px !important;
}

[id$="2img_results"] {
  /*flex-direction: row !important;*/
  overflow-x: hidden !important;
  max-height: calc(var(--ae-container-height));
  overflow-y: auto !important;
  height: 100%;
  flex-direction: column !important;
  flex-wrap: nowrap !important;
}

[id$="2img_gallery"] {
  display: flex;
  flex-direction: row;
  overflow: hidden !important;
  margin-bottom: 0 !important;
}

[id$="2img_gallery"] .grid-wrap,
[id$="2img_gallery"] .empty {
  width: 100%;
  /* 	max-height: calc(var(--ae-container-height-gap) - 2px - var(--ae-gallery-bottom-height))!important;
    min-height: calc(var(--ae-container-height-gap) - 2px - var(--ae-gallery-bottom-height))!important; */
  max-height: var(--ae-results-height) !important;
  min-height: var(--ae-results-height) !important;
  overflow-x: hidden !important;
}

[id$="2img_gallery"] .preview.fixed-height {
  max-height: unset;
  background-color: var(--ae-main-bg-color) !important;
}

[id$="2img_gallery"] .thumbnails {
  background-color: var(--ae-panel-bg-color);
  height: 60px !important;
}

.thumbnails button {
  margin: auto;
}

.thumbnails {
  justify-content: unset !important;
}

[id$="2img_gallery"] .thumbnail-small {
  height: auto !important;
}

[id$="2img_gallery"] .thumbnail-small.selected {
  --ring-color: var(--ae-primary-color) !important;
  border-color: var(--ae-primary-color) !important;
}

[id$="2img_results"] .preview + img {
  cursor: pointer;
}

[id$="2img_gallery"] .preview.fixed-height {
  height: auto;
  min-height: auto;
  width: 100%;
  min-width: 100%;
  max-height: calc(var(--ae-container-height) - 4px);
}

[id$="2img_override_settings_row"] > div.form.show,
[id$="2img_override_settings_row"]
  > div.form.show
  > [id$="2img_override_settings"] {
  display: block !important;
}

/* [id$="2img_gallery"] .overflow-y-auto>div:first-child
{
    height: calc(var(--ae-container-total-height) - (var(--ae-outside-gap-size) * 2) - var(--ae-gallery-bottom-height) );
}
[id$="2img_gallery"] div>img
{
    height: calc(100% - 60px);
    width: auto;
    object-fit: scale-down;
	background-color: var(--ae-main-bg-color) !important;
} */

/* 
[id$="2img_gallery"] .backdrop-blur 
{
    height: auto;
    min-height: auto;
    width: 100%;
    min-width: 100%;
    max-height: calc(var(--ae-container-height) - 4px);
	
	
}
[id$="2img_gallery"] img+div
{
    background-color: var(--ae-input-bg-color) !important;
}
[id$="2img_gallery"] div>div
{
    min-height: auto;
}
.gallery-item.svelte-1g9btlg.svelte-1g9btlg {
    position: relative;
    aspect-ratio: unset !important;
    border-radius: 0 !important; 
    background-color: var(--ae-main-bg-color) !important;
    --tw-ring-color: var(--ae-panel-border-color) !important;
}
.file-preview{
	margin:0;
	color: var(--ae-text-color);
}
.file-preview > div > div:first-child{
	flex-grow:1;
}
.w-3\/12 {width: auto;}
a{color:var(--ae-primary-color)!important;}
#image_buttons_txt2img + div,
#image_buttons_img2img + div,
#image_buttons_extras_2img + div
{
	margin-top: calc(var(--ae-outside-gap-size) * -0.5);
	margin-bottom: calc(var(--ae-outside-gap-size) * -0.5);
}
 */
/*
#top_row_sd_model_checkpoint {
    position: absolute;
    z-index: 9999;
    max-width: 290px;
    right: 0;
}
#top_row_sd_model_checkpoint div {
    border: 0;
    background: 0;
    padding: 0 !important;
}
#top_row_sd_model_checkpoint span {
display:none;
}
#top_row_sd_model_checkpoint .gr-input {
padding-right: 37px;
min-height: 34px;
}
*/
.gradio-dropdown:not(.multiselect) .token-remove {
  display: none !important;
}

#top_row_sd_model_checkpoint div {
  max-height: unset;
  min-width: min(20px, 100%);
}

#top_row_sd_model_checkpoint {
  position: absolute;
  z-index: 9999;
  max-width: 290px;
  right: 0;
  max-height: 34px;
}

#top_row_sd_model_checkpoint > div,
#row_setting_sd_model_checkpoint > div,
#setting_sd_model_checkpoint > div,
#setting_sd_model_checkpoint {
  border: 0;
  padding: 0 !important;
}

#setting_sd_model_checkpoint > label > span,
#row_setting_sd_model_checkpoint > div:nth-child(2) {
  display: none;
}

#setting_sd_model_checkpoint > label > .wrap > .wrap-inner:first-child {
  flex-wrap: nowrap;
  padding: 0;
  height: 32px;
}

#setting_sd_model_checkpoint > label > .wrap > .wrap-inner:first-child > span {
  white-space: nowrap;
  overflow: hidden;
}

#top_row_sd_model_checkpoint button {
  min-width: unset;
  height: 34px;
  max-width: 34px;
}

#top_row_sd_model_checkpoint > div.form {
  overflow: visible;
}

#top_row_sd_model_checkpoint div {
  border-radius: var(--ae-panel-border-radius) !important;
}

div.svelte-b6y5bg,
div.gradio-row > .form {
  overflow: visible !important;
}

.dropdown-arrow {
  min-width: var(--size-5);
}

/* .gradio-dropdown{
	position:relative!important;
} */

.gradio-dropdown input {
  color: var(--ae-input-color) !important;
}

ul.options {
  width: auto;
  background: var(--ae-input-bg-color) !important;
  border-radius: var(--ae-panel-border-radius) !important;
  border-color: var(--ae-input-border-color);
  border-width: var(--ae-border-width);
  max-height: 25vh !important;
  padding: 1px;
  z-index: 9999 !important;
}

ul.options li {
  width: 100% !important;
  display: inline-block !important;
  overflow-wrap: break-word !important;
  color: var(--ae-label-color) !important;
}

ul {
  margin: 0 !important;
  list-style: none !important;
}

ul.options li:hover {
  background: var(--ae-input-color) !important;
  color: var(--ae-input-bg-color) !important;
}

ul.options li.selected {
  background: var(--ae-panel-bg-color) !important;
  color: var(--ae-label-color) !important;
  pointer-events: none;
}

ul.options li span {
  display: none !important;
}

/* [id$="2img_override_settings"] .token span {
    top: 0px !important;
}
[id$="2img_override_settings"] div > input, [id$="2img_override_settings"] .token + div > input {
    min-height: 22px !important;
}
.wrap-inner.svelte-a6vu2r.svelte-a6vu2r.svelte-a6vu2r {
    gap: 0;
    padding: 0;
} */

div.token {
  border-radius: var(--ae-panel-border-radius) !important;
  background: var(--ae-input-bg-color) !important;
  border: 1px solid var(--ae-input-border-color) !important;
  padding: 3px !important;
  margin: 1px;
  padding-top: 4px !important;
  color: var(--ae-input-color) !important;
}

div.token-remove {
  fill: var(--ae-label-color) !important;
  border-radius: var(--radius-full) !important;
  background: var(--ae-input-border-color) !important;
  border: 1px solid var(--ae-input-border-color) !important;
  /*border-radius: var(--ae-panel-border-radius);*/
}

.block.gradio-accordion {
  background-color: var(--ae-main-bg-color) !important;
  /*padding-bottom: 0 !important;*/
}

.block.gradio-accordion:hover {
  border-color: var(--ae-primary-color) !important;
}

.block.gradio-accordion .label-wrap {
  margin: calc(-1px + var(--ae-inside-padding-size) * -1);
  width: auto;
  padding: var(--ae-accordion-vertical-padding)
    var(--ae-accordion-horizontal-padding);
  border-radius: var(--ae-panel-border-radius);
  line-height: var(--ae-accordion-line-height);
  color: var(--ae-label-color);
  padding-left: max(8px, var(--ae-accordion-horizontal-padding));
  padding-right: max(8px, var(--ae-accordion-horizontal-padding));
  /*pointer-events: none !important;*/
}

.tab-nav {
  padding: 4px 4px 0;
}
#extras_params,
#extras_metadata {
  padding: 0px 4px 4px !important;
}

#pnginfo_html2_info > div > b {
  color: var(--ae-primary-color);
  text-transform: capitalize;
}

.block.gradio-accordion .hide + .open.label-wrap {
  border-bottom-left-radius: 0;
  border-bottom-right-radius: 0;
}

.block.gradio-accordion .label-wrap.open {
  margin-bottom: var(--ae-inside-padding-size);
  /*margin-bottom:0;*/
}

.block.gradio-accordion > .gap.svelte-vt1mxs > div:first-child {
  margin-top: calc(var(--ae-inside-padding-size) * 2) !important;
}

[id$="2img_extra_networks_row"].aside .gap.svelte-vt1mxs > div:first-child {
  margin-top: 0 !important;
}

#extras_resize_mode {
  flex-wrap: nowrap;
}

/* [id$="_subdirs"] select{
	width:100%;
	background-color:var(--ae-input-bg-color);
	border: 1px solid var(--ae-input-border-color);
	outline:0 !important;
}
[id$="_subdirs"]{
	margin-bottom: var(--ae-inside-padding-size)!important;
} */

.block.gradio-accordion:hover .label-wrap {
  color: var(--ae-main-bg-color) !important;
  background-color: var(--ae-primary-color) !important;
}

.block.gradio-accordion > div.wrap {
  pointer-events: none !important;
  cursor: pointer;
  width: auto !important;
  height: var(--ae-accordion-header-height) !important;
  z-index: 1;
  left: 0 !important;
  top: 0 !important;
  opacity: 0 !important;
}

.form > .gradio-row > .form {
  border: 0 !important;
}

.padded {
  padding: var(--ae-inside-padding-size) !important;
}

.gradio-row,
.gap {
  gap: var(--ae-outside-gap-size) !important;
}

button.tool {
  max-width: 34px;
  min-height: 34px;
  min-width: 34px !important;
}

div.block.padded {
  /*box-shadow: var(--block-shadow);*/
  border-width: var(--ae-border-width);
  border-color: var(--ae-panel-border-color);
  border-radius: var(--ae-panel-border-radius) !important;
  background: var(--ae-panel-bg-color);
  /*width: 100%;
    line-height: var(--line-sm);*/
}

fieldset.block.padded {
  background-color: var(--ae-panel-bg-color) !important;
  /*border-width: var(--ae-border-width) !important;*/
  /*border-color: var(--ae-panel-border-color) !important;*/
  border-radius: var(--ae-panel-border-radius) !important;
}

div.svelte-b6y5bg,
div.gradio-row > .form {
  /*box-shadow: var(--block-shadow);*/
  border-width: var(--ae-border-width) !important;
  border-color: var(--ae-panel-border-color) !important;
  border-radius: var(--ae-panel-border-radius) !important;
  background: var(--ae-panel-border-color) !important;
  box-shadow: none !important;
  /*width: 100%;
    line-height: var(--line-sm);*/
}

.block.gradio-dropdown,
.block.gradio-slider,
.block.gradio-checkbox,
.block.gradio-textbox,
.block.gradio-radio,
.block.gradio-checkboxgroup,
.block.gradio-number,
.block.gradio-colorpicker {
  border-width: 0;
  box-shadow: none !important;
}

.gradio-dropdown input {
  margin: 0 !important;
}

.block.gradio-dropdown span.single-select {
  color: var(--ae-input-color) !important;
}

.dropdown-arrow.svelte-p5edak {
  fill: var(--ae-input-color) !important;
}

.wrap.svelte-1p9xokt.svelte-1p9xokt.svelte-1p9xokt label,
.wrap.svelte-1qxcj04.svelte-1qxcj04.svelte-1qxcj04 label,
button.tool.secondary,
button.secondary,
.gradio-dropdown label .wrap,
input[type="text"],
input[type="password"],
input[type="email"],
textarea,
input[type="number"] {
  outline: none !important;
  box-shadow: none !important;
  border: 1px solid var(--ae-input-border-color) !important;
  border-radius: var(--ae-panel-border-radius) !important;
  background: var(--ae-input-bg-color) !important;
  color: var(--ae-input-color) !important;
  text-align: left !important;
  min-width: unset;
}

button.tool.secondary,
button.secondary {
  text-align: center !important;
}

.gradio-container-3-29-0 .prose * {
  color: var(--ae-label-color);
}

.gradio-container-3-23-0 .prose code {
  background-color: var(--ae-panel-bg-color);
  border-radius: var(--ae-panel-bg-color);
  border: 1px solid var(--ae-panel-border-color);
  padding: 0 !important;
  margin: 0 !important;
  white-space: break-spaces !important;
}

.wrap.svelte-1p9xokt.svelte-1p9xokt.svelte-1p9xokt label,
.wrap.svelte-1qxcj04.svelte-1qxcj04.svelte-1qxcj04 label,
.gradio-container-3-29-0 [type="text"],
.gradio-container-3-29-0 [type="email"],
.gradio-container-3-29-0 [type="url"],
.gradio-container-3-29-0 [type="password"],
.gradio-container-3-29-0 [type="number"],
.gradio-container-3-29-0 [type="date"],
.gradio-container-3-29-0 [type="datetime-local"],
.gradio-container-3-29-0 [type="month"],
.gradio-container-3-29-0 [type="search"],
.gradio-container-3-29-0 [type="tel"],
.gradio-container-3-29-0 [type="time"],
.gradio-container-3-29-0 [type="week"],
.gradio-container-3-29-0 [multiple],
.gradio-container-3-29-0 textarea,
.gradio-container-3-29-0 select {
  line-height: 1.5rem;
  padding: 4px 8px;
}

.gradio-container-3-29-0 [type="checkbox"],
.gradio-container-3-29-0 [type="radio"] {
  background-color: var(--ae-input-bg-color);
  border: 1px solid var(--ae-input-border-color);
  border-radius: var(--ae-panel-border-radius);
}

.gradio-container-3-29-0 [type="checkbox"]:checked,
.gradio-container-3-29-0 [type="radio"]:checked {
  background-color: var(--ae-primary-color);
}

.gradio-slider input[type="number"] {
  padding-right: 2px !important;
  max-height: 24px !important;
  width: 64px !important;
  margin-bottom: var(--ae-inside-padding-size);
}

.no-slider-layout .gradio-slider input[type="range"] {
  display: none;
}
.no-slider-layout .gradio-slider input[type="number"] {
  width: 100% !important;
  margin-bottom: 0;
  min-height: 34px;
  padding-right: 8px !important;
}
.no-slider-layout .head.svelte-1cl284s {
  flex-direction: column;
}
[id*="2img_toprow"] > div:first-child {
  min-width: unset !important;
}
.no-slider-layout [id$="2img_settings"] {
  min-width: min(420px, 100%) !important;
}

.no-slider-layout div.block.padded.gradio-slider {
  align-content: stretch;
}
[id*="2img_checkboxes"] > .form > div {
  min-width: unset !important;
  white-space: nowrap;
}
input.svelte-1ojmf70.svelte-1ojmf70.svelte-1ojmf70 {
  align-self: flex-start;
  margin-top: 2px;
}
.thumbnail-small.svelte-g4rw9 > img.svelte-g4rw9 {
  object-fit: contain;
  max-height: 54px !important;
}
.thumbnail-small.svelte-g4rw9.svelte-g4rw9 {
  width: auto;
  max-height: 56px;
  max-width: 180px;
}
.no-slider-layout [id$="2img_res_switch_btn"] {
  height: 34px;
  align-self: flex-end;
  margin-bottom: var(--ae-inside-padding-size) !important;
}
.no-slider-layout [id$="2img_dimensions_row"] > .form {
  background-color: var(--ae-panel-bg-color) !important;
}

.gradio-dropdown:not(.multiselect) .wrap-inner {
  padding: 0px 5px !important;
  height: 32px !important;
}

fieldset span,
label > span {
  color: var(--ae-label-color) !important;
}

.gradio-radio label > span {
  color: var(--ae-input-color) !important;
}

input[type="number"],
input[type="text"],
input[type="password"],
input[type="email"],
textarea {
  height: 34px !important;
}

.gradio-slider input[type="range"] {
  align-self: flex-start;
}

span.svelte-1gfkn6j:not(.has-info) {
  margin-top: 1px;
  margin-left: 1px;
  margin-bottom: var(--ae-inside-padding-size);
}

/* input column alignment */
label.block {
  display: flex;
  justify-content: space-between;
  flex-direction: column;
  min-height: 100%;
}

div.block.padded.gradio-slider {
  display: flex;
  flex-wrap: wrap;
  align-content: space-between;
}

/* checkbox container */
.wrap.svelte-1p9xokt.svelte-1p9xokt.svelte-1p9xokt,
.wrap.svelte-1qxcj04.svelte-1qxcj04.svelte-1qxcj04 {
  gap: var(--ae-inside-padding-size);
}

input.svelte-1p9xokt.svelte-1p9xokt.svelte-1p9xokt:checked,
input.svelte-1p9xokt.svelte-1p9xokt.svelte-1p9xokt:checked:hover,
input.svelte-1p9xokt.svelte-1p9xokt.svelte-1p9xokt:checked:focus {
  border-color: var(--ae-input-focus-color);
  background-image: var(--radio-circle);
  background-color: var(--ae-primary-color);
}

input.svelte-1ojmf70.svelte-1ojmf70.svelte-1ojmf70:checked,
input.svelte-1ojmf70.svelte-1ojmf70.svelte-1ojmf70:checked:hover,
input.svelte-1ojmf70.svelte-1ojmf70.svelte-1ojmf70:checked:focus,
input.svelte-1qxcj04.svelte-1qxcj04.svelte-1qxcj04:checked,
input.svelte-1qxcj04.svelte-1qxcj04.svelte-1qxcj04:checked:hover,
input.svelte-1qxcj04.svelte-1qxcj04.svelte-1qxcj04:checked:focus {
  border-color: var(--ae-input-focus-color);
  background-image: var(--checkbox-check);
  background-color: var(--ae-primary-color);
}

input.svelte-1ojmf70.svelte-1ojmf70.svelte-1ojmf70,
input.svelte-1p9xokt.svelte-1p9xokt.svelte-1p9xokt,
input.svelte-1qxcj04.svelte-1qxcj04.svelte-1qxcj04 {
  box-shadow: none;
  border: 1px solid var(--ae-input-border-color);
  border-radius: var(--ae-panel-border-radius);
  background-color: var(--ae-input-bg-color);
  line-height: var(--line-sm);
}

input.svelte-1ojmf70.svelte-1ojmf70.svelte-1ojmf70:hover,
input.svelte-1p9xokt.svelte-1p9xokt.svelte-1p9xokt:hover,
input.svelte-1qxcj04.svelte-1qxcj04.svelte-1qxcj04:hover {
  border-color: var(--ae-input-focus-color);
  background-color: var(--ae-input-bg-color);
}

label.svelte-1p9xokt > .svelte-1p9xokt + .svelte-1p9xokt,
label.svelte-1qxcj04 > .svelte-1qxcj04 + .svelte-1qxcj04 {
  margin-right: var(--size-1);
}

input.svelte-56zyyb {
  background: none;
}

.gradio-colorpicker label.block {
  flex-direction: row;
}

/*
.gradio-slider input[type=number] {
    align-self: self-end;
}
*/
.gradio-dropdown.multiselect .wrap-inner {
  padding: 0 !important;
  margin: 0 !important;
  gap: 0 !important;
  min-height: 32px;
}

[id$="2img_styles_row"].gradio-column > .form {
  flex-wrap: nowrap;
  flex-direction: row;
  border: 0;
}

[id$="2img_styles"] {
  padding: 0 !important;
}

[id$="2img_styles"] label {
  flex-direction: row;
  display: flex;
  flex-grow: 1;
  background-color: var(--ae-main-bg-color) !important;
}

[id$="2img_styles"] label .wrap {
  flex-grow: 1;
  border-top-right-radius: 0 !important;
  border-bottom-right-radius: 0 !important;
  margin-right: -2px;
}

[id$="2img_styles"] label > span {
  padding-right: 5px;
  margin-bottom: 0 !important;
}

[id$="2img_token_counter"].block,
[id$="2img_negative_token_counter"].block {
  position: absolute !important;
  text-align: right;
  z-index: 99;
}

[id$="2img_actions_column"] {
  flex-grow: 0 !important;
  flex-direction: column !important;
  min-width: unset !important;
}

[id$="2img_tools"] > .form.svelte-b6y5bg {
  background: 0 !important;
  border: 0 !important;
}

[id$="2img_prompt"],
[id$="2img_neg_prompt"] {
  padding: 0 !important;
  border: 0 !important;
  background: 0;
}

[id$="2img_token_counter"].block,
[id$="2img_negative_token_counter"].block,
[id$="2img_prompt"] label span,
[id$="2img_neg_prompt"] label span {
  padding: 4px !important;
  margin: 0 !important;
}

[id$="2img_prompt"] textarea,
[id$="2img_neg_prompt"] textarea {
  margin: -1px;
  width: calc(100% + 2px);
}

/*frame*/
.compact.svelte-vt1mxs,
.panel.svelte-vt1mxs {
  border: solid var(--ae-panel-border-width) var(--ae-panel-border-color);
  border-radius: var(--ae-panel-border-radius);
  background: var(--ae-panel-bg-color);
  padding: var(--ae-outside-gap-size);
  background: var(--ae-frame-bg-color);
}

.compact.svelte-15lo0d8 {
  border-radius: var(--ae-panel-border-radius);
  background: var(--ae-panel-border-color);
  padding: 0;
  gap: 1px !important;
}

[id$="-collapse"],
[id$="-collapse-one"] > div {
  border: 0 !important;
  margin: 0 !important;
  padding: 0 !important;
  border-radius: 0 !important;
  background-color: transparent !important;
  overflow: visible !important;
  outline: 0 !important;
}

[id$="-collapse-one"] > div.form {
  background: 0 !important;
}

[id$="-collapse-one"] > div.form > div {
  padding: 0 !important;
}

[id^="row_setting_"] {
  gap: 0px !important;
}

[id^="row_setting_"] > div + div.form {
  flex-grow: 0;
  min-width: unset;
}

[id*="2img_seed_row"] label {
  flex-direction: row;
}

[id$="2img_seed"] label span {
  margin-bottom: 0 !important;
  margin-right: 8px !important;
  align-self: center;
}

[id$="2img_group_seed"] {
  gap: 0 !important;
}

[id$="2img_subseed_show"] label {
  margin-top: 6px;
}

#subseed_show_box-collapse-all {
  margin-left: -1px;
  min-width: unset;
  flex-grow: 0;
}

div.svelte-15lo0d8 > .form > * {
  min-width: min(100px, 100%);
}

label {
  pointer-events: none !important;
}

label > * {
  pointer-events: all;
}

span.ml-2 {
  margin-left: 0 !important;
  padding-left: var(--size-2);
}

/* gradio preloader*/
.svelte-j1gjts {
  pointer-events: none !important;
  width: 5px !important;
  height: 5px !important;
  background-color: var(--ae-primary-color) !important;
  top: 2px !important;
  left: 2px !important;
}

.svelte-j1gjts > * {
  display: none !important;
}

/* [id$="-collapse-all"] div:not([class*="input"])
{
    border:none !important;	
	margin:0!important;
	padding:0!important;
	border-radius:0!important;
	background-color:transparent!important;
	outline: 0 !important;
} */

#txtimg_hr_finalres {
  min-height: 0 !important;
  outline: 0;
  position: absolute;
  margin-top: 2px;
  margin-left: 60px;
}

#txtimg_hr_finalres .resolution {
  font-weight: bold;
}

#txt2img_hr_upscaler {
  max-width: 100%;
}

#txtimg_hr_finalres .prose.gradio-html {
  padding: var(--ae-inside-padding-size) !important;
}

.gradio-container-3-29-0 .prose {
  min-height: unset !important;
}

#header-top > .gradio-row:not(#nav_menu, #nav_menu_header_tabs) {
  margin-left: max(4px, var(--ae-outside-gap-size));
}

#header-top {
  gap: 1px !important;
}

[id$="_prompt_image"] + div {
  gap: 1px !important;
}

[id*="2img_toprow"],
[id*="2img_toprow"] .gap {
  gap: 1px !important;
}

.script-group,
[id*="_sub-group"] {
  padding: var(--ae-inside-padding-size) !important;
  background-color: var(--ae-subgroup-bg-color) !important;
  border-radius: var(--ae-panel-border-radius);
  border: 1px solid var(--ae-subpanel-border-color) !important;
  margin-top: calc(-1px + var(--ae-outside-gap-size) * -1);
  padding-bottom: calc(var(--ae-inside-padding-size) + 2px) !important;
}

.script-group > div,
[id*="_sub-group"] > div {
  border-radius: var(--ae-subpanel-border-radius);
}

.script-group div.block,
[id*="_sub-group"] div.block {
  background-color: var(--ae-subpanel-bg-color) !important;
  border: 0px solid var(--ae-subpanel-border-color) !important;
  border-radius: var(--ae-subpanel-border-radius) !important;
  margin: 0px;
}

.script-group fieldset.block.padded,
.script-group div.gradio-row > .form,
[id*="_sub-group"] div.gradio-row > .form {
  background-color: var(--ae-subpanel-bg-color) !important;
  border-radius: var(--ae-subpanel-border-radius) !important;
}

.script-group div.svelte-b6y5bg,
.script-group div.gradio-row > .form,
[id*="_sub-group"] div.gradio-row > .form {
  border: 0;
  padding: 1px;
  background: var(--ae-subpanel-border-color) /*transparent*/ !important;
  gap: 1px !important;
  margin: 0px;
  border-radius: var(--ae-subpanel-border-radius) !important;
}

[id*="_sub-group"] div.gradio-row > .form {
  border: 0;
  padding: 0px;
}

.compact.svelte-15lo0d8,
.panel.svelte-15lo0d8 {
  border-radius: var(--ae-panel-border-radius);
  background: var(--ae-panel-bg-color);
  padding: 0;
  gap: 1px !important;
}

.script-group .compact,
.script-group .gradio-column {
  gap: 1px !important;
  padding: 0;
}

.script-group button.secondary,
.script-group .wrap.svelte-1qxcj04.svelte-1qxcj04.svelte-1qxcj04 label,
.script-group .wrap.svelte-1p9xokt.svelte-1p9xokt.svelte-1p9xokt label,
.script-group input[type="checkbox"],
.script-group input[type="radio"] {
  border-radius: var(--ae-subpanel-border-radius) !important;
}

.script-group div.block.gradio-html {
  background: transparent !important;
}

.script-group input[type="number"],
.script-group input[type="range"],
.script-group textarea,
.script-group button.tool.secondary,
[id*="_sub-group"] button.tool.secondary,
[id*="_sub-group"] input:not(.border-none) {
  border-radius: var(--ae-subpanel-border-radius) !important;
  border: 1px solid var(--ae-subgroup-input-border-color) !important;
  background: var(--ae-subgroup-input-bg-color) !important;
  color: var(--ae-subgroup-input-color) !important;
}

.script-group button.tool.secondary:hover,
button.tool.secondary:hover,
[id*="_sub-group"] button.tool.secondary:hover {
  background: var(--ae-icon-color) !important;
  /*color: var(--ae-subgroup-input-color)!important;*/
}

#png_2img_results button.secondary:hover,
[id^="image_buttons_"] button.secondary:hover {
  background: var(--ae-icon-color) !important;
  color: var(--ae-icon-hover-color) !important;
}

.script-group > div.gradio-row,
[id*="_sub-group"] > div.gradio-row {
  gap: 1px !important;
  border: 1px solid var(--ae-subpanel-border-color) !important;
  margin: -1px;
  background: var(--ae-subpanel-border-color) !important;
  border-radius: var(--ae-subpanel-border-radius) !important;
  /* padding: var(--ae-inside-padding-size); */
  position: relative;
  left: 1px;
  top: 1px;
}

[id*="_sub-group"] div.gradio-row:not(:last-child) > .form {
  /*margin-bottom: 1px;*/
}

.script-group + div.form,
[id*="_group_"] + div.form {
  margin-top: calc(-1px + var(--ae-outside-gap-size) * -1);
}

[id$="-collapse-all"] div:not([class*="wrap"]) {
  border: none !important;
  margin: 0 !important;
  padding: 0 !important;
  border-radius: 0 !important;
  background-color: transparent !important;
  outline: 0 !important;
}

[id*="_sub-group"] [id$="-collapse-all"] > div.form {
  background-color: transparent !important;
}

.script-group .gradio-dropdown label .wrap,
[id*="_sub-group"] .gradio-dropdown label .wrap {
  border-radius: var(--ae-subpanel-border-radius) !important;
  background: var(--ae-subgroup-input-bg-color) !important;
  border-color: var(--ae-subgroup-input-border-color) !important;
}

.script-group .gradio-dropdown label .wrap span,
[id*="_sub-group"] .gradio-dropdown label .wrap span {
  color: var(--ae-subgroup-input-color) !important;
}

.script-group .dropdown-arrow,
[id*="_sub-group"] .dropdown-arrow {
  fill: var(--ae-subgroup-input-color) !important;
}

[id*="_controls_sub-group"] {
  border: 0 !important;
  padding-left: 0 !important;
  padding-right: 0 !important;
  padding-bottom: 2px !important;
}

.script-alwayson-group .gradio-html + .form {
  padding-top: 1px;
}

#mode_img2img > .form {
  border: 0 !important;
}

[id$="-collapse"] button,
[id$="-collapse-one"] button,
[id$="-collapse-all"] button {
  align-self: flex-end;
}

[id$="-collapse"] fieldset,
[id$="-collapse-one"] fieldset,
[id$="-collapse-all"] fieldset {
  padding: 0;
}

.block.gradio-file,
.block.gradio-image {
  border-radius: 0;
  background: var(--ae-input-bg-color);
  border-color: var(--ae-input-border-color);
}

.gradio-tabs {
  background-color: var(--ae-main-bg-color);
  padding: var(--ae-inside-padding-size);
  border-radius: var(--ae-panel-border-radius);
}

.gradio-accordion .gradio-tabs {
  padding: 0;
}

[id$="2img_res_switch_btn"] {
  margin: -1px !important;
}

#dim_controls > div:nth-child(2) {
  margin-top: -1px !important;
  margin-bottom: -1px !important;
}

/***************************/
/* Generate Interrupt Skip */
/***************************/
.gradio-button.generate-box-skip,
.gradio-button.generate-box-interrupt {
  display: none;
}

button.secondary,
button.primary {
  border: 1px solid var(--ae-input-border-color) !important;
  border-radius: var(--ae-panel-border-radius) !important;
  background: var(--ae-input-bg-color) !important;
  color: var(--ae-input-color) !important;
}

button.secondary:hover,
button.primary:hover {
  background: var(--ae-primary-color) !important;
  color: var(--ae-input-bg-color) !important;
}

[id$="_generate"],
[id$="2img_settings"] > button:first-child {
  min-height: var(--ae-generate-button-height);
}

button[id$="_generate_forever"] {
  flex-grow: 0;
  min-width: unset;
}

button[id$="_generate_forever"].active {
  background: var(--ae-primary-color) !important;
  color: var(--ae-input-bg-color) !important;
}

button[id$="_generate_forever"].active:before {
  background: var(--ae-icon-hover-color) !important;
}

[id$="_interrupt"].secondary,
[id$="_skip"].secondary {
  min-height: var(--ae-generate-button-height);
  background-color: var(--ae-input-bg-color);
  /*
  position: absolute;
  width: 50%;
  height: 100%;
  */
  display: none;
}

[id$="_interrupt"].secondary:hover,
[id$="_skip"].secondary:hover {
  background-color: var(--ae-cancel-color) !important;
}

[id$="2img_generate_box"] {
  position: relative;
}

[id$="_interrupt"] {
  left: 0;
}

[id$="_skip"] {
  right: 0;
}

[id$="2img_generate_box"] button {
  display: flex;
}

.inactive {
  opacity: 0.5;
}

.performance {
  font-size: 0.85em;
  color: var(--ae-primary-color) !important;
}

.performance p {
  display: inline-block;
}

.performance .time {
  margin-right: 0;
}

/***************************/
/* Context Menu */
/***************************/

.image-buttons button {
  min-width: auto;
}

.infotext {
  overflow-wrap: break-word;
}

#img2img_unused_scale_by_slider {
  visibility: hidden;
  width: 0.5em;
  max-width: 0.5em;
  min-width: 0.5em;
}

/* settings */

.context-menu-items a:hover {
  color: var(--ae-nav-bg-color);
  background-color: var(--ae-primary-color);
}

.context-menu-items {
  list-style: none;
  margin: 0;
  padding: 0;
}

.context-menu-items a {
  display: block;
  padding: 5px;
  cursor: pointer;
}

/**********************/
/* splitter and views */
/**********************/

[id$="2img_settings"]::before {
  pointer-events: none;
  content: "";
  position: absolute;
  z-index: 999;
  height: calc(
    var(--ae-container-height-gap) - var(--ae-generate-button-height)
  );
  top: calc(
    var(--ae-generate-button-height) + (var(--ae-outside-gap-size) * 2)
  );
  left: 0;
  bottom: 0;
  width: 100%;
  background: linear-gradient(
    0deg,
    var(--ae-main-bg-color),
    transparent 0%,
    transparent 99%,
    var(--ae-main-bg-color) 100%
  );
}

[id$="2img_settings"] {
  min-width: min(490px, 100%) !important;
  flex: 1 1 0%;
  /*display: block !important;*/
}

[id$="2img_settings_scroll"] {
  /* need to calculate this */
  height: calc(
    var(--ae-container-height-gap) - var(--ae-generate-button-height) -
      (var(--ae-outside-gap-size))
  );
  overflow-y: auto !important;
  overflow-x: hidden;
  /*margin-top: var(--ae-outside-gap-size);*/
  /*padding-left: 1px;
    padding-right: 1px;*/
  margin: 0;
  padding-top: var(--ae-outside-gap-size) !important;
}

[id$="_prompt_image"] + div {
  flex-wrap: nowrap;
}

[id$="2img_settings"] {
  flex-grow: 1;
  flex-shrink: 0;
  /*overflow-x: auto;*/
  flex-basis: 50%;
}

[id$="2img_results"] {
  flex-grow: 0 !important;
  flex-shrink: 1 !important;
  flex-basis: 50%;
}

[id$="_splitter"] {
  flex-grow: 0 !important;
  flex-shrink: 0 !important;
  /* background-color: var(--ae-input-bg-color); */
  cursor: col-resize;
  margin: 0 0 0 auto;
  min-width: 1px !important;
  max-width: 1px !important;
  align-self: stretch;
  /*border: 1px dashed var(--ae-input-bg-color);*/
  padding: 0px 2px !important;
  background-image: linear-gradient(
    0deg,
    var(--ae-input-bg-color),
    var(--ae-input-bg-color) 60%,
    transparent 60%,
    transparent 100%
  );
  background-size: 1px 5px;
  background-repeat-x: no-repeat;
  background-position: 2px;
  border: none;
}

#tabs [id$="2img_results"] {
  flex: 1 1 50%;
}

/***********/
/* PngInfo */
/***********/

[id$="png_2img_settings"]::before {
  display: none;
}

[id$="png_2img_settings_scroll"] {
  padding: 0 !important;
  height: calc(100vh - 170px);
}

[id$="png_2img_settings_scroll"] div[data-testid="image"] img {
  max-height: unset !important;
}

#pnginfo_image div[data-testid="image"] > div {
  max-height: calc(100vh - 175px) !important;
  height: 100% !important;
}

#pnginfo_image {
  height: 100% !important;
}

#pnginfo_image div[data-testid="image"] {
  max-height: unset;
  height: 100% !important;
}

[id$="png_2img_results"] > div:nth-child(3) {
  display: none;
}

button.secondary {
  min-height: 34px;
  padding: 4px !important;
}

.thumbnail-item {
  box-shadow: none !important;
  border: 1px solid var(--ae-panel-border-color) !important;
  border-radius: 0 !important;
  background: var(--ae-main-bg-color) !important;
  aspect-ratio: unset !important;
  overflow: visible !important;
  object-fit: contain !important;
}

.block.gradio-gallery.svelte-mppz8v {
  background: var(--ae-main-bg-color);
  border-color: var(--ae-panel-border-color);
}

/*********/
/* Train */
/*********/
[id$="png_2img_results"] > div:nth-child(3) {
  display: none;
}

[id$="train_tabs_2img_settings"]::before {
  display: none;
}

[id$="train_tabs_2img_settings"] .tabitem {
  background-color: var(--ae-input-bg-color) !important;
  border-radius: var(--ae-panel-border-radius) !important;
  padding: var(--ae-outside-gap-size) !important;
  max-width: 100%;
}

[id$="train_tabs_2img_settings"] > div:first-child {
  margin: 0;
  padding: 0;
  width: calc(100vw - (var(--ae-container-padding) * 2) - 4px);
}

[id$="train_tabs_2img_settings"] [id$="_2img_settings_scroll"] {
  padding-top: 0 !important;
  height: calc(
    var(--ae-container-height-gap) - var(--ae-generate-button-height) -
      (var(--ae-outside-gap-size)) + 50px
  );
}

#ti_2img_splitter,
#ti_2img_results {
  margin-top: 28px;
  max-height: calc(var(--ae-container-height) - 28px);
}

#ti_output {
  padding: 0 !important;
  border: 0;
  background: 0;
}

#ti_output label span {
  display: none;
}

#ti_error + div *:not(.progressDiv, .progress),
#ti_error + div {
  background: transparent !important;
  border: 0 !important;
  padding: 4px 0;
}

#ti_error,
#ti_output,
#ti_progress {
  padding: 0 8px !important;
}

#ti_gallery_container .livePreview {
  height: calc(var(--ae-container-height-gap) - 150px) !important;
}

#tabs,
#tabs_extensions,
#tab_settings,
#tab_settings .tabs,
[id$="train_tabs_2img_settings"] {
  padding: 0 !important;
}

#train_tabs_2img_settings .primary.gradio-button {
  min-height: var(--ae-generate-button-height);
}

#train_2img_settings_scroll .gradio-row.svelte-15lo0d8:not(:last-child) {
  gap: 1px !important;
}

[id^="train_process_"] {
  min-width: 180px !important;
}

.gradio-html,
#settings_result {
  height: auto !important;
  width: 100%;
  color: var(--ae-primary-color);
  padding: 0 !important;
}

.block.svelte-mppz8v {
  box-shadow: none;
  border-color: var(--ae-panel-border-color);
  border-radius: 0;
  background: var(--ae-input-bg-color);
}

#tabs {
  flex-grow: 1;
}

/******************/
/* extra-network-cards */
/******************/

[id$="2img_extra_networks_row"].aside {
  position: fixed;
  top: var(--ae-top-header-height);
  width: 90%;
  right: 0;
  height: calc(100% - var(--ae-top-header-height));
  max-width: 50%;
  min-width: 320px;
  z-index: 9999;
  transform: translateX(100%);
  transition: all 0.25s ease 0s;
  box-shadow: rgba(0, 0, 0, 0) -30px 0 30px -30px;
  padding: calc(1rem - var(--ae-outside-gap-size));
  background-color: var(--ae-main-bg-color) !important;
  display: block !important;
}

[id$="2img_extra_networks_row"].aside.open {
  transform: translateX(0);
  box-shadow: rgba(0, 0, 0, 0.4) -30px 0 30px -30px;
}

[id$="2img_extra_networks_row"].aside > div:first-child {
  border: 0 !important;
  padding-top: 0 !important;
}

[id$="2img_extra_networks_row"].aside > div:first-child > div:first-child {
  display: none;
  border: 0;
}

[id$="2img_extra_networks_row"].aside.\!hidden,
[id$="2img_extra_networks_row"].aside > div:first-child > div:last-child {
  display: block !important;
  padding-top: 0;
}

[id$="2img_extra_close"] {
  display: none;
}

[id$="_subdirs"] button {
  max-height: 34px;
  margin-bottom: var(--ae-inside-padding-size) !important;
}

[id$="2img_extra_networks_row"].aside .gradio-accordion > .label-wrap {
  display: none !important;
}

/* [id$="_subdirs"] {
    margin-top: var(--ae-inside-padding-size) !important;
} */
.extra-network-cards .nocards,
.extra-network-thumbs .nocards {
  margin: 1.25em 0.5em 0.5em;
}

.extra-network-cards .nocards h1,
.extra-network-thumbs .nocards h1 {
  font-size: 1.5em;
  margin-bottom: 1em;
}

.extra-network-cards .nocards li,
.extra-network-thumbs .nocards li {
  margin-left: 0.5em;
}

.extra-networks div {
  margin: 0;
  padding: 0;
  border: 0;
}

.extra-networks > div:first-child > * {
  margin-bottom: 0;
}

.extra-networks .tabitem .block.gradio-html {
  padding: 0 !important;
}

.extra-networks .search,
[id$="2img_extra_refresh"],
[id$="2img_extra_close"] {
  max-height: 32px;
  margin-right: 4px;
  border: 0;
  flex-grow: 1;
  padding-bottom: 0px !important;
  min-height: 34px !important;
}

.extra-networks .search {
  width: 60%;
}

.extra-networks [id$="2img_extra_clear"] {
  position: relative;
  border-radius: 50% !important;
  margin-left: -25px !important;
  margin-top: 8px;
  right: 8px;
  height: fit-content;
}

.extra-networks + * {
  display: none !important;
}

.extra-network-cards {
  display: grid;
  /* grid-template-columns: repeat(auto-fill, var(--ae-extra-networks-card-real-size));  
	overflow-y: auto;
	scroll-snap-type: y mandatory;
	*/
  grid-gap: var(--ae-inside-padding-size);

  max-height: calc(var(--ae-extra-networks-height) * 1.33);

  grid-template-rows: repeat(
    var(--ae-extra-networks-visible-rows),
    calc(var(--ae-extra-networks-card-real-size) * 1.33)
  );
  grid-auto-columns: var(--ae-extra-networks-card-real-size);
  grid-auto-flow: column;
  overflow-x: auto;
  overflow-y: hidden;
  scroll-snap-type: x mandatory;
}

[id$="2img_extra_networks_row"].aside .extra-network-cards {
  /*grid-template-columns: repeat(auto-fill, var(--ae-extra-networks-card-real-size)); */
  /*grid-template-columns: repeat(calc( var(--ae-extra-networks-card-size) * 4), calc( var(--ae-extra-networks-card-size) * 25%));*/
  grid-template-columns: repeat(
    auto-fit,
    minmax(calc(var(--ae-extra-networks-card-size) * 25%), 1fr)
  );
  /* overflow-y: auto; */
  /* scroll-snap-type: y mandatory; */
  overflow-x: hidden;
  grid-template-rows: auto;
  grid-auto-flow: row;
  max-height: unset;
  /* max-height: calc(100vh - 230px); */
}

[id$="2img_extra_networks_row"].aside .tabitem {
  overflow-y: auto;
  overflow-x: hidden;
  max-height: calc(100vh - 160px);
  border-radius: 0;
}

.extra-networks .tab-nav {
  padding-bottom: var(--ae-inside-padding-size);
}

.extra-network-cards .card {
  position: relative;
  background-size: cover;
  background-repeat: no-repeat;
  background-position: center;
  z-index: 1;
  cursor: pointer;
  border: 1px dashed var(--ae-panel-bg-color);
  display: block !important;
}

.extra-network-cards .card::after {
  display: block;
  content: "";
  padding-bottom: 133%;
}

.extra-network-cards .card-container {
  position: relative;
}

.extra-network-cards .image-icon {
  background-color: var(--ae-panel-border-color);
  -webkit-mask: url(./file=html/svg/image-icon.svg) no-repeat 50% 50%;
  mask: url(./file=html/svg/image-icon.svg) no-repeat 50% 50%;
  position: absolute;
  width: 24px;
  height: 24px;
  top: 50%;
  left: 50%;
  z-index: 0;
  transform: translateX(-50%) translateY(-50%);
}

.card-container .description {
  display: none !important;
}

.extra-network-cards .card .actions {
  position: absolute;
  bottom: 0;
  left: 0;
  right: 0;
  padding: 0.5em;

  background: rgba(0, 0, 0, 0.5);
  /*box-shadow: 0 0 .25em .25em rgba(0, 0, 0, .5);*/
  /*text-shadow: 0 0 .2em #000;*/
  text-shadow: none;
  box-shadow: none;
}

.extra-network-cards .card .actions:hover {
  background-color: rgba(0, 0, 0, 0.5);
}

.extra-network-cards .card .actions .name {
  font-size: var(--ae-extra-networks-name-size);
  font-weight: 700;
  line-break: anywhere;
  color: var(--ae-text-color);
}

.extra-network-cards .card .actions:hover .additional {
  display: block;
}

.extra-network-cards .card ul {
  margin: 0.25em 0 0.75em 0.25em;
  cursor: unset;
}

.extra-network-cards .card ul a {
  cursor: pointer;
}

.extra-network-cards .card .metadata-button:before,
.extra-network-thumbs .card .metadata-button:before {
  content: "🛈";
}

.extra-network-cards .card .metadata-button,
.extra-network-thumbs .card .metadata-button {
  display: none;
  position: absolute;
  right: 8px;
  top: 8px;
  color: white;
  text-shadow: 2px 2px 3px black;
  font-size: 22pt;
}

.extra-network-cards .card:hover .metadata-button,
.extra-network-thumbs .card:hover .metadata-button {
  display: inline-block;
}

.extra-network-cards .card .metadata-button:hover,
.extra-network-thumbs .card .metadata-button:hover {
  color: var(--ae-primary-color);
}

.extra-network-cards .card {
  overflow: hidden;
}

.extra-network-cards .card img {
  position: absolute;
  top: 50%;
  left: 50%;
  transform: translate(-50%, -50%);
  object-fit: cover;
  width: 100%;
  height: 100%;
}

/************/
/* MainTabs */
/************/
.tabitem {
  background-color: var(--ae-main-bg-color) !important;
  padding: 0 !important;
  border: 0 !important;
}

.tabs .border-b-2 {
  border-color: var(--ae-input-bg-color);
}

.tabs > div > button {
  padding: 8px;
  padding-top: 0;
  padding-right: 10px;
  padding-left: 0;
  color: var(--ae-label-color);
  border: 0;
  opacity: 0.75;
}

.tabs > div > button:hover {
  color: var(--ae-label-color);
  opacity: 1;
}

.tabs > div > .selected {
  background: transparent;
  border: 0;
  color: var(--ae-primary-color);
}

#tabs > div:first-child > button.selected {
  color: var(--ae-primary-color);
}

/* offcanvas menu */
#tabs > div:first-child {
  position: fixed;
  z-index: 10000;
  display: block;
  width: 90%;
  height: 100%;
  background-color: var(--ae-nav-bg-color) !important;
  top: 0;
  padding-top: var(--ae-top-header-height);
  left: 0;
  max-width: 320px;
  transform: translateX(-100%);
  transition: all 0.25s ease 0s;
  box-shadow: rgba(0, 0, 0, 0)-30px 0 30px 30px;
  overflow-y: auto;
  overflow-x: hidden;
}

#tabs > div:first-child.open {
  transform: translateX(0);
  box-shadow: rgba(0, 0, 0, 0.4)-30px 0 30px 30px;
}

#tabs > div:first-child > button {
  display: block;
  width: 320px;
  text-align: left;
  background-color: transparent !important;
  border-top: 2px !important;
  border-bottom: 2px !important;
  border-left: 0;
  border-right: 0;
  border-radius: 0 !important;
  padding: 0px;
  padding-left: 20px;
  min-height: 37px;
  color: var(--ae-nav-color);
}

#tabs > div:first-child > button:hover {
  background-color: var(--ae-primary-color) !important;
  color: var(--ae-main-bg-color) !important;
}

#tabs > div {
  padding: 0;
  border: 0;
}

.tab-nav.svelte-1g805jl {
  border: 0;
  /*padding-bottom: var(--ae-inside-padding-size);*/
}

#dim_controls > div:first-child {
  margin-bottom: max(7px, var(--ae-outside-gap-size)) !important;
}

input.svelte-1p9xokt.svelte-1p9xokt.svelte-1p9xokt,
input.svelte-1qxcj04.svelte-1qxcj04.svelte-1qxcj04 {
  background-color: var(--ae-panel-bg-color);
}

label.svelte-1p9xokt.svelte-1p9xokt.svelte-1p9xokt,
label.svelte-1qxcj04.svelte-1qxcj04.svelte-1qxcj04 {
  pointer-events: all !important;
}

/*****************/
/* Quicksettings */
/*****************/

/* offcanvas quicksettings menu */
#quicksettings_overflow {
  position: fixed;
  z-index: 9999;
  display: block;
  width: 90%;
  background-color: var(--ae-main-bg-color) !important;
  top: var(--ae-top-header-height);
  bottom: 0px;
  padding: 16px;
  /*padding-top: 0px;*/
  right: 0;
  max-width: 480px;
  transform: translateX(100%);
  transition: all 0.25s ease 0s;
  box-shadow: rgba(0, 0, 0, 0) -30px 0 30px -30px;
  overflow: hidden;
  padding-top: 0;
}

#quicksettings_overflow_container {
  overflow-y: auto;
  height: calc(100% - 45px);
}

#quicksettings_overflow.open {
  transform: translateX(0);
  box-shadow: rgba(0, 0, 0, 0.4) -30px 0 30px -30px;
}

#quicksettings_overflow > div {
  margin-bottom: var(--ae-outside-gap-size);
}

#quicksettings_actions > div {
  background-color: transparent !important;
  border: 0;
}

#quicksettings_actions > div > div,
[id*="add2quick_"] {
  min-width: unset !important;
  flex-grow: 0 !important;
  padding: 4px !important;
  border: 1px solid var(--ae-panel-border-color) !important;
}

#quicksettings_actions > div label,
[id*="add2quick_"] label {
  display: block;
  position: relative;
  cursor: pointer;
  line-height: 25px;
  -webkit-user-select: none;
  -moz-user-select: none;
  -ms-user-select: none;
  user-select: none;
  margin: auto !important;
  padding: 0 !important;
  min-width: 25px;
  min-height: 25px;
}

/* Hide the browser's default checkbox */
#quicksettings_actions > div input,
[id*="add2quick_"] input {
  position: absolute;
  opacity: 0;
  cursor: pointer;
  height: 0;
  width: 0;
}

/* Create a custom checkbox */
#quicksettings_actions > div span,
[id*="add2quick_"] span {
  position: absolute;
  top: 0;
  left: 0;
  height: 25px;
  width: 25px;
  background-color: var(--ae-input-color);
  padding: 0;
  margin: 0 !important;
  opacity: 0.5;
}

[id*="add2quick_"] span {
  -webkit-mask: url(./file=html/svg/menu-add-fill.svg) no-repeat 50% 50%;
  mask: url(./file=html/svg/menu-add-fill.svg) no-repeat 50% 50%;
}

/* On mouse-over, add a grey background color */
#quicksettings_draggable label input:checked ~ span,
#quicksettings_actions > div label:hover input ~ span,
[id*="add2quick_"] label:hover input ~ span {
  background-color: var(--ae-icon-color);
  opacity: 1;
}

/* When the checkbox is checked, add a blue background */

[id*="add2quick_"] label input:checked ~ span {
  -webkit-mask: url(./file=html/svg/close-line.svg) no-repeat 50% 50%;
  mask: url(./file=html/svg/close-line.svg) no-repeat 50% 50%;
  background-color: var(--ae-input-color);
  opacity: 0.5;
}

#quicksettings_draggable span {
  -webkit-mask: url(./file=html/svg/drag-drop-line.svg) no-repeat 50% 50%;
  mask: url(./file=html/svg/drag-drop-line.svg) no-repeat 50% 50%;
}

#quicksettings_sort_asc span {
  -webkit-mask: url(./file=html/svg/sort-asc.svg) no-repeat 50% 50%;
  mask: url(./file=html/svg/sort-asc.svg) no-repeat 50% 50%;
}

#quicksettings_sort_desc span {
  -webkit-mask: url(./file=html/svg/sort-desc.svg) no-repeat 50% 50%;
  mask: url(./file=html/svg/sort-desc.svg) no-repeat 50% 50%;
}

#quicksettings_overflow_container > div.marker-bottom:after,
#quicksettings_overflow_container > div.marker-top:before {
  content: " ";
  display: inline-block;
  background-color: var(--ae-primary-color);
  width: 100%;
  height: 2px;
  position: relative;
  margin-top: calc((1px + (var(--ae-outside-gap-size) / 2)) * -1);
}

#quicksettings_overflow_container > div.marker-bottom:after {
  top: calc((var(--ae-outside-gap-size) / 2) - 1px);
}

#quicksettings_overflow_container > div > div:nth-child(2),
[id$="settings_2img_settings"] > div > div:nth-child(2) {
  flex-shrink: 1 !important;
  flex-grow: 0 !important;
  flex-basis: 0% !important;
  min-width: unset;
  position: relative;
  margin-left: -1px;
}

/*
#quicksettings_overflow_container > div:first-child {
    margin-top: var(--ae-outside-gap-size);
}
*/

#quicksettings_overflow_container.no-scroll {
  /*overflow:hidden;
	width:100%;*/
}

/* #quicksettings_actions{
	 margin-bottom:0 !important;
} */

#quicksettings_overflow_container > div.dragging {
  opacity: 0.4 !important;
}

[draggable="true"] [id*="add2quick_"] {
  pointer-events: none;
}

[draggable="true"] [id*="add2quick_"] label input:checked ~ span {
  -webkit-mask: url(./file=html/svg/drag-drop-line.svg) no-repeat 50% 50%;
  mask: url(./file=html/svg/drag-drop-line.svg) no-repeat 50% 50%;
  background-color: var(--ae-input-color);
  opacity: 0.5;
}

#quicksettings_actions > div label input:checked ~ span:after,
#quicksettings_actions > div label:hover input:checked ~ span,
[id*="add2quick_"] label:hover input:checked ~ span {
  background-color: var(--ae-icon-color);
  opacity: 1;
}

/* Create the checkmark/indicator (hidden when not checked) */
#quicksettings_actions > div label span:after,
[id*="add2quick_"] label span:after {
  content: "";
  position: absolute;
  display: none;
}

/* Show the checkmark when checked */
#quicksettings_actions > div label input:checked ~ span:after,
[id*="add2quick_"] label input:checked ~ span:after {
  display: block;
}

#ui_add2quick_setting_hidden_tabs,
[id*="add2quick_setting_quicksettings"] {
  display: none;
}

/****************/
/* modelmerger  */
/****************/
#modelmerger_models {
  gap: 1px !important;
}

#modelmerger_config_method {
  margin: -1px;
  width: auto;
  margin-bottom: calc(var(--ae-outside-gap-size) * -1);
}

/******************/
/* extensions tab */
/******************/
#tabs_extensions .block {
  padding: 0 !important;
}

#tab_extensions table {
  border-collapse: collapse;
  width: 100%;
}

#tab_extensions table td,
#tab_extensions table th {
  padding: 0.25em 0.5em;
  border: 1px solid var(--ae-panel-border-color);
  overflow-wrap: anywhere;
  min-width: 75px;
}
#tab_extensions table tr {
  background-color: var(--ae-main-bg-color);
}
#tab_extensions table tr:nth-child(even) {
  background-color: var(--ae-frame-bg-color);
}

#tab_extensions table input[type="checkbox"] {
  margin-right: 0.5em;
  top: -3px;
}

#tab_extensions table button {
  max-width: 5em;
  min-width: 5em;
}

#extensions_installed_top div {
  /*display: none;*/
}

#tab_extensions input[disabled="disabled"] {
  opacity: 0.5;
}

.extension-tag {
  font-weight: 700;
  font-size: 95%;
}

#available_extensions .info {
  margin: 0;
}

#available_extensions .date_added {
  opacity: 0.85;
  font-size: 90%;
}

/*************/
/* settings  */
/*************/
pre {
  white-space: pre-wrap;
  /* css-3 */
  white-space: -moz-pre-wrap;
  /* Mozilla, since 1999 */
  white-space: -pre-wrap;
  /* Opera 4-6 */
  white-space: -o-pre-wrap;
  /* Opera 7 */
  word-wrap: break-word;
  /* Internet Explorer 5.5+ */
}

[id$="settings_2img_settings"] {
  max-height: calc(100vh - 245px);
  overflow-y: auto;
}

[id$="settings_2img_settings"]::before {
  display: none;
}

#settings_result {
  height: auto !important;
  width: 100%;
  text-align: center;
  color: var(--ae-primary-color);
  min-height: unset;
}

#settings_sd #row_setting_sd_model_checkpoint {
  display: none;
}

#settings {
  display: block;
}

#settings > div {
  border: none;
  margin-left: 10em;
}

#settings > div.tab-nav {
  float: left;
  display: block;
  margin-left: 0;
  width: 10em;
}

#settings > div.tab-nav button {
  display: block;
  border: none;
  text-align: left;
  white-space: initial;
  height: 27px;
  padding: 0px;
  padding-right: 10px;
  /*
	width: 100%;
	padding: 5px;
    border: 1px solid var(--ae-frame-bg-color);
    border-radius: 0;
    border-top-left-radius: var(--ae-panel-border-radius);
    border-bottom-left-radius: var(--ae-panel-border-radius);
	*/
}

#settings > div.tab-nav button.selected {
  /*background: var(--ae-frame-bg-color);*/
  border-left: 2px solid;
  border-radius: 0;
  padding-left: 5px;
}

.global-popup-inner {
  top: 50px;
  position: relative;
  overflow-y: auto;
  height: calc(100% - 50px);
  width: 100%;
}

.global-popup-close {
  position: absolute;
  right: 16px;
  top: 16px;
  width: 25px;
  height: 25px;
  background-color: var(--ae-modal-icon-color);
  -webkit-mask: url("./file=html/svg/close-line.svg") no-repeat 50% 50%;
  mask: url("./file=html/svg/close-line.svg") no-repeat 50% 50%;
}

.global-popup {
  position: fixed;
  z-index: 99999;
  top: 0px;
  left: 0px;
  background: var(--ae-main-bg-color);
  color: var(--ae-primary-color);
  line-break: anywhere;
  height: 100%;
  width: 100%;
  opacity: 0.98;
}

@media only screen and (max-width: 860px) {
  /* For tablets: */
  [id$="_splitter"] {
    display: none !important;
  }

  [id$="2img_settings_scroll"] {
    height: auto !important;
  }

  [id$="2img_results"] {
    max-height: unset !important;
  }

  [id$="2img_settings"]::before {
    display: none;
  }

  [id$="2img_actions_column"] {
    flex-basis: 100% !important;
    max-width: 100% !important;
  }

  [id$="2img_settings_scroll"] {
    padding-top: 0;
  }

  .gr-block,
  .dark .gr-block,
  .gr-form,
  #txt2img_seed,
  #img2img_seed,
  #txt2img_subseed,
  #img2img_subseed,
  #txt2img_seed_row > div,
  #img2img_seed_row > div,
  #txt2img_subseed_row > div,
  #img2img_subseed_row > div {
    min-width: 70px;
  }

  [id$="2img_gallery"] {
    margin-bottom: 0px;
  }

  [id$="2img_tools"] {
    gap: 2px;
  }

  [id$="2img_results"] {
    flex-grow: 1 !important;
    flex-shrink: 1 !important;
    overflow-x: hidden;
  }

  #splitter {
    display: none;
  }

  [id$="2img_prompt_image"] + div {
    flex-wrap: wrap;
  }

  [id$="2img_results"] {
    flex-grow: 1 !important;
  }

  .token-counter span {
    position: relative;
    top: 3px;
    right: 3px;
  }

  #settings > div {
    margin-left: 0;
  }

  #settings > div.tab-nav {
    float: none;
    display: flex !important;
    margin-left: 0;
    width: auto;
    margin-bottom: 8px;
  }

  [id$="2img_hr_scale"] {
    flex-basis: 100% !important;
  }

  /* 
	[id$="2img_gallery"] div.modify-upload{
		position:absolute;
	}
	*/

  [id$="2img_gallery"],
  [id$="2img_gallery"] div.preview.fixed-height > img,
  [id$="2img_gallery"] .preview.fixed-height,
  [id$="2img_gallery"] img + div.thumbnails {
    position: relative !important;
    height: auto !important;
    min-height: auto;
    border-radius: 0 !important;
  }

  [id$="2img_gallery"],
  [id$="2img_gallery"] div.preview.fixed-height > img,
  [id$="2img_gallery"] .preview.fixed-height {
    max-height: unset !important;
  }

  [id$="2img_gallery"] div > img {
    object-fit: contain;
  }

  [id$="2img_gallery"] .preview.fixed-height,
  [id$="2img_gallery"] .grid-wrap,
  [id$="2img_gallery"] .empty {
    min-height: auto !important;
  }

  [id$="2img_gallery"] img + div.thumbnails {
    height: 60px !important;
  }

  .livePreview img {
    object-position: top;
    border-radius: 0 !important;
    position: relative;
    width: 100%;
  }

  .livePreview.init,
  .livePreview:not(.init) + div {
    display: none;
  }

  .livePreview {
    /*width: calc(100% - (var(--ae-outside-gap-size) * 2)) !important; */
    max-height: unset !important;
    /*bottom:60px;*/
    position: relative !important;
    left: 0;
    top: 0;
    width: auto !important;
    height: auto !important;
  }

  div.svelte-10ogue4 > *:first-child.livePreview {
    /*height: calc(100% - 60px - var(--ae-outside-gap-size) - 2px) !important;*/
    /*height: auto !important;*/
  }

  div.svelte-10ogue4 > *:first-child.livePreview > img {
    /*height: auto !important;*/
  }

  [id$="png_2img_results"] {
    order: 1;
  }

  [id$="settings_2img_settings"] {
    max-height: none;
  }

  #nav_menu_header_tabs,
  #tab_extensions td,
  #tab_extensions th {
    display: none !important;
  }

  #tab_extensions td:nth-child(2),
  #tab_extensions td:nth-child(2),
  #tab_extensions th:nth-child(2),
  #tab_extensions th:nth-child(2),
  #tab_extensions td:nth-child(5),
  #tab_extensions td:nth-child(5),
  #tab_extensions th:nth-child(5),
  #tab_extensions th:nth-child(5),
  #tab_extensions td:first-child,
  #tab_extensions td:last-child,
  #tab_extensions th:first-child,
  #tab_extensions th:last-child {
    display: table-cell !important;
  }

  #ti_2img_splitter,
  #ti_2img_results {
    margin-top: 0;
  }

  #train_tabs_2img_settings > div:first-child {
    width: 100%;
  }

  #tab_ti .livePreview,
  #tab_ti .livePreview.init {
    min-height: unset !important;
  }

  #ti_gallery_container {
    max-height: unset !important;
  }

  #ti_error,
  #ti_output,
  #ti_progress {
    padding: 0 !important;
  }
}

/************/
/* Footer */
/************/
.gradio-container.app {
  min-height: 100vh !important;
}

.main > .wrap > .contain {
  flex-grow: 1;
  display: flex;
  flex-direction: column;
}

footer {
  display: none !important;
}

#tabs + div {
  position: relative;
  z-index: 999;
  padding: 0px !important;
}

.footer-wrapper {
  display: flex;
}

.footer-links {
  position: relative;
  width: 100%;
  margin: 0;
  padding: 0;
  list-style-type: none;
  display: flex;
  flex-direction: row;
  justify-content: center;
  align-items: center;
}

.footer-links > li {
  display: inline-block;
  width: 32px;
  height: 32px;
  text-align: center;
  float: left;
  border-radius: 100%;
  position: relative;
  display: flex;
  margin: 0 !important;
}

.footer-links > li > div,
.footer-links > li > a {
  position: absolute;
  top: 50%;
  left: 50%;
  transform: translate(-50%, -50%);
  font-size: 24px;
  fill: var(--ae-primary-color);
}

.footer-links > li:last-child {
  position: absolute;
  top: 0;
  right: 0;
}

a:hover,
a:visited,
a {
  color: var(--ae-primary-color) !important;
  text-decoration: none !important;
}

a:hover {
  color: var(--ae-primary-color) !important;
  text-decoration: underline !important;
}

/************/
/* Tooltips */
/************/

a[data-tooltip].top:before,
a[data-tooltip].top:after {
  transform: translateY(10px);
}

a[data-tooltip].top:hover:after,
a[data-tooltip].top:hover:before {
  transform: translateY(0px);
}

a[data-tooltip].right:before,
a[data-tooltip].right:after {
  transform: translateX(0px);
}

a[data-tooltip].right:hover:after,
a[data-tooltip].right:hover:before {
  transform: translateX(10px);
}

a[data-tooltip].bottom:before,
a[data-tooltip].bottom:after {
  transform: translateY(-10px);
}

a[data-tooltip].bottom:hover:after,
a[data-tooltip].bottom:hover:before {
  transform: translateY(0px);
}

a[data-tooltip].left:before,
a[data-tooltip].left:after {
  transform: translateX(0px);
}

a[data-tooltip].left:hover:after,
a[data-tooltip].left:hover:before {
  transform: translateX(-10px);
}

a[data-tooltip] {
  position: relative;
  max-width: 320px;
}

a[data-tooltip]:after,
a[data-tooltip]:before {
  position: absolute;
  visibility: hidden;
  opacity: 0;
  transition: transform 200ms ease, opacity 200ms;
  box-shadow: 0 0 10px rgba(0, 0, 0, 0.3);
  z-index: 99;
}

a[data-tooltip]:before {
  content: attr(data-tooltip);
  background-color: var(--ae-main-bg-color);
  /*color: #fff;*/
  font-size: 10px;
  font-weight: bold;
  padding: 10px 15px;
  border-radius: 5px;
  white-space: nowrap;
  text-decoration: none;
  text-transform: uppercase;
  letter-spacing: 1px;
}

a[data-tooltip]:after {
  width: 0;
  height: 0;
  border: 6px solid transparent;
  content: "";
}

a[data-tooltip]:hover:after,
a[data-tooltip]:hover:before {
  visibility: visible;
  opacity: 1;
  transform: translateY(0px);
}

a[data-tooltip][data-position="top"]:before {
  bottom: 100%;
  left: -130%;
  margin-bottom: 10px;
}

a[data-tooltip][data-position="top"]:after {
  border-top-color: var(--ae-main-bg-color);
  border-bottom: none;
  bottom: 101%;
  left: calc(50% - 6px);
  margin-bottom: 4px;
}

<<<<<<< HEAD
a[data-tooltip][data-position="left"]:before {
  top: -12%;
  right: 100%;
  margin-right: 10px;
=======
#txtimg_hr_finalres div.pending, #img2img_scale_resolution_preview div.pending {
    opacity: 1;
    transition: opacity 0s;
}

.inactive{
    opacity: 0.5;
>>>>>>> 20ae71fa
}

a[data-tooltip][data-position="left"]:after {
  border-left-color: var(--ae-main-bg-color);
  border-right: none;
  top: calc(50% - 3px);
  right: 100%;
  margin-top: -6px;
  margin-right: 4px;
}

<<<<<<< HEAD
a[data-tooltip][data-position="right"]:before {
  top: -5%;
  left: 100%;
  margin-left: 10px;
=======
div.dimensions-tools{
    min-width: 0 !important;
    max-width: fit-content;
    flex-direction: column;
    place-content: center;
>>>>>>> 20ae71fa
}

a[data-tooltip][data-position="right"]:after {
  border-right-color: var(--ae-main-bg-color);
  border-left: none;
  top: calc(50% - 6px);
  left: calc(100% + 4px);
}

<<<<<<< HEAD
a[data-tooltip][data-position="bottom"]:before {
  top: 100%;
  left: -130%;
  margin-top: 10px;
}

a[data-tooltip][data-position="bottom"]:after {
  border-bottom-color: var(--ae-main-bg-color);
  border-top: none;
  top: 100%;
  left: 5px;
  margin-top: 4px;
=======
#img2img_sketch, #img2maskimg, #inpaint_sketch {
    overflow: overlay !important;
    resize: auto;
    background: var(--panel-background-fill);
    z-index: 5;
>>>>>>> 20ae71fa
}

.tooltip-html {
  text-align: left;
  position: absolute;
  top: 50%;
  left: 50%;
  transform: translate(-50%, -50%);
  transform-origin: 0 0;
}

.tooltip-html i {
  position: relative;
  display: block;
}

.tooltip-html .icon-info {
  fill: var(--ae-primary-color);
  scale: 0.9;
}

li.coffee-circle {
  /*background: #FFDD00;*/
  margin-left: 5px;
  margin-right: 5px;
}

.coffee-circle .tooltip-html .top {
  width: 220px;
  max-width: 220px;
  text-align: left;
  padding: 16px;
}

li.coffee-circle p {
  color: var(--ae-text-color);
  float: inherit;
  padding: 0;
  font-size: 14px;
  line-height: 16px !important;
  /*text-align: justify;*/
  padding-bottom: 4px;
}
li.coffee-circle p b {
  color: var(--ae-primary-color) !important;
  font-weight: normal;
}
.coffee-circle .tooltip-html .top > svg,
.coffee-circle .tooltip-html .top > img {
  /*float: left;
  margin-right: 5px;*/
  margin: auto;
  margin-bottom: 8px;
  /*width: 60%;*/
}
.coffee-circle .tooltip-html .top blockquote {
  background: var(--ae-frame-bg-color);
  padding: 10px;
  quotes: "\201C""\201D""\2018""\2019";
  border: 0;
  margin: 8px 0 !important;
}
.coffee-circle .tooltip-html .top blockquote:before {
  opacity: 0.5;
  content: open-quote;
  font-size: 3em;
  line-height: 0.1em;
  margin-right: 0.15em;
  vertical-align: -0.4em;
}
.coffee-circle .tooltip-html .top blockquote p {
  display: inline;
}

.coffee svg path {
  fill: var(--ae-primary-color) !important;
}

.tooltip-html .coffee {
  fill: var(--ae-main-bg-color);
}

.tooltip-html .top {
  min-width: 200px;
  max-width: 400px;
  top: -20px;
  left: 50%;
  transform: translate(-90%, -100%);
  padding: 10px 20px;
  background-color: var(--ae-main-bg-color);
  font-weight: normal;
  font-size: 14px;
  border-radius: var(--ae-panel-border-radius);
  position: absolute;
  z-index: 99;
  box-sizing: border-box;
  box-shadow: 0 1px 8px rgb(0 0 0 / 50%);
  display: none;
}

.tooltip-html .top.center {
  transform: translate(-50%, -100%);
}

.tooltip-html:hover .top {
  display: block;
}

.tooltip-html .top i {
  position: absolute;
  top: 100%;
  left: 90%;
  margin-left: -15px;
  width: 30px;
  height: 15px;
  overflow: hidden;
}

.tooltip-html .top.center i {
  left: 50%;
}

.tooltip-html .top i::after {
  content: "";
  position: absolute;
  width: 15px;
  height: 15px;
  left: 50%;
  transform: translate(-50%, -50%) rotate(45deg);
  background-color: var(--ae-main-bg-color);
  box-shadow: 0 1px 8px rgba(0, 0, 0, 0.5);
}

.tooltip-html span {
  opacity: 0.5;
}

.tooltip-html a {
  color: var(--ae-primary-color);
}

<<<<<<< HEAD
/**********************/
/* Sliders Scrollbars */
/**********************/

::-webkit-scrollbar {
  width: 10px;
=======
.ui-defaults-none{
    color: #aaa !important;
}

#settings span{
    color: var(--body-text-color);
}

#settings .gradio-textbox, #settings .gradio-slider, #settings .gradio-number, #settings .gradio-dropdown, #settings .gradio-checkboxgroup, #settings .gradio-radio{
    margin-top: 0.75em;
}

#settings span .settings-comment {
    display: inline
}

.settings-comment a{
    text-decoration: underline;
}

.settings-comment .info{
    opacity: 0.75;
}

/* live preview */
.progressDiv{
    position: relative;
    height: 20px;
    background: #b4c0cc;
    border-radius: 3px !important;
    margin-bottom: -3px;
>>>>>>> 20ae71fa
}

[id$="2img_settings_scroll"]::-webkit-scrollbar {
  width: 12px;
}

::-webkit-scrollbar-track {
  box-shadow: inset 0 0 10px 10px var(--ae-main-bg-color);
}

::-webkit-scrollbar-thumb {
  box-shadow: inset 0 0 10px 10px var(--ae-panel-bg-color);
}

::-webkit-scrollbar-button {
  display: none;
}

::-webkit-scrollbar-thumb,
::-webkit-scrollbar-track {
  border-left: solid 6px var(--ae-main-bg-color);
  border-radius: 0;
}

[id$="2img_settings_scroll"]::-webkit-scrollbar-thumb,
[id$="2img_settings_scroll"]::-webkit-scrollbar-track {
  border-left: solid 8px transparent;
}

@media screen and (-webkit-min-device-pixel-ratio: 0) {
  input[type="range"] {
    overflow: hidden;
    width: 100%;
    -webkit-appearance: none;
    background-color: var(--ae-input-bg-color);
    border: 1px solid var(--ae-input-border-color);
    position: relative;
    border-radius: var(--ae-panel-border-radius);
  }

  input[type="range"]::after {
    content: "";
    position: absolute;
    height: 13px;
    background-image: var(--ae-slider-bg-overlay);
    opacity: 0.15;
    width: 100%;
  }

  input[type="range"]::-webkit-slider-runnable-track {
    height: 14px;
    -webkit-appearance: none;
    color: var(--ae-primary-color);
    margin-top: -1px;
  }

  input[type="range"]::-webkit-slider-thumb {
    width: 0px;
    -webkit-appearance: none;
    height: 14px;
    cursor: ew-resize;
    background-color: var(--ae-primary-color);
    box-shadow: -1024px 0 0 1024px var(--ae-primary-color);
  }

  [id$="_sub-group"] input[type="range"] {
    background-color: var(--ae-subgroup-input-bg-color);
    border: 1px solid var(--ae-subgroup-input-border-color);
  }
}

/* Firefox */

input[type="range"]::-moz-range-progress {
  background-color: var(--ae-primary-color);
  height: 14px;
  border: 1px solid var(--ae-primary-color);
}

input[type="range"]::-moz-range-track {
  background-color: var(--ae-input-bg-color);
}

input[type=range]::after:: {
  content: "";
  position: absolute;
  height: 13px;
  background-image: var(--ae-slider-bg-overlay);
  opacity: 0.15;
  width: 100%;
}

#quicksettings_overflow_container,
#theme_overflow_container,
[id$="2img_checkpoints_cards"],
[id$="2img_results"],
[id$="2img_settings_scroll"] {
  scrollbar-color: var(--ae-panel-bg-color) var(--ae-main-bg-color) !important;
  scrollbar-width: thin !important;
  /*padding: 0 1px;*/
}

input[type="range"] {
  width: 100%;
}

input[type="range"]::-moz-range-track {
  width: 100%;
  background-color: var(--ae-input-bg-color);
  border: none;
  border-radius: 0px;

  position: relative;
  height: 100%;
  background-image: var(--ae-slider-bg-overlay);
  opacity: 0.15;
  width: 100%;
}

input[type="range"]::-moz-range-thumb {
  border: 0px solid var(--ae-primary-color);
  width: 0px;
  border-radius: 0%;
  background-color: var(--ae-primary-color);
}

/*hide the outline behind the border*/
input[type="range"]:-moz-focusring {
  outline: 1px solid var(--ae-primary-color);
  outline-offset: -1px;
}

input[type="range"]:focus::-moz-range-track {
  background-color: var(--ae-input-bg-color);
}

input[type="number"] {
  -moz-appearance: textfield;
}

input[type="number"]:hover,
input[type="number"]:focus {
  -moz-appearance: initial;
}

/* IE maybe later  */

input[type="range"]::-ms-fill-lower {
  background-color: var(--ae-primary-color);
}

input[type="range"]::-ms-fill-upper {
  background-color: var(--ae-input-bg-color);
}

/*****************/
/* img2img fixes */
/*****************/
#img2img_scale_resolution_row .form {
  background: transparent !important;
  border: 0 !important;
}

#img2img_unused_scale_by_slider {
  display: none !important;
}

.center.boundedheight.flex {
  width: 100% !important;
  height: auto !important;
  max-height: 50vh;
}

.image-container img.absolute-img {
  position: relative !important;
}

.image-container img {
  max-height: 50vh !important;
}

.image-container {
  min-height: 25vh !important;
  height: auto !important;
  display: flex;
}

.absolute-img.svelte-rlgzoo {
  position: relative;
  opacity: 0;
}

.block.gradio-image {
  height: auto !important;
}

div[data-testid="image"] canvas {
  width: auto !important;
  height: 100% !important;
  position: absolute !important;
  top: 0 !important;
  left: 0 !important;
  border: 0 !important;
}

#imageARPreview {
  position: absolute;
  top: 0;
  left: 0;
  outline: 2px solid red;
  background: rgba(255, 0, 0, 0.3);
  z-index: 900;
  pointer-events: none;
  display: none;
}

#tab_img2img div.center.boundedheight.flex {
  display: block !important;
}

/*************/
/* Spotlight */
/*************/

[id^="spotlight"] .no-point-events {
  pointer-events: none;
}

[id^="spotlight"] .move {
  cursor: move;
}

[id^="spotlight"] .z-50,
[id^="spotlight"] .block-hidden {
  display: none;
}

[id^="spotlight"] div {
  border: 0;
}

[id^="spotlight"] {
  position: fixed;
  top: 0px;
  left: 0px;
  bottom: 0px;
  width: 100%;
  z-index: 99999;
  color: #fff;
  background-color: var(--ae-modal-bg-color);
  opacity: 0;
  overflow: hidden;
  user-select: none;
  transition: opacity 0.2s ease-out;
  font-family: Arial, sans-serif;
  font-size: 16px;
  font-weight: 400;
  contain: strict;
  touch-action: none;
  pointer-events: none;
}

[id^="spotlight"].show {
  opacity: 1;
  transition: none;
  pointer-events: auto;
}

[id^="spotlight"].relative {
  position: relative !important;
  width: auto;
  height: calc(50vh + 40px);
  z-index: 99;
  margin-bottom: 1px;
  padding-top: 40px;
}

[id^="spotlight"].relative .spl-pane {
  top: -20px;
}

[id^="spotlight"].relative .spl-pane > * {
  position: relative;
}

[id^="spotlight"].relative .spl-close {
  display: none;
}

[id^="spotlight"].relative .spl-page {
  display: none;
}

[id^="spotlight"].white {
  color: #212529;
  background-color: #fff;
}

[id^="spotlight"].white .spl-spinner,
[id^="spotlight"].white .spl-prev,
[id^="spotlight"].white .spl-next,
[id^="spotlight"].white .spl-page ~ * {
  filter: invert(1);
}

[id^="spotlight"].white .spl-progress {
  background-color: rgba(0, 0, 0, 0.35);
}

[id^="spotlight"].white .spl-header,
[id^="spotlight"].white .spl-footer {
  background-color: rgba(255, 255, 255, 0.65);
}

[id^="spotlight"].white .spl-button {
  background: #212529;
  color: #fff;
}

[id^="spotlight"] .cover {
  object-fit: cover;
  height: 100%;
  width: 100%;
}

[id^="spotlight"] .contain {
  object-fit: contain;
  height: 100%;
  width: 100%;
}

[id^="spotlight"] .autofit {
  object-fit: none;
  width: auto;
  height: auto;
  max-height: none;
  max-width: none;
  transition: none;
}

.spl-track {
  position: absolute;
  width: 100%;
  height: 100%;
  contain: strict;
}

.spl-spinner {
  position: absolute;
  width: 100%;
  height: 100%;
  background-position: center;
  background-repeat: no-repeat;
  background-size: 42px;
  opacity: 0;
}

.spl-spinner.spin {
  background-image: url("./file=html/svg/spotlight/preloader.svg");
  transition: opacity 0.2s linear 0.25s;
  opacity: 1;
}

.spl-spinner.error {
  background-image: url("./file=html/svg/spotlight/error.svg");
  background-size: 128px;
  transition: none;
  opacity: 0.5;
}

.spl-scene {
  position: absolute;
  width: 100%;
  height: 100%;
  transition: transform 0.65s cubic-bezier(0.1, 1, 0.1, 1);
  contain: layout size;
  will-change: transform;
}

.spl-pane > * {
  position: absolute;
  width: auto;
  height: auto;
  max-width: 100%;
  max-height: 100%;
  left: 50%;
  top: 50%;
  margin: 0;
  padding: 0;
  border: 0;
  transform: translate(-50%, -50%) scale(1);
  transition: transform 0.65s cubic-bezier(0.3, 1, 0.3, 1), opacity 0.65s ease;
  contain: layout style;
  will-change: transform, opacity;
  visibility: hidden;
}

.spl-pane {
  position: absolute;
  top: 0;
  width: 100%;
  height: 100%;
  transition: transform 0.65s cubic-bezier(0.3, 1, 0.3, 1);
  contain: layout size;
  will-change: transform, contents;
}

.spl-pane.hide img {
  display: none !important;
}

.spl-pane.hide {
  background-size: 100%;
  transition: background-size 0.65s cubic-bezier(0.3, 1, 0.3, 1) !important;
  will-change: background-size !important;
  transform: translate(0, 0) !important;
}

.spl-header {
  position: absolute;
  top: 0;
  width: 100%;
  height: 40px;
  text-align: right;
  background-color: rgba(0, 0, 0, 0.85);
  transform: translateY(-100px);
  transition: transform 0.35s ease;
  overflow: hidden;
  will-change: transform;
}

[id^="spotlight"].menu .spl-header,
.spl-header:hover {
  transform: translateY(0);
}

.spl-header div {
  display: inline-block;
  vertical-align: middle;
  white-space: nowrap;
  width: 40px;
  height: 40px;
  opacity: 0.5;
  display: flex;
  align-items: center;
}

.spl-progress {
  position: absolute;
  top: 0;
  left: -1px;
  width: 100%;
  height: 3px;
  background-color: var(--ae-modal-icon-color);
  transform: translateX(-100%);
  transition: transform linear;
}

.spl-footer {
  position: absolute;
  left: 0;
  right: 0;
  bottom: 0;
  background-color: rgba(0, 0, 0, 0.45);
  line-height: 20px;
  padding: 20px 20px 0 20px;
  padding-bottom: env(safe-area-inset-bottom, 0);
  text-align: left;
  font-size: 15px;
  font-weight: 400;
  transform: translateY(100%);
  transition: transform 0.35s ease;
  will-change: transform;
}

[id^="spotlight"].menu .spl-footer,
.spl-footer:hover {
  transform: translateY(0);
}

.spl-title {
  font-size: 22px;
  margin-bottom: 20px;
}
<<<<<<< HEAD

.spl-description {
  margin-bottom: 20px;
}

.spl-button {
  display: inline-block;
  background: #fff;
  color: #000;
  border-radius: 5px;
  padding: 10px 20px;
  margin-bottom: 20px;
  cursor: pointer;
=======
.extra-network-cards .card .metadata-button, .extra-network-thumbs .card .metadata-button{
    display: none;
    position: absolute;
    color: white;
    right: 0;
}
.extra-network-cards .card .metadata-button {
    text-shadow: 2px 2px 3px black;
    padding: 0.25em;
    font-size: 22pt;
    width: 1.5em;
}
.extra-network-thumbs .card .metadata-button {
    text-shadow: 1px 1px 2px black;
    padding: 0;
    font-size: 16pt;
    width: 1em;
    top: -0.25em;
}
.extra-network-cards .card:hover .metadata-button, .extra-network-thumbs .card:hover .metadata-button{
    display: inline-block;
>>>>>>> 20ae71fa
}

.spl-page {
  float: left;
  width: auto;
  line-height: 40px;
}

.spl-page ~ * {
  background-position: center;
  background-repeat: no-repeat;
  background-size: 21px;
  float: right;
}

.spl-fullscreen {
  background-color: var(--ae-modal-icon-color);
  -webkit-mask: url("./file=html/svg/fullscreen-line.svg") no-repeat 50% 50%;
  mask: url("./file=html/svg/fullscreen-line.svg") no-repeat 50% 50%;
}

.spl-fullscreen.on {
  background-color: var(--ae-modal-icon-color);
  -webkit-mask: url("./file=html/svg/fullscreen-exit-line.svg") no-repeat 50%
    50%;
  mask: url("./file=html/svg/fullscreen-exit-line.svg") no-repeat 50% 50%;
}

<<<<<<< HEAD
.spl-autofit {
  background-color: var(--ae-modal-icon-color);
  -webkit-mask: url("./file=html/svg/aspect-ratio-line.svg") no-repeat 50% 50%;
  mask: url("./file=html/svg/aspect-ratio-line.svg") no-repeat 50% 50%;
=======
.extra-network-thumbs .card .preview{
    position: absolute;
    object-fit: cover;
    width: 100%;
    height:100%;
}

.extra-network-thumbs .card:hover .additional a {
    display: inline-block;
>>>>>>> 20ae71fa
}

.spl-zoom-out {
  background-color: var(--ae-modal-icon-color);
  -webkit-mask: url("./file=html/svg/zoom-out-line.svg") no-repeat 50% 50%;
  mask: url("./file=html/svg/zoom-out-line.svg") no-repeat 50% 50%;
  background-size: 22px;
}

.spl-zoom-in {
  background-color: var(--ae-modal-icon-color);
  -webkit-mask: url("./file=html/svg/zoom-in-line.svg") no-repeat 50% 50%;
  mask: url("./file=html/svg/zoom-in-line.svg") no-repeat 50% 50%;
  background-size: 22px;
}

.spl-download {
  background-color: var(--ae-modal-icon-color);
  -webkit-mask: url("./file=html/svg/file-download-line.svg") no-repeat 50% 50%;
  mask: url("./file=html/svg/file-download-line.svg") no-repeat 50% 50%;
  background-size: 20px;
}

.spl-theme {
  background-image: url("./file=html/svg/spotlight/theme.svg");
}

.spl-play {
  background-image: url("./file=html/svg/spotlight/play.svg");
}

.spl-play.on {
  background-image: url("./file=html/svg/spotlight/pause.svg");
  animation: pulsate 1s ease infinite;
}

.spl-close {
  background-color: var(--ae-modal-icon-color);
  -webkit-mask: url("./file=html/svg/close-line.svg") no-repeat 50% 50%;
  mask: url("./file=html/svg/close-line.svg") no-repeat 50% 50%;
}

.spl-like {
  background-color: var(--ae-modal-icon-color);
  -webkit-mask: url("./file=html/svg/heart-line.svg") no-repeat 50% 50%;
  mask: url("./file=html/svg/heart-line.svg") no-repeat 50% 50%;
  background-size: 22px;
}

.spl-like.on {
  background-color: var(--ae-modal-icon-color);
  -webkit-mask: url("./file=html/svg/heart-fill.svg") no-repeat 50% 50%;
  mask: url("./file=html/svg/heart-fill.svg") no-repeat 50% 50%;
}

.spl-tile {
  background-color: var(--ae-modal-icon-color);
  -webkit-mask: url("./file=html/svg/grid-line.svg") no-repeat 50% 50%;
  mask: url("./file=html/svg/grid-line.svg") no-repeat 50% 50%;
  background-size: 22px;
}

.spl-tile.on {
  background-color: var(--ae-modal-icon-color);
  -webkit-mask: url("./file=html/svg/grid-fill.svg") no-repeat 50% 50%;
  mask: url("./file=html/svg/grid-fill.svg") no-repeat 50% 50%;
}

.spl-undo {
  background-color: var(--ae-modal-icon-color);
  -webkit-mask: url("./file=html/svg/arrow-go-back-line.svg") no-repeat 50% 50%;
  mask: url("./file=html/svg/arrow-go-back-line.svg") no-repeat 50% 50%;
  background-size: 22px;
}

.spl-clear {
  background-color: var(--ae-modal-icon-color);
  -webkit-mask: url("./file=html/svg/delete-bin-2-line.svg") no-repeat 50% 50%;
  mask: url("./file=html/svg/delete-bin-2-line.svg") no-repeat 50% 50%;
  background-size: 22px;
  position: absolute;
  left: 0;
}

.spl-pan {
  background-color: var(--ae-modal-icon-color);
  -webkit-mask: url("./file=html/svg/drag-move-2-fill.svg") no-repeat 50% 50%;
  mask: url("./file=html/svg/drag-move-2-fill.svg") no-repeat 50% 50%;
  background-size: 22px;
}

.spl-pan.on {
  opacity: 1;
}

.spl-draw {
  background-color: var(--ae-modal-icon-color);
  -webkit-mask: url("./file=html/svg/ball-pen-line.svg") no-repeat 50% 50%;
  mask: url("./file=html/svg/ball-pen-line.svg") no-repeat 50% 50%;
  background-size: 22px;
}

.spl-color input {
  width: 42px;
  height: 42px;
  padding: 5px 6px;
  background: transparent;
  margin-top: -1px;
}

.spl-brush {
  width: 100px !important;
  margin-top: 0px;
}

.spl-prev,
.spl-next {
  position: absolute;
  top: 50%;
  left: 20px;
  width: 50px;
  height: 50px;
  opacity: 0.65;
  background-color: rgba(0, 0, 0, 0.45);
  border-radius: 100%;
  cursor: pointer;
  margin-top: -25px;
  transform: translateX(-100px);
  transition: transform 0.35s ease;
  background-image: url("./file=html/svg/spotlight/arrow.svg");
  background-position: center;
  background-repeat: no-repeat;
  background-size: 30px;
  will-change: transform;
}

.spl-next {
  left: auto;
  right: 20px;
  transform: translateX(100px) scaleX(-1);
}

[id^="spotlight"].menu .spl-prev {
  transform: translateX(0);
}

[id^="spotlight"].menu .spl-next {
  transform: translateX(0) scaleX(-1);
}

@media (hover: hover) {
  .spl-page ~ div {
    cursor: pointer;
    transition: opacity 0.2s ease;
  }

  .spl-page ~ div:hover,
  .spl-prev:hover,
  .spl-next:hover {
    opacity: 1;
  }
}

@media (max-width: 500px) {
  .spl-header div {
    width: 32px;
  }

  .spl-footer .spl-title {
    font-size: 20px;
  }

  .spl-footer {
    font-size: 14px;
  }

  .spl-prev,
  .spl-next {
    width: 35px;
    height: 35px;
    margin-top: -17.5px;
    background-size: 15px 15px;
  }

  .spl-spinner {
    background-size: 30px 30px;
  }

  .spl-brush {
    width: 60px !important;
    padding-left: 10px;
  }

  .spl-fullscreen {
    display: inline-block !important;
  }
}

.hide-scrollbars {
  overflow: hidden !important;
}

@keyframes pulsate {
  0% {
    opacity: 1;
  }

  50% {
    opacity: 0.2;
  }

  100% {
    opacity: 1;
  }
}

<<<<<<< HEAD
/*BREAKPOINT_CSS_CONTENT*/

=======
.extra-network-cards .card ul a:hover{
    color: red;
}

.extra-network-cards .card .preview{
    position: absolute;
    object-fit: cover;
    width: 100%;
    height:100%;
}

>>>>>>> 20ae71fa
<|MERGE_RESOLUTION|>--- conflicted
+++ resolved
@@ -1,4457 +1,4346 @@
-:root {
-  --ae-main-bg-color: hsl(0deg 0% 10%);
-  --ae-primary-color: hsl(168deg 97% 41%);
-  --ae-input-bg-color: hsl(225deg 6% 13%);
-  --ae-input-border-color: hsl(214deg 5% 30%);
-  --ae-panel-bg-color: hsl(225deg 5% 17%);
-  --ae-panel-border-color: hsl(214deg 5% 30%);
-  --ae-panel-border-radius: 0px;
-  --ae-subgroup-bg-color: hsl(0deg 0% 10%);
-  --ae-subgroup-input-bg-color: hsl(225deg 6% 13%);
-  --ae-subgroup-input-border-color: hsl(214deg 5% 30%);
-  --ae-subpanel-bg-color: hsl(220deg 4% 14%);
-  --ae-subpanel-border-color: hsl(214deg 5% 30%);
-  --ae-subpanel-border-radius: 8px;
-  --ae-textarea-focus-color: hsl(210deg 3% 36%);
-  --ae-input-focus-color: hsl(168deg 97% 41%);
-  --ae-outside-gap-size: 8px;
-  --ae-inside-padding-size: 8px;
-  --ae-tool-button-size: 34px;
-  --ae-tool-button-radius: 16px;
-  --ae-generate-button-height: 70px;
-  --ae-cancel-color: hsl(0deg 84% 60%);
-  --ae-max-padding: max(
-    var(--ae-outside-gap-size),
-    var(--ae-inside-padding-size)
-  );
-  --ae-icon-color: hsl(168deg 97% 41%);
-  --ae-icon-hover-color: hsl(0deg 0% 10%);
-  --ae-icon-size: 22px;
-  --ae-nav-bg-color: hsl(0deg 0% 4%);
-  --ae-nav-color: hsl(210deg 4% 80%);
-  --ae-nav-hover-color: hsl(0deg 0% 4%);
-  --ae-input-color: hsl(210deg 4% 80%);
-  --ae-label-color: hsl(210deg 4% 80%);
-  --ae-subgroup-input-color: hsl(210deg 4% 80%);
-  --ae-placeholder-color: hsl(214deg 5% 30%);
-  --ae-text-color: hsl(210deg 4% 80%);
-  --ae-mobile-outside-gap-size: 2px;
-  --ae-mobile-inside-padding-size: 2px;
-  --ae-frame-bg-color: hsl(225deg 6% 13%);
-  --ae-modal-bg-color: hsl(0deg 0% 10%);
-  --ae-modal-icon-color: hsl(168deg 97% 41%);
-} /*BREAKPOINT_CSS_CONTENT*/
-
-/*
-Theme Name: DarkUX
-Author: anapnoe
-Author URI: https://github.com/anapnoe/stable-diffusion-webui
-Version: 1.0
-License: GNU General Public License
-*/
-:root {
-  --ae-extra-networks-card-size: 1;
-  --ae-extra-networks-card-real-size: calc(
-    var(--ae-extra-networks-card-size) * 14vh
-  );
-  --ae-extra-networks-visible-rows: 2;
-  --ae-extra-networks-height: calc(
-    (
-        var(--ae-extra-networks-card-real-size) *
-          var(--ae-extra-networks-visible-rows)
-      ) + (var(--ae-inside-padding-size) * 2)
-  );
-  --ae-extra-networks-name-size: calc(var(--ae-extra-networks-card-size) * 1em);
-
-  --ae-top-header-padding-top: 16px;
-  --ae-top-header-padding-bottom: 16px;
-  --ae-top-header-inner-height: 38px;
-  --ae-top-header-height: calc(
-    var(--ae-top-header-padding-top) + var(--ae-top-header-inner-height) +
-      var(--ae-top-header-padding-bottom)
-  );
-
-  --ae-container-padding: 16px;
-  --ae-footer-height: calc(32px + (var(--ae-container-padding) * 2));
-  --ae-gallery-bottom-height: calc(
-    24px + (var(--ae-max-padding) * 2) + 16px +
-      (var(--ae-inside-padding-size) * 2) + (var(--ae-outside-gap-size) * 3)
-  );
-
-  --ae-subtract-total: calc(
-    var(--ae-top-header-height) + var(--ae-footer-height)
-  );
-  --ae-container-height: calc(100vh - var(--ae-subtract-total));
-  --ae-container-total-height: calc(
-    var(--ae-container-height) - (var(--ae-outside-gap-size) * 2) -
-      (var(--ae-inside-padding-size) * 2)
-  );
-  --ae-container-height-gap: calc(
-    var(--ae-container-height) - (var(--ae-outside-gap-size) * 2)
-  );
-  --ae-container-height-pad: calc(
-    var(--ae-container-height) - (var(--ae-inside-padding-size) * 2)
-  );
-
-  --ae-processing-border: 2px;
-  --ae-processing-border-double: var(--ae-processing-border) * 2;
-
-  --ae-slider-bg-overlay: transparent;
-
-  --ae-border-width: 1px;
-  --ae-accordion-vertical-padding: max(8px, var(--ae-inside-padding-size));
-  --ae-accordion-horizontal-padding: max(4px, var(--ae-inside-padding-size));
-  --ae-accordion-line-height: 24px;
-  --ae-accordion-header-height: calc(
-    var(--ae-accordion-line-height) + var(--ae-accordion-vertical-padding) * 2
-  );
-
-  --ae-results-height: calc(
-    100vh -
-      (
-        var(--ae-top-header-height) + var(--ae-footer-height) +
-          var(--ae-accordion-header-height) + var(--ae-outside-gap-size) * 4 +
-          34px
-      )
-  );
-}
-
-@media only screen and (max-width: 860px) {
-  :root {
-    --ae-outside-gap-size: var(--ae-mobile-outside-gap-size);
-    --ae-inside-padding-size: var(--ae-mobile-inside-padding-size);
-  }
-}
-
-body {
-  background-color: var(--ae-main-bg-color) !important;
-}
-
-.hidden {
-  display: none !important;
-}
-
-.app.svelte-1mya07g.svelte-1mya07g {
-  position: relative;
-  margin: auto;
-  padding: var(--size-4);
-  padding-top: 0;
-  width: 100%;
-  min-height: 100vh !important;
-  min-width: unset !important;
-  max-width: unset !important;
-  background-color: var(--ae-main-bg-color);
-}
-
-.block.svelte-mppz8v {
-  line-height: 16px !important;
-}
-
-/*********/
-/* Icons */
-/*********/
-[id*="2img_generate_forever"],
-[id^="refresh_"],
-[id$="_refresh"],
-[id$="_clear_prompt"],
-[id$="2img_style_create"],
-[id$="2img_style_apply"],
-[id$="2img_extra_networks"],
-[id$="paste"],
-#img2img_actions_column [id$="interrogate"],
-#img2img_actions_column [id$="deepbooru"],
-[id^="open_folder"],
-[id*="2img_random"],
-[id*="2img_reuse"],
-[id^="save_"],
-[id^="save_zip_"],
-[id="extras_tab"],
-[id="img2img_tab"],
-[id="inpaint_tab"],
-[id="txt2img_tab"] {
-  /*background-color: var(--ae-panel-bg-color);*/
-  position: relative;
-  font-size: 0 !important;
-}
-[id*="2img_generate_forever"]::before,
-[id$="_refresh"]::before,
-[id^="refresh_"]::before,
-[id$="_clear_prompt"]::before,
-[id$="2img_style_create"]::before,
-[id$="2img_style_apply"]::before,
-[id$="2img_extra_networks"]::before,
-[id$="paste"]::before,
-#img2img_actions_column [id$="interrogate"]::before,
-#img2img_actions_column [id$="deepbooru"]::before,
-[id^="open_folder"]::before,
-[id*="2img_random"]::before,
-[id*="2img_reuse"]::before,
-[id^="save_"]::before,
-[id^="save_zip_"]::before,
-[id="extras_tab"]::before,
-[id="img2img_tab"]::before,
-[id="inpaint_tab"]::before,
-[id="txt2img_tab"]::before {
-  content: " ";
-  display: inline-block;
-  -webkit-mask-size: cover;
-  mask-size: cover;
-  background-color: var(--ae-icon-color);
-  width: var(--ae-icon-size);
-  height: var(--ae-icon-size);
-  position: absolute;
-}
-
-[id*="2img_random"]::before,
-[id*="2img_reuse"]::before {
-  background-color: var(--ae-icon-color);
-  border-radius: var(--ae-panel-border-radius);
-}
-[id*="2img_generate_forever"]:hover::before,
-[id$="_refresh"]:hover::before,
-[id^="refresh_"]:hover::before,
-[id$="_clear_prompt"]:hover::before,
-[id$="2img_style_create"]:hover::before,
-[id$="2img_style_apply"]:hover::before,
-[id$="2img_extra_networks"]:hover::before,
-[id$="paste"]:hover::before,
-#img2img_actions_column [id$="interrogate"]:hover::before,
-#img2img_actions_column [id$="deepbooru"]:hover::before,
-[id^="open_folder"]:hover::before,
-[id*="2img_random"]:hover::before,
-[id*="2img_reuse"]:hover::before,
-[id^="save_"]:hover::before,
-[id^="save_zip_"]:hover::before,
-[id="extras_tab"]:hover::before,
-[id="img2img_tab"]:hover::before,
-[id="inpaint_tab"]:hover::before,
-[id="txt2img_tab"]:hover::before {
-  background-color: var(--ae-icon-hover-color);
-}
-
-[id$="2img_extra_networks"] {
-  border: 1px solid var(--ae-input-border-color) !important;
-  border-radius: var(--ae-panel-border-radius) !important;
-  background: var(--ae-input-bg-color) !important;
-}
-
-[id$="2img_extra_networks"]:hover {
-  background-color: var(--ae-icon-color) !important;
-}
-
-[id$="_refresh"]::before,
-[id^="refresh_"]::before {
-  -webkit-mask: url(./file=html/svg/refresh-line.svg) no-repeat 50% 50%;
-  mask: url(./file=html/svg/refresh-line.svg) no-repeat 50% 50%;
-}
-[id$="2img_generate_forever"]::before {
-  -webkit-mask: url(./file=html/svg/infinity-fill.svg) no-repeat 50% 50%;
-  mask: url(./file=html/svg/infinity-fill.svg) no-repeat 50% 50%;
-  width: 90%;
-  height: 90%;
-}
-[id$="_clear_prompt"]::before {
-  -webkit-mask: url(./file=html/svg/delete-bin-5-line.svg) no-repeat 50% 50%;
-  mask: url(./file=html/svg/delete-bin-5-line.svg) no-repeat 50% 50%;
-}
-
-[id$="2img_style_create"]::before {
-  -webkit-mask: url(./file=html/svg/save-3-line.svg) no-repeat 50% 50%;
-  mask: url(./file=html/svg/save-3-line.svg) no-repeat 50% 50%;
-}
-
-[id$="2img_style_apply"]::before {
-  -webkit-mask: url(./file=html/svg/clipboard-line.svg) no-repeat 50% 50%;
-  mask: url(./file=html/svg/clipboard-line.svg) no-repeat 50% 50%;
-}
-
-[id$="paste"]::before {
-  -webkit-mask: url(./file=html/svg/magic-line.svg) no-repeat 50% 50%;
-  mask: url(./file=html/svg/magic-line.svg) no-repeat 50% 50%;
-}
-
-[id$="2img_extra_networks"]::before {
-  -webkit-mask: url(./file=html/svg/stack-line.svg) no-repeat 50% 50%;
-  mask: url(./file=html/svg/stack-line.svg) no-repeat 50% 50%;
-}
-
-#img2img_actions_column [id$="interrogate"]::before {
-  -webkit-mask: url(./file=html/svg/question-answer-line.svg) no-repeat 50% 50%;
-  mask: url(./file=html/svg/question-answer-line.svg) no-repeat 50% 50%;
-}
-
-#img2img_actions_column [id$="deepbooru"]::before {
-  -webkit-mask: url(./file=html/svg/question-answer-fill.svg) no-repeat 50% 50%;
-  mask: url(./file=html/svg/question-answer-fill.svg) no-repeat 50% 50%;
-}
-
-[id^="open_folder"]::before {
-  -webkit-mask: url(./file=html/svg/folder-open-line.svg) no-repeat 50% 50%;
-  mask: url(./file=html/svg/folder-open-line.svg) no-repeat 50% 50%;
-}
-
-[id*="2img_random"]::before {
-  -webkit-mask: url(./file=html/svg/dice-1.svg) no-repeat 50% 50%;
-  mask: url(./file=html/svg/dice-1.svg) no-repeat 50% 50%;
-}
-
-[id*="2img_reuse"]::before {
-  -webkit-mask: url(./file=html/svg/recycle-line.svg) no-repeat 50% 50%;
-  mask: url(./file=html/svg/recycle-line.svg) no-repeat 50% 50%;
-}
-
-[id^="save_"]::before {
-  -webkit-mask: url(./file=html/svg/save-2-line.svg) no-repeat 50% 50%;
-  mask: url(./file=html/svg/save-2-line.svg) no-repeat 50% 50%;
-}
-
-[id^="save_zip_"]::before {
-  -webkit-mask: url(./file=html/svg/file-zip-line.svg) no-repeat 50% 50%;
-  mask: url(./file=html/svg/file-zip-line.svg) no-repeat 50% 50%;
-}
-
-[id="extras_tab"]::before {
-  -webkit-mask: url(./file=html/svg/picture-in-picture-exit-line.svg) no-repeat
-    50% 50%;
-  mask: url(./file=html/svg/picture-in-picture-exit-line.svg) no-repeat 50% 50%;
-}
-
-[id="img2img_tab"]::before {
-  -webkit-mask: url(./file=html/svg/landscape-line.svg) no-repeat 50% 50%;
-  mask: url(./file=html/svg/landscape-line.svg) no-repeat 50% 50%;
-}
-
-[id="inpaint_tab"]::before {
-  -webkit-mask: url(./file=html/svg/paint-brush-line.svg) no-repeat 50% 50%;
-  mask: url(./file=html/svg/paint-brush-line.svg) no-repeat 50% 50%;
-}
-
-[id="txt2img_tab"]::before {
-  -webkit-mask: url(./file=html/svg/t-box-fill.svg) no-repeat 50% 50%;
-  mask: url(./file=html/svg/t-box-fill.svg) no-repeat 50% 50%;
-}
-
-/*************/
-/* TopHeader */
-/*************/
-
-#tabs {
-  margin-top: calc(var(--ae-top-header-height));
-  min-height: var(--ae-container-height);
-}
-
-#header-top {
-  position: fixed;
-  top: 0px;
-  left: 0;
-  right: 0;
-  z-index: 10000;
-  min-height: var(--ae-top-header-inner-height);
-  background-color: var(--ae-main-bg-color);
-  padding-left: 1rem;
-  padding-right: 1rem;
-  padding-top: var(--ae-top-header-padding-top);
-  padding-bottom: var(--ae-top-header-padding-bottom);
-}
-
-#nav_menu_header_tabs {
-  position: relative;
-  height: 34px;
-  align-self: center;
-  flex-grow: 2;
-  line-height: 14px;
-}
-
-#nav_menu_header_tabs button {
-  font-size: 14px;
-  flex: 1 1 auto;
-  flex-grow: 0;
-  min-width: unset;
-  padding-bottom: 0;
-  padding-right: 0;
-  padding-top: 0;
-  border: 0;
-  color: var(--ae-nav-color);
-  background: 0 !important;
-  padding-left: 10px;
-  opacity: 0.75;
-}
-
-#nav_menu_header_tabs button.selected {
-  color: var(--ae-primary-color);
-  opacity: 1;
-}
-
-#nav_menu_header_tabs button:hover {
-  opacity: 1;
-}
-
-.container {
-  padding: var(--ae-container-padding);
-  color: var(--ae-input-color);
-}
-
-#quicksettings {
-  align-items: center;
-  width: auto;
-  background: 0;
-  padding: 0;
-  position: relative;
-  max-height: 34px;
-  align-self: center;
-  min-width: min(60px, 100%);
-}
-
-#extra_networks_menu,
-#quick_menu {
-  z-index: 9999;
-  background-color: var(--ae-input-bg-color);
-  position: relative;
-  width: 38px;
-  height: 38px;
-  border-radius: 100%;
-  cursor: pointer;
-  min-width: unset;
-  max-width: 38px;
-  align-self: center;
-}
-
-#extra_networks_menu::before,
-#quick_menu::before {
-  content: " ";
-  display: inline-block;
-  -webkit-mask-size: cover;
-  mask-size: cover;
-  background-color: var(--ae-icon-color);
-  width: var(--ae-icon-size);
-  height: var(--ae-icon-size);
-  -webkit-mask: url(./file=html/svg/more-2-fill.svg) no-repeat 50% 50%;
-  mask: url(./file=html/svg/more-2-fill.svg) no-repeat 50% 50%;
-  cursor: pointer;
-  position: relative;
-  left: 50%;
-  top: 50%;
-  transform: translate(-50%, -50%) scale(1);
-}
-
-#extra_networks_menu::before {
-  -webkit-mask: url(./file=html/svg/stack-line.svg) no-repeat 50% 50%;
-  mask: url(./file=html/svg/stack-line.svg) no-repeat 50% 50%;
-}
-
-#extra_networks_menu.fixed,
-#extra_networks_menu:hover,
-#quick_menu:hover {
-  background-color: var(--ae-icon-color);
-}
-
-#extra_networks_menu.fixed::before,
-#extra_networks_menu:hover::before,
-#quick_menu:hover::before {
-  background-color: var(--ae-icon-hover-color);
-}
-
-[id$="nav_menu"] {
-  z-index: 9999;
-  background-color: var(--ae-input-bg-color);
-  position: relative;
-  width: 38px;
-  height: 38px;
-  border-radius: 100%;
-  cursor: pointer;
-  max-width: 38px;
-  min-width: unset !important;
-  align-self: center;
-}
-
-[id$="nav_menu"]::before {
-  content: " ";
-  display: inline-block;
-  -webkit-mask-size: cover;
-  mask-size: cover;
-  background-color: var(--ae-icon-color);
-  width: var(--ae-icon-size);
-  height: var(--ae-icon-size);
-  -webkit-mask: url(./file=html/svg/menu-line.svg) no-repeat 50% 50%;
-  mask: url(./file=html/svg/menu-line.svg) no-repeat 50% 50%;
-  cursor: pointer;
-  position: relative;
-  left: 50%;
-  top: 50%;
-  transform: translate(-50%, -50%) scale(1);
-}
-
-[id$="nav_menu"]:hover {
-  background-color: var(--ae-icon-color);
-}
-
-[id$="nav_menu"]:hover::before {
-  background-color: var(--ae-icon-hover-color);
-}
-
-#clone_nav_menu {
-  position: fixed;
-  z-index: 10000;
-  left: 1rem;
-  top: var(--ae-top-header-padding-top);
-}
-
-/***********************************/
-/* Progressbar */
-/***********************************/
-
-.progressDiv {
-  background-color: var(--ae-main-bg-color) !important;
-  border-radius: 0 !important;
-  height: 16px;
-  position: fixed;
-  z-index: 10000;
-  top: 0px;
-  /* width: calc(100% - 16px) !important; */
-  left: 0;
-  width: 100% !important;
-  /* border: 1px solid var(--ae-panel-border-color); */
-}
-
-.progressDiv .progress {
-  width: 0%;
-  height: 3px;
-  background-color: var(--ae-primary-color);
-  color: var(--ae-input-color);
-  line-height: 20px;
-  text-align: right;
-  border-radius: 0;
-  padding: 0 2px;
-  font-size: 12px;
-  white-space: nowrap;
-  font-weight: 600;
-}
-
-/****************/
-/* Live preview */
-/****************/
-
-.livePreview {
-  position: absolute !important;
-  width: calc(100% - (var(--ae-outside-gap-size) * 2)) !important;
-  max-height: calc(var(--ae-container-height-gap)) !important;
-  top: var(--ae-outside-gap-size);
-  left: var(--ae-outside-gap-size);
-  right: 0;
-  bottom: 0;
-  pointer-events: all;
-  overflow: hidden !important;
-  background-color: var(--ae-main-bg-color);
-  z-index: 300;
-  box-sizing: border-box;
-  padding: var(--ae-processing-border);
-  border: 1px solid var(--ae-panel-border-color);
-  height: calc(var(--ae-container-height-gap)) !important;
-}
-
-.livePreview img {
-  background-color: var(--ae-main-bg-color) !important;
-  border-radius: 0 !important;
-  box-sizing: border-box;
-  position: absolute;
-  width: calc(100% - var(--ae-processing-border-double));
-  height: calc(100% - var(--ae-processing-border-double));
-  object-fit: scale-down;
-  margin: auto;
-}
-
-div.svelte-10ogue4 > *:first-child.livePreview {
-  border-radius: 0 !important;
-}
-
-@keyframes rotate {
-  100% {
-    transform: scale(2) rotate(1turn);
-  }
-}
-
-.livePreview:not(.dropPreview)::before {
-  content: "";
-  position: absolute;
-  z-index: -2;
-  left: -50%;
-  top: -50%;
-  width: 200%;
-  height: 200%;
-  background-color: var(--ae-main-bg-color);
-  background-repeat: no-repeat;
-  background-position: 0 0;
-  background-image: conic-gradient(
-    transparent,
-    var(--ae-primary-color),
-    transparent 30%
-  );
-  animation: rotate 4s linear infinite;
-}
-
-.livePreview::after {
-  content: "";
-  position: absolute;
-  z-index: -1;
-  left: var(--ae-processing-border);
-  top: var(--ae-processing-border);
-  width: calc(100% - var(--ae-processing-border-double));
-  height: calc(100% - var(--ae-processing-border-double));
-  background: var(--ae-main-bg-color);
-  border-radius: 0;
-}
-
-.livePreview::before {
-  content: "";
-  position: absolute;
-  z-index: -2;
-  left: -50%;
-  top: -50%;
-  width: 200%;
-  height: 200%;
-  background-color: var(--ae-main-bg-color);
-  background-repeat: no-repeat;
-  background-position: 0 0;
-  background-image: conic-gradient(
-    transparent,
-    var(--ae-primary-color),
-    transparent 30%
-  );
-  animation: rotate 4s linear infinite;
-}
-
-.livePreview.dropPreview::before,
-.livePreview.dropPreview::after {
-  display: none;
-}
-
-.livePreview img {
-  object-position: center !important;
-  border-radius: 0 !important;
-  position: relative;
-  top: 0 !important;
-  left: 0 !important;
-  width: calc(100%) !important;
-  height: calc(100%) !important;
-}
-
-.livePreview img:nth-child(2) {
-  position: absolute !important;
-  top: 50% !important;
-  left: 50% !important;
-  transform: translateX(-50%) translateY(-50%) !important;
-  width: calc(100% - var(--ae-processing-border-double)) !important;
-  height: calc(100% - var(--ae-processing-border-double)) !important;
-}
-
-.livePreview.init,
-.livePreview:not(.init) + div {
-  display: none;
-}
-
-.livePreview {
-  max-height: unset !important;
-  position: relative !important;
-  left: 0;
-  top: 0;
-  width: auto !important;
-}
-
-[id^="download_files_"] div.float:not(.float) {
-  position: absolute !important;
-}
-
-#image_buttons_txt2img + div,
-#image_buttons_img2img + div,
-#image_buttons_extras_2img + div {
-  margin-top: calc(var(--ae-outside-gap-size) * -0.5);
-  margin-bottom: calc(var(--ae-outside-gap-size) * -0.5);
-}
-
-button.svelte-1p4r00v {
-  background-color: var(--ae-input-bg-color);
-  color: var(--ae-icon-color);
-  border-radius: var(--ae-panel-border-radius);
-}
-
-button.svelte-1p4r00v:hover {
-  background-color: var(--ae-primary-color);
-  color: var(--ae-icon-hover-color);
-}
-
-/* [id$="2img_gallery"] div.modify-upload{
-	position:absolute;
-}
-[id$="2img_gallery"],	
-[id$="2img_gallery"] div>img,
-[id$="2img_gallery"] div.backdrop-blur,
-[id$="2img_gallery"] img+div.overflow-x-scroll{
-	position:relative;
-	height: auto !important;
-	min-height: auto;
-	border-radius: 0 !important;
-}
-[id$="2img_gallery"],	
-[id$="2img_gallery"] div>img,
-[id$="2img_gallery"] div.backdrop-blur
-{
-	max-height: unset !important;
-}
-[id$="2img_gallery"] div>img{
-	object-fit: contain;
-}
-[id$="2img_gallery"] .overflow-y-auto {
-	min-height: auto !important;
-} */
-[id^="img2img_copy_to_"] {
-  padding: 0 !important;
-  margin-bottom: var(--ae-outside-gap-size) !important;
-  background: transparent !important;
-}
-
-[id^="img2img_label_copy_to_"] {
-  min-width: unset !important;
-}
-
-[id^="img2img_copy_to_"] > * {
-  font-size: 100% !important;
-  white-space: nowrap;
-  align-self: center;
-}
-
-.image-container {
-  min-height: 25vh;
-}
-
-.spl-pane div.svelte-s6ybro,
-.spl-pane .wrap.svelte-p4aq0j.svelte-p4aq0j {
-  display: none;
-}
-
-.spl-pane .wrap.svelte-yigbas {
-  position: unset;
-}
-
-.center.boundedheight.flex {
-  width: 100% !important;
-  height: 100% !important;
-}
-
-div.svelte-1oo81b7 > *:first-child,
-div.svelte-1oo81b7 > *:last-child {
-  border-radius: 0 !important;
-}
-
-/* small info upload*/
-div.float {
-  background: var(--ae-main-bg-color) !important;
-  border: 0 !important;
-  color: var(--ae-primary-color) !important;
-}
-
-#img2img_inpaint_upload_tab > div:first-child {
-  flex-direction: row;
-}
-
-/****************/
-/* Results View */
-/****************/
-.main > .wrap > .contain > div {
-  gap: 0px !important;
-}
-
-[id$="2img_results"] {
-  /*flex-direction: row !important;*/
-  overflow-x: hidden !important;
-  max-height: calc(var(--ae-container-height));
-  overflow-y: auto !important;
-  height: 100%;
-  flex-direction: column !important;
-  flex-wrap: nowrap !important;
-}
-
-[id$="2img_gallery"] {
-  display: flex;
-  flex-direction: row;
-  overflow: hidden !important;
-  margin-bottom: 0 !important;
-}
-
-[id$="2img_gallery"] .grid-wrap,
-[id$="2img_gallery"] .empty {
-  width: 100%;
-  /* 	max-height: calc(var(--ae-container-height-gap) - 2px - var(--ae-gallery-bottom-height))!important;
-    min-height: calc(var(--ae-container-height-gap) - 2px - var(--ae-gallery-bottom-height))!important; */
-  max-height: var(--ae-results-height) !important;
-  min-height: var(--ae-results-height) !important;
-  overflow-x: hidden !important;
-}
-
-[id$="2img_gallery"] .preview.fixed-height {
-  max-height: unset;
-  background-color: var(--ae-main-bg-color) !important;
-}
-
-[id$="2img_gallery"] .thumbnails {
-  background-color: var(--ae-panel-bg-color);
-  height: 60px !important;
-}
-
-.thumbnails button {
-  margin: auto;
-}
-
-.thumbnails {
-  justify-content: unset !important;
-}
-
-[id$="2img_gallery"] .thumbnail-small {
-  height: auto !important;
-}
-
-[id$="2img_gallery"] .thumbnail-small.selected {
-  --ring-color: var(--ae-primary-color) !important;
-  border-color: var(--ae-primary-color) !important;
-}
-
-[id$="2img_results"] .preview + img {
-  cursor: pointer;
-}
-
-[id$="2img_gallery"] .preview.fixed-height {
-  height: auto;
-  min-height: auto;
-  width: 100%;
-  min-width: 100%;
-  max-height: calc(var(--ae-container-height) - 4px);
-}
-
-[id$="2img_override_settings_row"] > div.form.show,
-[id$="2img_override_settings_row"]
-  > div.form.show
-  > [id$="2img_override_settings"] {
-  display: block !important;
-}
-
-/* [id$="2img_gallery"] .overflow-y-auto>div:first-child
-{
-    height: calc(var(--ae-container-total-height) - (var(--ae-outside-gap-size) * 2) - var(--ae-gallery-bottom-height) );
-}
-[id$="2img_gallery"] div>img
-{
-    height: calc(100% - 60px);
-    width: auto;
-    object-fit: scale-down;
-	background-color: var(--ae-main-bg-color) !important;
-} */
-
-/* 
-[id$="2img_gallery"] .backdrop-blur 
-{
-    height: auto;
-    min-height: auto;
-    width: 100%;
-    min-width: 100%;
-    max-height: calc(var(--ae-container-height) - 4px);
-	
-	
-}
-[id$="2img_gallery"] img+div
-{
-    background-color: var(--ae-input-bg-color) !important;
-}
-[id$="2img_gallery"] div>div
-{
-    min-height: auto;
-}
-.gallery-item.svelte-1g9btlg.svelte-1g9btlg {
-    position: relative;
-    aspect-ratio: unset !important;
-    border-radius: 0 !important; 
-    background-color: var(--ae-main-bg-color) !important;
-    --tw-ring-color: var(--ae-panel-border-color) !important;
-}
-.file-preview{
-	margin:0;
-	color: var(--ae-text-color);
-}
-.file-preview > div > div:first-child{
-	flex-grow:1;
-}
-.w-3\/12 {width: auto;}
-a{color:var(--ae-primary-color)!important;}
-#image_buttons_txt2img + div,
-#image_buttons_img2img + div,
-#image_buttons_extras_2img + div
-{
-	margin-top: calc(var(--ae-outside-gap-size) * -0.5);
-	margin-bottom: calc(var(--ae-outside-gap-size) * -0.5);
-}
- */
-/*
-#top_row_sd_model_checkpoint {
-    position: absolute;
-    z-index: 9999;
-    max-width: 290px;
-    right: 0;
-}
-#top_row_sd_model_checkpoint div {
-    border: 0;
-    background: 0;
-    padding: 0 !important;
-}
-#top_row_sd_model_checkpoint span {
-display:none;
-}
-#top_row_sd_model_checkpoint .gr-input {
-padding-right: 37px;
-min-height: 34px;
-}
-*/
-.gradio-dropdown:not(.multiselect) .token-remove {
-  display: none !important;
-}
-
-#top_row_sd_model_checkpoint div {
-  max-height: unset;
-  min-width: min(20px, 100%);
-}
-
-#top_row_sd_model_checkpoint {
-  position: absolute;
-  z-index: 9999;
-  max-width: 290px;
-  right: 0;
-  max-height: 34px;
-}
-
-#top_row_sd_model_checkpoint > div,
-#row_setting_sd_model_checkpoint > div,
-#setting_sd_model_checkpoint > div,
-#setting_sd_model_checkpoint {
-  border: 0;
-  padding: 0 !important;
-}
-
-#setting_sd_model_checkpoint > label > span,
-#row_setting_sd_model_checkpoint > div:nth-child(2) {
-  display: none;
-}
-
-#setting_sd_model_checkpoint > label > .wrap > .wrap-inner:first-child {
-  flex-wrap: nowrap;
-  padding: 0;
-  height: 32px;
-}
-
-#setting_sd_model_checkpoint > label > .wrap > .wrap-inner:first-child > span {
-  white-space: nowrap;
-  overflow: hidden;
-}
-
-#top_row_sd_model_checkpoint button {
-  min-width: unset;
-  height: 34px;
-  max-width: 34px;
-}
-
-#top_row_sd_model_checkpoint > div.form {
-  overflow: visible;
-}
-
-#top_row_sd_model_checkpoint div {
-  border-radius: var(--ae-panel-border-radius) !important;
-}
-
-div.svelte-b6y5bg,
-div.gradio-row > .form {
-  overflow: visible !important;
-}
-
-.dropdown-arrow {
-  min-width: var(--size-5);
-}
-
-/* .gradio-dropdown{
-	position:relative!important;
-} */
-
-.gradio-dropdown input {
-  color: var(--ae-input-color) !important;
-}
-
-ul.options {
-  width: auto;
-  background: var(--ae-input-bg-color) !important;
-  border-radius: var(--ae-panel-border-radius) !important;
-  border-color: var(--ae-input-border-color);
-  border-width: var(--ae-border-width);
-  max-height: 25vh !important;
-  padding: 1px;
-  z-index: 9999 !important;
-}
-
-ul.options li {
-  width: 100% !important;
-  display: inline-block !important;
-  overflow-wrap: break-word !important;
-  color: var(--ae-label-color) !important;
-}
-
-ul {
-  margin: 0 !important;
-  list-style: none !important;
-}
-
-ul.options li:hover {
-  background: var(--ae-input-color) !important;
-  color: var(--ae-input-bg-color) !important;
-}
-
-ul.options li.selected {
-  background: var(--ae-panel-bg-color) !important;
-  color: var(--ae-label-color) !important;
-  pointer-events: none;
-}
-
-ul.options li span {
-  display: none !important;
-}
-
-/* [id$="2img_override_settings"] .token span {
-    top: 0px !important;
-}
-[id$="2img_override_settings"] div > input, [id$="2img_override_settings"] .token + div > input {
-    min-height: 22px !important;
-}
-.wrap-inner.svelte-a6vu2r.svelte-a6vu2r.svelte-a6vu2r {
-    gap: 0;
-    padding: 0;
-} */
-
-div.token {
-  border-radius: var(--ae-panel-border-radius) !important;
-  background: var(--ae-input-bg-color) !important;
-  border: 1px solid var(--ae-input-border-color) !important;
-  padding: 3px !important;
-  margin: 1px;
-  padding-top: 4px !important;
-  color: var(--ae-input-color) !important;
-}
-
-div.token-remove {
-  fill: var(--ae-label-color) !important;
-  border-radius: var(--radius-full) !important;
-  background: var(--ae-input-border-color) !important;
-  border: 1px solid var(--ae-input-border-color) !important;
-  /*border-radius: var(--ae-panel-border-radius);*/
-}
-
-.block.gradio-accordion {
-  background-color: var(--ae-main-bg-color) !important;
-  /*padding-bottom: 0 !important;*/
-}
-
-.block.gradio-accordion:hover {
-  border-color: var(--ae-primary-color) !important;
-}
-
-.block.gradio-accordion .label-wrap {
-  margin: calc(-1px + var(--ae-inside-padding-size) * -1);
-  width: auto;
-  padding: var(--ae-accordion-vertical-padding)
-    var(--ae-accordion-horizontal-padding);
-  border-radius: var(--ae-panel-border-radius);
-  line-height: var(--ae-accordion-line-height);
-  color: var(--ae-label-color);
-  padding-left: max(8px, var(--ae-accordion-horizontal-padding));
-  padding-right: max(8px, var(--ae-accordion-horizontal-padding));
-  /*pointer-events: none !important;*/
-}
-
-.tab-nav {
-  padding: 4px 4px 0;
-}
-#extras_params,
-#extras_metadata {
-  padding: 0px 4px 4px !important;
-}
-
-#pnginfo_html2_info > div > b {
-  color: var(--ae-primary-color);
-  text-transform: capitalize;
-}
-
-.block.gradio-accordion .hide + .open.label-wrap {
-  border-bottom-left-radius: 0;
-  border-bottom-right-radius: 0;
-}
-
-.block.gradio-accordion .label-wrap.open {
-  margin-bottom: var(--ae-inside-padding-size);
-  /*margin-bottom:0;*/
-}
-
-.block.gradio-accordion > .gap.svelte-vt1mxs > div:first-child {
-  margin-top: calc(var(--ae-inside-padding-size) * 2) !important;
-}
-
-[id$="2img_extra_networks_row"].aside .gap.svelte-vt1mxs > div:first-child {
-  margin-top: 0 !important;
-}
-
-#extras_resize_mode {
-  flex-wrap: nowrap;
-}
-
-/* [id$="_subdirs"] select{
-	width:100%;
-	background-color:var(--ae-input-bg-color);
-	border: 1px solid var(--ae-input-border-color);
-	outline:0 !important;
-}
-[id$="_subdirs"]{
-	margin-bottom: var(--ae-inside-padding-size)!important;
-} */
-
-.block.gradio-accordion:hover .label-wrap {
-  color: var(--ae-main-bg-color) !important;
-  background-color: var(--ae-primary-color) !important;
-}
-
-.block.gradio-accordion > div.wrap {
-  pointer-events: none !important;
-  cursor: pointer;
-  width: auto !important;
-  height: var(--ae-accordion-header-height) !important;
-  z-index: 1;
-  left: 0 !important;
-  top: 0 !important;
-  opacity: 0 !important;
-}
-
-.form > .gradio-row > .form {
-  border: 0 !important;
-}
-
-.padded {
-  padding: var(--ae-inside-padding-size) !important;
-}
-
-.gradio-row,
-.gap {
-  gap: var(--ae-outside-gap-size) !important;
-}
-
-button.tool {
-  max-width: 34px;
-  min-height: 34px;
-  min-width: 34px !important;
-}
-
-div.block.padded {
-  /*box-shadow: var(--block-shadow);*/
-  border-width: var(--ae-border-width);
-  border-color: var(--ae-panel-border-color);
-  border-radius: var(--ae-panel-border-radius) !important;
-  background: var(--ae-panel-bg-color);
-  /*width: 100%;
-    line-height: var(--line-sm);*/
-}
-
-fieldset.block.padded {
-  background-color: var(--ae-panel-bg-color) !important;
-  /*border-width: var(--ae-border-width) !important;*/
-  /*border-color: var(--ae-panel-border-color) !important;*/
-  border-radius: var(--ae-panel-border-radius) !important;
-}
-
-div.svelte-b6y5bg,
-div.gradio-row > .form {
-  /*box-shadow: var(--block-shadow);*/
-  border-width: var(--ae-border-width) !important;
-  border-color: var(--ae-panel-border-color) !important;
-  border-radius: var(--ae-panel-border-radius) !important;
-  background: var(--ae-panel-border-color) !important;
-  box-shadow: none !important;
-  /*width: 100%;
-    line-height: var(--line-sm);*/
-}
-
-.block.gradio-dropdown,
-.block.gradio-slider,
-.block.gradio-checkbox,
-.block.gradio-textbox,
-.block.gradio-radio,
-.block.gradio-checkboxgroup,
-.block.gradio-number,
-.block.gradio-colorpicker {
-  border-width: 0;
-  box-shadow: none !important;
-}
-
-.gradio-dropdown input {
-  margin: 0 !important;
-}
-
-.block.gradio-dropdown span.single-select {
-  color: var(--ae-input-color) !important;
-}
-
-.dropdown-arrow.svelte-p5edak {
-  fill: var(--ae-input-color) !important;
-}
-
-.wrap.svelte-1p9xokt.svelte-1p9xokt.svelte-1p9xokt label,
-.wrap.svelte-1qxcj04.svelte-1qxcj04.svelte-1qxcj04 label,
-button.tool.secondary,
-button.secondary,
-.gradio-dropdown label .wrap,
-input[type="text"],
-input[type="password"],
-input[type="email"],
-textarea,
-input[type="number"] {
-  outline: none !important;
-  box-shadow: none !important;
-  border: 1px solid var(--ae-input-border-color) !important;
-  border-radius: var(--ae-panel-border-radius) !important;
-  background: var(--ae-input-bg-color) !important;
-  color: var(--ae-input-color) !important;
-  text-align: left !important;
-  min-width: unset;
-}
-
-button.tool.secondary,
-button.secondary {
-  text-align: center !important;
-}
-
-.gradio-container-3-29-0 .prose * {
-  color: var(--ae-label-color);
-}
-
-.gradio-container-3-23-0 .prose code {
-  background-color: var(--ae-panel-bg-color);
-  border-radius: var(--ae-panel-bg-color);
-  border: 1px solid var(--ae-panel-border-color);
-  padding: 0 !important;
-  margin: 0 !important;
-  white-space: break-spaces !important;
-}
-
-.wrap.svelte-1p9xokt.svelte-1p9xokt.svelte-1p9xokt label,
-.wrap.svelte-1qxcj04.svelte-1qxcj04.svelte-1qxcj04 label,
-.gradio-container-3-29-0 [type="text"],
-.gradio-container-3-29-0 [type="email"],
-.gradio-container-3-29-0 [type="url"],
-.gradio-container-3-29-0 [type="password"],
-.gradio-container-3-29-0 [type="number"],
-.gradio-container-3-29-0 [type="date"],
-.gradio-container-3-29-0 [type="datetime-local"],
-.gradio-container-3-29-0 [type="month"],
-.gradio-container-3-29-0 [type="search"],
-.gradio-container-3-29-0 [type="tel"],
-.gradio-container-3-29-0 [type="time"],
-.gradio-container-3-29-0 [type="week"],
-.gradio-container-3-29-0 [multiple],
-.gradio-container-3-29-0 textarea,
-.gradio-container-3-29-0 select {
-  line-height: 1.5rem;
-  padding: 4px 8px;
-}
-
-.gradio-container-3-29-0 [type="checkbox"],
-.gradio-container-3-29-0 [type="radio"] {
-  background-color: var(--ae-input-bg-color);
-  border: 1px solid var(--ae-input-border-color);
-  border-radius: var(--ae-panel-border-radius);
-}
-
-.gradio-container-3-29-0 [type="checkbox"]:checked,
-.gradio-container-3-29-0 [type="radio"]:checked {
-  background-color: var(--ae-primary-color);
-}
-
-.gradio-slider input[type="number"] {
-  padding-right: 2px !important;
-  max-height: 24px !important;
-  width: 64px !important;
-  margin-bottom: var(--ae-inside-padding-size);
-}
-
-.no-slider-layout .gradio-slider input[type="range"] {
-  display: none;
-}
-.no-slider-layout .gradio-slider input[type="number"] {
-  width: 100% !important;
-  margin-bottom: 0;
-  min-height: 34px;
-  padding-right: 8px !important;
-}
-.no-slider-layout .head.svelte-1cl284s {
-  flex-direction: column;
-}
-[id*="2img_toprow"] > div:first-child {
-  min-width: unset !important;
-}
-.no-slider-layout [id$="2img_settings"] {
-  min-width: min(420px, 100%) !important;
-}
-
-.no-slider-layout div.block.padded.gradio-slider {
-  align-content: stretch;
-}
-[id*="2img_checkboxes"] > .form > div {
-  min-width: unset !important;
-  white-space: nowrap;
-}
-input.svelte-1ojmf70.svelte-1ojmf70.svelte-1ojmf70 {
-  align-self: flex-start;
-  margin-top: 2px;
-}
-.thumbnail-small.svelte-g4rw9 > img.svelte-g4rw9 {
-  object-fit: contain;
-  max-height: 54px !important;
-}
-.thumbnail-small.svelte-g4rw9.svelte-g4rw9 {
-  width: auto;
-  max-height: 56px;
-  max-width: 180px;
-}
-.no-slider-layout [id$="2img_res_switch_btn"] {
-  height: 34px;
-  align-self: flex-end;
-  margin-bottom: var(--ae-inside-padding-size) !important;
-}
-.no-slider-layout [id$="2img_dimensions_row"] > .form {
-  background-color: var(--ae-panel-bg-color) !important;
-}
-
-.gradio-dropdown:not(.multiselect) .wrap-inner {
-  padding: 0px 5px !important;
-  height: 32px !important;
-}
-
-fieldset span,
-label > span {
-  color: var(--ae-label-color) !important;
-}
-
-.gradio-radio label > span {
-  color: var(--ae-input-color) !important;
-}
-
-input[type="number"],
-input[type="text"],
-input[type="password"],
-input[type="email"],
-textarea {
-  height: 34px !important;
-}
-
-.gradio-slider input[type="range"] {
-  align-self: flex-start;
-}
-
-span.svelte-1gfkn6j:not(.has-info) {
-  margin-top: 1px;
-  margin-left: 1px;
-  margin-bottom: var(--ae-inside-padding-size);
-}
-
-/* input column alignment */
-label.block {
-  display: flex;
-  justify-content: space-between;
-  flex-direction: column;
-  min-height: 100%;
-}
-
-div.block.padded.gradio-slider {
-  display: flex;
-  flex-wrap: wrap;
-  align-content: space-between;
-}
-
-/* checkbox container */
-.wrap.svelte-1p9xokt.svelte-1p9xokt.svelte-1p9xokt,
-.wrap.svelte-1qxcj04.svelte-1qxcj04.svelte-1qxcj04 {
-  gap: var(--ae-inside-padding-size);
-}
-
-input.svelte-1p9xokt.svelte-1p9xokt.svelte-1p9xokt:checked,
-input.svelte-1p9xokt.svelte-1p9xokt.svelte-1p9xokt:checked:hover,
-input.svelte-1p9xokt.svelte-1p9xokt.svelte-1p9xokt:checked:focus {
-  border-color: var(--ae-input-focus-color);
-  background-image: var(--radio-circle);
-  background-color: var(--ae-primary-color);
-}
-
-input.svelte-1ojmf70.svelte-1ojmf70.svelte-1ojmf70:checked,
-input.svelte-1ojmf70.svelte-1ojmf70.svelte-1ojmf70:checked:hover,
-input.svelte-1ojmf70.svelte-1ojmf70.svelte-1ojmf70:checked:focus,
-input.svelte-1qxcj04.svelte-1qxcj04.svelte-1qxcj04:checked,
-input.svelte-1qxcj04.svelte-1qxcj04.svelte-1qxcj04:checked:hover,
-input.svelte-1qxcj04.svelte-1qxcj04.svelte-1qxcj04:checked:focus {
-  border-color: var(--ae-input-focus-color);
-  background-image: var(--checkbox-check);
-  background-color: var(--ae-primary-color);
-}
-
-input.svelte-1ojmf70.svelte-1ojmf70.svelte-1ojmf70,
-input.svelte-1p9xokt.svelte-1p9xokt.svelte-1p9xokt,
-input.svelte-1qxcj04.svelte-1qxcj04.svelte-1qxcj04 {
-  box-shadow: none;
-  border: 1px solid var(--ae-input-border-color);
-  border-radius: var(--ae-panel-border-radius);
-  background-color: var(--ae-input-bg-color);
-  line-height: var(--line-sm);
-}
-
-input.svelte-1ojmf70.svelte-1ojmf70.svelte-1ojmf70:hover,
-input.svelte-1p9xokt.svelte-1p9xokt.svelte-1p9xokt:hover,
-input.svelte-1qxcj04.svelte-1qxcj04.svelte-1qxcj04:hover {
-  border-color: var(--ae-input-focus-color);
-  background-color: var(--ae-input-bg-color);
-}
-
-label.svelte-1p9xokt > .svelte-1p9xokt + .svelte-1p9xokt,
-label.svelte-1qxcj04 > .svelte-1qxcj04 + .svelte-1qxcj04 {
-  margin-right: var(--size-1);
-}
-
-input.svelte-56zyyb {
-  background: none;
-}
-
-.gradio-colorpicker label.block {
-  flex-direction: row;
-}
-
-/*
-.gradio-slider input[type=number] {
-    align-self: self-end;
-}
-*/
-.gradio-dropdown.multiselect .wrap-inner {
-  padding: 0 !important;
-  margin: 0 !important;
-  gap: 0 !important;
-  min-height: 32px;
-}
-
-[id$="2img_styles_row"].gradio-column > .form {
-  flex-wrap: nowrap;
-  flex-direction: row;
-  border: 0;
-}
-
-[id$="2img_styles"] {
-  padding: 0 !important;
-}
-
-[id$="2img_styles"] label {
-  flex-direction: row;
-  display: flex;
-  flex-grow: 1;
-  background-color: var(--ae-main-bg-color) !important;
-}
-
-[id$="2img_styles"] label .wrap {
-  flex-grow: 1;
-  border-top-right-radius: 0 !important;
-  border-bottom-right-radius: 0 !important;
-  margin-right: -2px;
-}
-
-[id$="2img_styles"] label > span {
-  padding-right: 5px;
-  margin-bottom: 0 !important;
-}
-
-[id$="2img_token_counter"].block,
-[id$="2img_negative_token_counter"].block {
-  position: absolute !important;
-  text-align: right;
-  z-index: 99;
-}
-
-[id$="2img_actions_column"] {
-  flex-grow: 0 !important;
-  flex-direction: column !important;
-  min-width: unset !important;
-}
-
-[id$="2img_tools"] > .form.svelte-b6y5bg {
-  background: 0 !important;
-  border: 0 !important;
-}
-
-[id$="2img_prompt"],
-[id$="2img_neg_prompt"] {
-  padding: 0 !important;
-  border: 0 !important;
-  background: 0;
-}
-
-[id$="2img_token_counter"].block,
-[id$="2img_negative_token_counter"].block,
-[id$="2img_prompt"] label span,
-[id$="2img_neg_prompt"] label span {
-  padding: 4px !important;
-  margin: 0 !important;
-}
-
-[id$="2img_prompt"] textarea,
-[id$="2img_neg_prompt"] textarea {
-  margin: -1px;
-  width: calc(100% + 2px);
-}
-
-/*frame*/
-.compact.svelte-vt1mxs,
-.panel.svelte-vt1mxs {
-  border: solid var(--ae-panel-border-width) var(--ae-panel-border-color);
-  border-radius: var(--ae-panel-border-radius);
-  background: var(--ae-panel-bg-color);
-  padding: var(--ae-outside-gap-size);
-  background: var(--ae-frame-bg-color);
-}
-
-.compact.svelte-15lo0d8 {
-  border-radius: var(--ae-panel-border-radius);
-  background: var(--ae-panel-border-color);
-  padding: 0;
-  gap: 1px !important;
-}
-
-[id$="-collapse"],
-[id$="-collapse-one"] > div {
-  border: 0 !important;
-  margin: 0 !important;
-  padding: 0 !important;
-  border-radius: 0 !important;
-  background-color: transparent !important;
-  overflow: visible !important;
-  outline: 0 !important;
-}
-
-[id$="-collapse-one"] > div.form {
-  background: 0 !important;
-}
-
-[id$="-collapse-one"] > div.form > div {
-  padding: 0 !important;
-}
-
-[id^="row_setting_"] {
-  gap: 0px !important;
-}
-
-[id^="row_setting_"] > div + div.form {
-  flex-grow: 0;
-  min-width: unset;
-}
-
-[id*="2img_seed_row"] label {
-  flex-direction: row;
-}
-
-[id$="2img_seed"] label span {
-  margin-bottom: 0 !important;
-  margin-right: 8px !important;
-  align-self: center;
-}
-
-[id$="2img_group_seed"] {
-  gap: 0 !important;
-}
-
-[id$="2img_subseed_show"] label {
-  margin-top: 6px;
-}
-
-#subseed_show_box-collapse-all {
-  margin-left: -1px;
-  min-width: unset;
-  flex-grow: 0;
-}
-
-div.svelte-15lo0d8 > .form > * {
-  min-width: min(100px, 100%);
-}
-
-label {
-  pointer-events: none !important;
-}
-
-label > * {
-  pointer-events: all;
-}
-
-span.ml-2 {
-  margin-left: 0 !important;
-  padding-left: var(--size-2);
-}
-
-/* gradio preloader*/
-.svelte-j1gjts {
-  pointer-events: none !important;
-  width: 5px !important;
-  height: 5px !important;
-  background-color: var(--ae-primary-color) !important;
-  top: 2px !important;
-  left: 2px !important;
-}
-
-.svelte-j1gjts > * {
-  display: none !important;
-}
-
-/* [id$="-collapse-all"] div:not([class*="input"])
-{
-    border:none !important;	
-	margin:0!important;
-	padding:0!important;
-	border-radius:0!important;
-	background-color:transparent!important;
-	outline: 0 !important;
-} */
-
-#txtimg_hr_finalres {
-  min-height: 0 !important;
-  outline: 0;
-  position: absolute;
-  margin-top: 2px;
-  margin-left: 60px;
-}
-
-#txtimg_hr_finalres .resolution {
-  font-weight: bold;
-}
-
-#txt2img_hr_upscaler {
-  max-width: 100%;
-}
-
-#txtimg_hr_finalres .prose.gradio-html {
-  padding: var(--ae-inside-padding-size) !important;
-}
-
-.gradio-container-3-29-0 .prose {
-  min-height: unset !important;
-}
-
-#header-top > .gradio-row:not(#nav_menu, #nav_menu_header_tabs) {
-  margin-left: max(4px, var(--ae-outside-gap-size));
-}
-
-#header-top {
-  gap: 1px !important;
-}
-
-[id$="_prompt_image"] + div {
-  gap: 1px !important;
-}
-
-[id*="2img_toprow"],
-[id*="2img_toprow"] .gap {
-  gap: 1px !important;
-}
-
-.script-group,
-[id*="_sub-group"] {
-  padding: var(--ae-inside-padding-size) !important;
-  background-color: var(--ae-subgroup-bg-color) !important;
-  border-radius: var(--ae-panel-border-radius);
-  border: 1px solid var(--ae-subpanel-border-color) !important;
-  margin-top: calc(-1px + var(--ae-outside-gap-size) * -1);
-  padding-bottom: calc(var(--ae-inside-padding-size) + 2px) !important;
-}
-
-.script-group > div,
-[id*="_sub-group"] > div {
-  border-radius: var(--ae-subpanel-border-radius);
-}
-
-.script-group div.block,
-[id*="_sub-group"] div.block {
-  background-color: var(--ae-subpanel-bg-color) !important;
-  border: 0px solid var(--ae-subpanel-border-color) !important;
-  border-radius: var(--ae-subpanel-border-radius) !important;
-  margin: 0px;
-}
-
-.script-group fieldset.block.padded,
-.script-group div.gradio-row > .form,
-[id*="_sub-group"] div.gradio-row > .form {
-  background-color: var(--ae-subpanel-bg-color) !important;
-  border-radius: var(--ae-subpanel-border-radius) !important;
-}
-
-.script-group div.svelte-b6y5bg,
-.script-group div.gradio-row > .form,
-[id*="_sub-group"] div.gradio-row > .form {
-  border: 0;
-  padding: 1px;
-  background: var(--ae-subpanel-border-color) /*transparent*/ !important;
-  gap: 1px !important;
-  margin: 0px;
-  border-radius: var(--ae-subpanel-border-radius) !important;
-}
-
-[id*="_sub-group"] div.gradio-row > .form {
-  border: 0;
-  padding: 0px;
-}
-
-.compact.svelte-15lo0d8,
-.panel.svelte-15lo0d8 {
-  border-radius: var(--ae-panel-border-radius);
-  background: var(--ae-panel-bg-color);
-  padding: 0;
-  gap: 1px !important;
-}
-
-.script-group .compact,
-.script-group .gradio-column {
-  gap: 1px !important;
-  padding: 0;
-}
-
-.script-group button.secondary,
-.script-group .wrap.svelte-1qxcj04.svelte-1qxcj04.svelte-1qxcj04 label,
-.script-group .wrap.svelte-1p9xokt.svelte-1p9xokt.svelte-1p9xokt label,
-.script-group input[type="checkbox"],
-.script-group input[type="radio"] {
-  border-radius: var(--ae-subpanel-border-radius) !important;
-}
-
-.script-group div.block.gradio-html {
-  background: transparent !important;
-}
-
-.script-group input[type="number"],
-.script-group input[type="range"],
-.script-group textarea,
-.script-group button.tool.secondary,
-[id*="_sub-group"] button.tool.secondary,
-[id*="_sub-group"] input:not(.border-none) {
-  border-radius: var(--ae-subpanel-border-radius) !important;
-  border: 1px solid var(--ae-subgroup-input-border-color) !important;
-  background: var(--ae-subgroup-input-bg-color) !important;
-  color: var(--ae-subgroup-input-color) !important;
-}
-
-.script-group button.tool.secondary:hover,
-button.tool.secondary:hover,
-[id*="_sub-group"] button.tool.secondary:hover {
-  background: var(--ae-icon-color) !important;
-  /*color: var(--ae-subgroup-input-color)!important;*/
-}
-
-#png_2img_results button.secondary:hover,
-[id^="image_buttons_"] button.secondary:hover {
-  background: var(--ae-icon-color) !important;
-  color: var(--ae-icon-hover-color) !important;
-}
-
-.script-group > div.gradio-row,
-[id*="_sub-group"] > div.gradio-row {
-  gap: 1px !important;
-  border: 1px solid var(--ae-subpanel-border-color) !important;
-  margin: -1px;
-  background: var(--ae-subpanel-border-color) !important;
-  border-radius: var(--ae-subpanel-border-radius) !important;
-  /* padding: var(--ae-inside-padding-size); */
-  position: relative;
-  left: 1px;
-  top: 1px;
-}
-
-[id*="_sub-group"] div.gradio-row:not(:last-child) > .form {
-  /*margin-bottom: 1px;*/
-}
-
-.script-group + div.form,
-[id*="_group_"] + div.form {
-  margin-top: calc(-1px + var(--ae-outside-gap-size) * -1);
-}
-
-[id$="-collapse-all"] div:not([class*="wrap"]) {
-  border: none !important;
-  margin: 0 !important;
-  padding: 0 !important;
-  border-radius: 0 !important;
-  background-color: transparent !important;
-  outline: 0 !important;
-}
-
-[id*="_sub-group"] [id$="-collapse-all"] > div.form {
-  background-color: transparent !important;
-}
-
-.script-group .gradio-dropdown label .wrap,
-[id*="_sub-group"] .gradio-dropdown label .wrap {
-  border-radius: var(--ae-subpanel-border-radius) !important;
-  background: var(--ae-subgroup-input-bg-color) !important;
-  border-color: var(--ae-subgroup-input-border-color) !important;
-}
-
-.script-group .gradio-dropdown label .wrap span,
-[id*="_sub-group"] .gradio-dropdown label .wrap span {
-  color: var(--ae-subgroup-input-color) !important;
-}
-
-.script-group .dropdown-arrow,
-[id*="_sub-group"] .dropdown-arrow {
-  fill: var(--ae-subgroup-input-color) !important;
-}
-
-[id*="_controls_sub-group"] {
-  border: 0 !important;
-  padding-left: 0 !important;
-  padding-right: 0 !important;
-  padding-bottom: 2px !important;
-}
-
-.script-alwayson-group .gradio-html + .form {
-  padding-top: 1px;
-}
-
-#mode_img2img > .form {
-  border: 0 !important;
-}
-
-[id$="-collapse"] button,
-[id$="-collapse-one"] button,
-[id$="-collapse-all"] button {
-  align-self: flex-end;
-}
-
-[id$="-collapse"] fieldset,
-[id$="-collapse-one"] fieldset,
-[id$="-collapse-all"] fieldset {
-  padding: 0;
-}
-
-.block.gradio-file,
-.block.gradio-image {
-  border-radius: 0;
-  background: var(--ae-input-bg-color);
-  border-color: var(--ae-input-border-color);
-}
-
-.gradio-tabs {
-  background-color: var(--ae-main-bg-color);
-  padding: var(--ae-inside-padding-size);
-  border-radius: var(--ae-panel-border-radius);
-}
-
-.gradio-accordion .gradio-tabs {
-  padding: 0;
-}
-
-[id$="2img_res_switch_btn"] {
-  margin: -1px !important;
-}
-
-#dim_controls > div:nth-child(2) {
-  margin-top: -1px !important;
-  margin-bottom: -1px !important;
-}
-
-/***************************/
-/* Generate Interrupt Skip */
-/***************************/
-.gradio-button.generate-box-skip,
-.gradio-button.generate-box-interrupt {
-  display: none;
-}
-
-button.secondary,
-button.primary {
-  border: 1px solid var(--ae-input-border-color) !important;
-  border-radius: var(--ae-panel-border-radius) !important;
-  background: var(--ae-input-bg-color) !important;
-  color: var(--ae-input-color) !important;
-}
-
-button.secondary:hover,
-button.primary:hover {
-  background: var(--ae-primary-color) !important;
-  color: var(--ae-input-bg-color) !important;
-}
-
-[id$="_generate"],
-[id$="2img_settings"] > button:first-child {
-  min-height: var(--ae-generate-button-height);
-}
-
-button[id$="_generate_forever"] {
-  flex-grow: 0;
-  min-width: unset;
-}
-
-button[id$="_generate_forever"].active {
-  background: var(--ae-primary-color) !important;
-  color: var(--ae-input-bg-color) !important;
-}
-
-button[id$="_generate_forever"].active:before {
-  background: var(--ae-icon-hover-color) !important;
-}
-
-[id$="_interrupt"].secondary,
-[id$="_skip"].secondary {
-  min-height: var(--ae-generate-button-height);
-  background-color: var(--ae-input-bg-color);
-  /*
-  position: absolute;
-  width: 50%;
-  height: 100%;
-  */
-  display: none;
-}
-
-[id$="_interrupt"].secondary:hover,
-[id$="_skip"].secondary:hover {
-  background-color: var(--ae-cancel-color) !important;
-}
-
-[id$="2img_generate_box"] {
-  position: relative;
-}
-
-[id$="_interrupt"] {
-  left: 0;
-}
-
-[id$="_skip"] {
-  right: 0;
-}
-
-[id$="2img_generate_box"] button {
-  display: flex;
-}
-
-.inactive {
-  opacity: 0.5;
-}
-
-.performance {
-  font-size: 0.85em;
-  color: var(--ae-primary-color) !important;
-}
-
-.performance p {
-  display: inline-block;
-}
-
-.performance .time {
-  margin-right: 0;
-}
-
-/***************************/
-/* Context Menu */
-/***************************/
-
-.image-buttons button {
-  min-width: auto;
-}
-
-.infotext {
-  overflow-wrap: break-word;
-}
-
-#img2img_unused_scale_by_slider {
-  visibility: hidden;
-  width: 0.5em;
-  max-width: 0.5em;
-  min-width: 0.5em;
-}
-
-/* settings */
-
-.context-menu-items a:hover {
-  color: var(--ae-nav-bg-color);
-  background-color: var(--ae-primary-color);
-}
-
-.context-menu-items {
-  list-style: none;
-  margin: 0;
-  padding: 0;
-}
-
-.context-menu-items a {
-  display: block;
-  padding: 5px;
-  cursor: pointer;
-}
-
-/**********************/
-/* splitter and views */
-/**********************/
-
-[id$="2img_settings"]::before {
-  pointer-events: none;
-  content: "";
-  position: absolute;
-  z-index: 999;
-  height: calc(
-    var(--ae-container-height-gap) - var(--ae-generate-button-height)
-  );
-  top: calc(
-    var(--ae-generate-button-height) + (var(--ae-outside-gap-size) * 2)
-  );
-  left: 0;
-  bottom: 0;
-  width: 100%;
-  background: linear-gradient(
-    0deg,
-    var(--ae-main-bg-color),
-    transparent 0%,
-    transparent 99%,
-    var(--ae-main-bg-color) 100%
-  );
-}
-
-[id$="2img_settings"] {
-  min-width: min(490px, 100%) !important;
-  flex: 1 1 0%;
-  /*display: block !important;*/
-}
-
-[id$="2img_settings_scroll"] {
-  /* need to calculate this */
-  height: calc(
-    var(--ae-container-height-gap) - var(--ae-generate-button-height) -
-      (var(--ae-outside-gap-size))
-  );
-  overflow-y: auto !important;
-  overflow-x: hidden;
-  /*margin-top: var(--ae-outside-gap-size);*/
-  /*padding-left: 1px;
-    padding-right: 1px;*/
-  margin: 0;
-  padding-top: var(--ae-outside-gap-size) !important;
-}
-
-[id$="_prompt_image"] + div {
-  flex-wrap: nowrap;
-}
-
-[id$="2img_settings"] {
-  flex-grow: 1;
-  flex-shrink: 0;
-  /*overflow-x: auto;*/
-  flex-basis: 50%;
-}
-
-[id$="2img_results"] {
-  flex-grow: 0 !important;
-  flex-shrink: 1 !important;
-  flex-basis: 50%;
-}
-
-[id$="_splitter"] {
-  flex-grow: 0 !important;
-  flex-shrink: 0 !important;
-  /* background-color: var(--ae-input-bg-color); */
-  cursor: col-resize;
-  margin: 0 0 0 auto;
-  min-width: 1px !important;
-  max-width: 1px !important;
-  align-self: stretch;
-  /*border: 1px dashed var(--ae-input-bg-color);*/
-  padding: 0px 2px !important;
-  background-image: linear-gradient(
-    0deg,
-    var(--ae-input-bg-color),
-    var(--ae-input-bg-color) 60%,
-    transparent 60%,
-    transparent 100%
-  );
-  background-size: 1px 5px;
-  background-repeat-x: no-repeat;
-  background-position: 2px;
-  border: none;
-}
-
-#tabs [id$="2img_results"] {
-  flex: 1 1 50%;
-}
-
-/***********/
-/* PngInfo */
-/***********/
-
-[id$="png_2img_settings"]::before {
-  display: none;
-}
-
-[id$="png_2img_settings_scroll"] {
-  padding: 0 !important;
-  height: calc(100vh - 170px);
-}
-
-[id$="png_2img_settings_scroll"] div[data-testid="image"] img {
-  max-height: unset !important;
-}
-
-#pnginfo_image div[data-testid="image"] > div {
-  max-height: calc(100vh - 175px) !important;
-  height: 100% !important;
-}
-
-#pnginfo_image {
-  height: 100% !important;
-}
-
-#pnginfo_image div[data-testid="image"] {
-  max-height: unset;
-  height: 100% !important;
-}
-
-[id$="png_2img_results"] > div:nth-child(3) {
-  display: none;
-}
-
-button.secondary {
-  min-height: 34px;
-  padding: 4px !important;
-}
-
-.thumbnail-item {
-  box-shadow: none !important;
-  border: 1px solid var(--ae-panel-border-color) !important;
-  border-radius: 0 !important;
-  background: var(--ae-main-bg-color) !important;
-  aspect-ratio: unset !important;
-  overflow: visible !important;
-  object-fit: contain !important;
-}
-
-.block.gradio-gallery.svelte-mppz8v {
-  background: var(--ae-main-bg-color);
-  border-color: var(--ae-panel-border-color);
-}
-
-/*********/
-/* Train */
-/*********/
-[id$="png_2img_results"] > div:nth-child(3) {
-  display: none;
-}
-
-[id$="train_tabs_2img_settings"]::before {
-  display: none;
-}
-
-[id$="train_tabs_2img_settings"] .tabitem {
-  background-color: var(--ae-input-bg-color) !important;
-  border-radius: var(--ae-panel-border-radius) !important;
-  padding: var(--ae-outside-gap-size) !important;
-  max-width: 100%;
-}
-
-[id$="train_tabs_2img_settings"] > div:first-child {
-  margin: 0;
-  padding: 0;
-  width: calc(100vw - (var(--ae-container-padding) * 2) - 4px);
-}
-
-[id$="train_tabs_2img_settings"] [id$="_2img_settings_scroll"] {
-  padding-top: 0 !important;
-  height: calc(
-    var(--ae-container-height-gap) - var(--ae-generate-button-height) -
-      (var(--ae-outside-gap-size)) + 50px
-  );
-}
-
-#ti_2img_splitter,
-#ti_2img_results {
-  margin-top: 28px;
-  max-height: calc(var(--ae-container-height) - 28px);
-}
-
-#ti_output {
-  padding: 0 !important;
-  border: 0;
-  background: 0;
-}
-
-#ti_output label span {
-  display: none;
-}
-
-#ti_error + div *:not(.progressDiv, .progress),
-#ti_error + div {
-  background: transparent !important;
-  border: 0 !important;
-  padding: 4px 0;
-}
-
-#ti_error,
-#ti_output,
-#ti_progress {
-  padding: 0 8px !important;
-}
-
-#ti_gallery_container .livePreview {
-  height: calc(var(--ae-container-height-gap) - 150px) !important;
-}
-
-#tabs,
-#tabs_extensions,
-#tab_settings,
-#tab_settings .tabs,
-[id$="train_tabs_2img_settings"] {
-  padding: 0 !important;
-}
-
-#train_tabs_2img_settings .primary.gradio-button {
-  min-height: var(--ae-generate-button-height);
-}
-
-#train_2img_settings_scroll .gradio-row.svelte-15lo0d8:not(:last-child) {
-  gap: 1px !important;
-}
-
-[id^="train_process_"] {
-  min-width: 180px !important;
-}
-
-.gradio-html,
-#settings_result {
-  height: auto !important;
-  width: 100%;
-  color: var(--ae-primary-color);
-  padding: 0 !important;
-}
-
-.block.svelte-mppz8v {
-  box-shadow: none;
-  border-color: var(--ae-panel-border-color);
-  border-radius: 0;
-  background: var(--ae-input-bg-color);
-}
-
-#tabs {
-  flex-grow: 1;
-}
-
-/******************/
-/* extra-network-cards */
-/******************/
-
-[id$="2img_extra_networks_row"].aside {
-  position: fixed;
-  top: var(--ae-top-header-height);
-  width: 90%;
-  right: 0;
-  height: calc(100% - var(--ae-top-header-height));
-  max-width: 50%;
-  min-width: 320px;
-  z-index: 9999;
-  transform: translateX(100%);
-  transition: all 0.25s ease 0s;
-  box-shadow: rgba(0, 0, 0, 0) -30px 0 30px -30px;
-  padding: calc(1rem - var(--ae-outside-gap-size));
-  background-color: var(--ae-main-bg-color) !important;
-  display: block !important;
-}
-
-[id$="2img_extra_networks_row"].aside.open {
-  transform: translateX(0);
-  box-shadow: rgba(0, 0, 0, 0.4) -30px 0 30px -30px;
-}
-
-[id$="2img_extra_networks_row"].aside > div:first-child {
-  border: 0 !important;
-  padding-top: 0 !important;
-}
-
-[id$="2img_extra_networks_row"].aside > div:first-child > div:first-child {
-  display: none;
-  border: 0;
-}
-
-[id$="2img_extra_networks_row"].aside.\!hidden,
-[id$="2img_extra_networks_row"].aside > div:first-child > div:last-child {
-  display: block !important;
-  padding-top: 0;
-}
-
-[id$="2img_extra_close"] {
-  display: none;
-}
-
-[id$="_subdirs"] button {
-  max-height: 34px;
-  margin-bottom: var(--ae-inside-padding-size) !important;
-}
-
-[id$="2img_extra_networks_row"].aside .gradio-accordion > .label-wrap {
-  display: none !important;
-}
-
-/* [id$="_subdirs"] {
-    margin-top: var(--ae-inside-padding-size) !important;
-} */
-.extra-network-cards .nocards,
-.extra-network-thumbs .nocards {
-  margin: 1.25em 0.5em 0.5em;
-}
-
-.extra-network-cards .nocards h1,
-.extra-network-thumbs .nocards h1 {
-  font-size: 1.5em;
-  margin-bottom: 1em;
-}
-
-.extra-network-cards .nocards li,
-.extra-network-thumbs .nocards li {
-  margin-left: 0.5em;
-}
-
-.extra-networks div {
-  margin: 0;
-  padding: 0;
-  border: 0;
-}
-
-.extra-networks > div:first-child > * {
-  margin-bottom: 0;
-}
-
-.extra-networks .tabitem .block.gradio-html {
-  padding: 0 !important;
-}
-
-.extra-networks .search,
-[id$="2img_extra_refresh"],
-[id$="2img_extra_close"] {
-  max-height: 32px;
-  margin-right: 4px;
-  border: 0;
-  flex-grow: 1;
-  padding-bottom: 0px !important;
-  min-height: 34px !important;
-}
-
-.extra-networks .search {
-  width: 60%;
-}
-
-.extra-networks [id$="2img_extra_clear"] {
-  position: relative;
-  border-radius: 50% !important;
-  margin-left: -25px !important;
-  margin-top: 8px;
-  right: 8px;
-  height: fit-content;
-}
-
-.extra-networks + * {
-  display: none !important;
-}
-
-.extra-network-cards {
-  display: grid;
-  /* grid-template-columns: repeat(auto-fill, var(--ae-extra-networks-card-real-size));  
-	overflow-y: auto;
-	scroll-snap-type: y mandatory;
-	*/
-  grid-gap: var(--ae-inside-padding-size);
-
-  max-height: calc(var(--ae-extra-networks-height) * 1.33);
-
-  grid-template-rows: repeat(
-    var(--ae-extra-networks-visible-rows),
-    calc(var(--ae-extra-networks-card-real-size) * 1.33)
-  );
-  grid-auto-columns: var(--ae-extra-networks-card-real-size);
-  grid-auto-flow: column;
-  overflow-x: auto;
-  overflow-y: hidden;
-  scroll-snap-type: x mandatory;
-}
-
-[id$="2img_extra_networks_row"].aside .extra-network-cards {
-  /*grid-template-columns: repeat(auto-fill, var(--ae-extra-networks-card-real-size)); */
-  /*grid-template-columns: repeat(calc( var(--ae-extra-networks-card-size) * 4), calc( var(--ae-extra-networks-card-size) * 25%));*/
-  grid-template-columns: repeat(
-    auto-fit,
-    minmax(calc(var(--ae-extra-networks-card-size) * 25%), 1fr)
-  );
-  /* overflow-y: auto; */
-  /* scroll-snap-type: y mandatory; */
-  overflow-x: hidden;
-  grid-template-rows: auto;
-  grid-auto-flow: row;
-  max-height: unset;
-  /* max-height: calc(100vh - 230px); */
-}
-
-[id$="2img_extra_networks_row"].aside .tabitem {
-  overflow-y: auto;
-  overflow-x: hidden;
-  max-height: calc(100vh - 160px);
-  border-radius: 0;
-}
-
-.extra-networks .tab-nav {
-  padding-bottom: var(--ae-inside-padding-size);
-}
-
-.extra-network-cards .card {
-  position: relative;
-  background-size: cover;
-  background-repeat: no-repeat;
-  background-position: center;
-  z-index: 1;
-  cursor: pointer;
-  border: 1px dashed var(--ae-panel-bg-color);
-  display: block !important;
-}
-
-.extra-network-cards .card::after {
-  display: block;
-  content: "";
-  padding-bottom: 133%;
-}
-
-.extra-network-cards .card-container {
-  position: relative;
-}
-
-.extra-network-cards .image-icon {
-  background-color: var(--ae-panel-border-color);
-  -webkit-mask: url(./file=html/svg/image-icon.svg) no-repeat 50% 50%;
-  mask: url(./file=html/svg/image-icon.svg) no-repeat 50% 50%;
-  position: absolute;
-  width: 24px;
-  height: 24px;
-  top: 50%;
-  left: 50%;
-  z-index: 0;
-  transform: translateX(-50%) translateY(-50%);
-}
-
-.card-container .description {
-  display: none !important;
-}
-
-.extra-network-cards .card .actions {
-  position: absolute;
-  bottom: 0;
-  left: 0;
-  right: 0;
-  padding: 0.5em;
-
-  background: rgba(0, 0, 0, 0.5);
-  /*box-shadow: 0 0 .25em .25em rgba(0, 0, 0, .5);*/
-  /*text-shadow: 0 0 .2em #000;*/
-  text-shadow: none;
-  box-shadow: none;
-}
-
-.extra-network-cards .card .actions:hover {
-  background-color: rgba(0, 0, 0, 0.5);
-}
-
-.extra-network-cards .card .actions .name {
-  font-size: var(--ae-extra-networks-name-size);
-  font-weight: 700;
-  line-break: anywhere;
-  color: var(--ae-text-color);
-}
-
-.extra-network-cards .card .actions:hover .additional {
-  display: block;
-}
-
-.extra-network-cards .card ul {
-  margin: 0.25em 0 0.75em 0.25em;
-  cursor: unset;
-}
-
-.extra-network-cards .card ul a {
-  cursor: pointer;
-}
-
-.extra-network-cards .card .metadata-button:before,
-.extra-network-thumbs .card .metadata-button:before {
-  content: "🛈";
-}
-
-.extra-network-cards .card .metadata-button,
-.extra-network-thumbs .card .metadata-button {
-  display: none;
-  position: absolute;
-  right: 8px;
-  top: 8px;
-  color: white;
-  text-shadow: 2px 2px 3px black;
-  font-size: 22pt;
-}
-
-.extra-network-cards .card:hover .metadata-button,
-.extra-network-thumbs .card:hover .metadata-button {
-  display: inline-block;
-}
-
-.extra-network-cards .card .metadata-button:hover,
-.extra-network-thumbs .card .metadata-button:hover {
-  color: var(--ae-primary-color);
-}
-
-.extra-network-cards .card {
-  overflow: hidden;
-}
-
-.extra-network-cards .card img {
-  position: absolute;
-  top: 50%;
-  left: 50%;
-  transform: translate(-50%, -50%);
-  object-fit: cover;
-  width: 100%;
-  height: 100%;
-}
-
-/************/
-/* MainTabs */
-/************/
-.tabitem {
-  background-color: var(--ae-main-bg-color) !important;
-  padding: 0 !important;
-  border: 0 !important;
-}
-
-.tabs .border-b-2 {
-  border-color: var(--ae-input-bg-color);
-}
-
-.tabs > div > button {
-  padding: 8px;
-  padding-top: 0;
-  padding-right: 10px;
-  padding-left: 0;
-  color: var(--ae-label-color);
-  border: 0;
-  opacity: 0.75;
-}
-
-.tabs > div > button:hover {
-  color: var(--ae-label-color);
-  opacity: 1;
-}
-
-.tabs > div > .selected {
-  background: transparent;
-  border: 0;
-  color: var(--ae-primary-color);
-}
-
-#tabs > div:first-child > button.selected {
-  color: var(--ae-primary-color);
-}
-
-/* offcanvas menu */
-#tabs > div:first-child {
-  position: fixed;
-  z-index: 10000;
-  display: block;
-  width: 90%;
-  height: 100%;
-  background-color: var(--ae-nav-bg-color) !important;
-  top: 0;
-  padding-top: var(--ae-top-header-height);
-  left: 0;
-  max-width: 320px;
-  transform: translateX(-100%);
-  transition: all 0.25s ease 0s;
-  box-shadow: rgba(0, 0, 0, 0)-30px 0 30px 30px;
-  overflow-y: auto;
-  overflow-x: hidden;
-}
-
-#tabs > div:first-child.open {
-  transform: translateX(0);
-  box-shadow: rgba(0, 0, 0, 0.4)-30px 0 30px 30px;
-}
-
-#tabs > div:first-child > button {
-  display: block;
-  width: 320px;
-  text-align: left;
-  background-color: transparent !important;
-  border-top: 2px !important;
-  border-bottom: 2px !important;
-  border-left: 0;
-  border-right: 0;
-  border-radius: 0 !important;
-  padding: 0px;
-  padding-left: 20px;
-  min-height: 37px;
-  color: var(--ae-nav-color);
-}
-
-#tabs > div:first-child > button:hover {
-  background-color: var(--ae-primary-color) !important;
-  color: var(--ae-main-bg-color) !important;
-}
-
-#tabs > div {
-  padding: 0;
-  border: 0;
-}
-
-.tab-nav.svelte-1g805jl {
-  border: 0;
-  /*padding-bottom: var(--ae-inside-padding-size);*/
-}
-
-#dim_controls > div:first-child {
-  margin-bottom: max(7px, var(--ae-outside-gap-size)) !important;
-}
-
-input.svelte-1p9xokt.svelte-1p9xokt.svelte-1p9xokt,
-input.svelte-1qxcj04.svelte-1qxcj04.svelte-1qxcj04 {
-  background-color: var(--ae-panel-bg-color);
-}
-
-label.svelte-1p9xokt.svelte-1p9xokt.svelte-1p9xokt,
-label.svelte-1qxcj04.svelte-1qxcj04.svelte-1qxcj04 {
-  pointer-events: all !important;
-}
-
-/*****************/
-/* Quicksettings */
-/*****************/
-
-/* offcanvas quicksettings menu */
-#quicksettings_overflow {
-  position: fixed;
-  z-index: 9999;
-  display: block;
-  width: 90%;
-  background-color: var(--ae-main-bg-color) !important;
-  top: var(--ae-top-header-height);
-  bottom: 0px;
-  padding: 16px;
-  /*padding-top: 0px;*/
-  right: 0;
-  max-width: 480px;
-  transform: translateX(100%);
-  transition: all 0.25s ease 0s;
-  box-shadow: rgba(0, 0, 0, 0) -30px 0 30px -30px;
-  overflow: hidden;
-  padding-top: 0;
-}
-
-#quicksettings_overflow_container {
-  overflow-y: auto;
-  height: calc(100% - 45px);
-}
-
-#quicksettings_overflow.open {
-  transform: translateX(0);
-  box-shadow: rgba(0, 0, 0, 0.4) -30px 0 30px -30px;
-}
-
-#quicksettings_overflow > div {
-  margin-bottom: var(--ae-outside-gap-size);
-}
-
-#quicksettings_actions > div {
-  background-color: transparent !important;
-  border: 0;
-}
-
-#quicksettings_actions > div > div,
-[id*="add2quick_"] {
-  min-width: unset !important;
-  flex-grow: 0 !important;
-  padding: 4px !important;
-  border: 1px solid var(--ae-panel-border-color) !important;
-}
-
-#quicksettings_actions > div label,
-[id*="add2quick_"] label {
-  display: block;
-  position: relative;
-  cursor: pointer;
-  line-height: 25px;
-  -webkit-user-select: none;
-  -moz-user-select: none;
-  -ms-user-select: none;
-  user-select: none;
-  margin: auto !important;
-  padding: 0 !important;
-  min-width: 25px;
-  min-height: 25px;
-}
-
-/* Hide the browser's default checkbox */
-#quicksettings_actions > div input,
-[id*="add2quick_"] input {
-  position: absolute;
-  opacity: 0;
-  cursor: pointer;
-  height: 0;
-  width: 0;
-}
-
-/* Create a custom checkbox */
-#quicksettings_actions > div span,
-[id*="add2quick_"] span {
-  position: absolute;
-  top: 0;
-  left: 0;
-  height: 25px;
-  width: 25px;
-  background-color: var(--ae-input-color);
-  padding: 0;
-  margin: 0 !important;
-  opacity: 0.5;
-}
-
-[id*="add2quick_"] span {
-  -webkit-mask: url(./file=html/svg/menu-add-fill.svg) no-repeat 50% 50%;
-  mask: url(./file=html/svg/menu-add-fill.svg) no-repeat 50% 50%;
-}
-
-/* On mouse-over, add a grey background color */
-#quicksettings_draggable label input:checked ~ span,
-#quicksettings_actions > div label:hover input ~ span,
-[id*="add2quick_"] label:hover input ~ span {
-  background-color: var(--ae-icon-color);
-  opacity: 1;
-}
-
-/* When the checkbox is checked, add a blue background */
-
-[id*="add2quick_"] label input:checked ~ span {
-  -webkit-mask: url(./file=html/svg/close-line.svg) no-repeat 50% 50%;
-  mask: url(./file=html/svg/close-line.svg) no-repeat 50% 50%;
-  background-color: var(--ae-input-color);
-  opacity: 0.5;
-}
-
-#quicksettings_draggable span {
-  -webkit-mask: url(./file=html/svg/drag-drop-line.svg) no-repeat 50% 50%;
-  mask: url(./file=html/svg/drag-drop-line.svg) no-repeat 50% 50%;
-}
-
-#quicksettings_sort_asc span {
-  -webkit-mask: url(./file=html/svg/sort-asc.svg) no-repeat 50% 50%;
-  mask: url(./file=html/svg/sort-asc.svg) no-repeat 50% 50%;
-}
-
-#quicksettings_sort_desc span {
-  -webkit-mask: url(./file=html/svg/sort-desc.svg) no-repeat 50% 50%;
-  mask: url(./file=html/svg/sort-desc.svg) no-repeat 50% 50%;
-}
-
-#quicksettings_overflow_container > div.marker-bottom:after,
-#quicksettings_overflow_container > div.marker-top:before {
-  content: " ";
-  display: inline-block;
-  background-color: var(--ae-primary-color);
-  width: 100%;
-  height: 2px;
-  position: relative;
-  margin-top: calc((1px + (var(--ae-outside-gap-size) / 2)) * -1);
-}
-
-#quicksettings_overflow_container > div.marker-bottom:after {
-  top: calc((var(--ae-outside-gap-size) / 2) - 1px);
-}
-
-#quicksettings_overflow_container > div > div:nth-child(2),
-[id$="settings_2img_settings"] > div > div:nth-child(2) {
-  flex-shrink: 1 !important;
-  flex-grow: 0 !important;
-  flex-basis: 0% !important;
-  min-width: unset;
-  position: relative;
-  margin-left: -1px;
-}
-
-/*
-#quicksettings_overflow_container > div:first-child {
-    margin-top: var(--ae-outside-gap-size);
-}
-*/
-
-#quicksettings_overflow_container.no-scroll {
-  /*overflow:hidden;
-	width:100%;*/
-}
-
-/* #quicksettings_actions{
-	 margin-bottom:0 !important;
-} */
-
-#quicksettings_overflow_container > div.dragging {
-  opacity: 0.4 !important;
-}
-
-[draggable="true"] [id*="add2quick_"] {
-  pointer-events: none;
-}
-
-[draggable="true"] [id*="add2quick_"] label input:checked ~ span {
-  -webkit-mask: url(./file=html/svg/drag-drop-line.svg) no-repeat 50% 50%;
-  mask: url(./file=html/svg/drag-drop-line.svg) no-repeat 50% 50%;
-  background-color: var(--ae-input-color);
-  opacity: 0.5;
-}
-
-#quicksettings_actions > div label input:checked ~ span:after,
-#quicksettings_actions > div label:hover input:checked ~ span,
-[id*="add2quick_"] label:hover input:checked ~ span {
-  background-color: var(--ae-icon-color);
-  opacity: 1;
-}
-
-/* Create the checkmark/indicator (hidden when not checked) */
-#quicksettings_actions > div label span:after,
-[id*="add2quick_"] label span:after {
-  content: "";
-  position: absolute;
-  display: none;
-}
-
-/* Show the checkmark when checked */
-#quicksettings_actions > div label input:checked ~ span:after,
-[id*="add2quick_"] label input:checked ~ span:after {
-  display: block;
-}
-
-#ui_add2quick_setting_hidden_tabs,
-[id*="add2quick_setting_quicksettings"] {
-  display: none;
-}
-
-/****************/
-/* modelmerger  */
-/****************/
-#modelmerger_models {
-  gap: 1px !important;
-}
-
-#modelmerger_config_method {
-  margin: -1px;
-  width: auto;
-  margin-bottom: calc(var(--ae-outside-gap-size) * -1);
-}
-
-/******************/
-/* extensions tab */
-/******************/
-#tabs_extensions .block {
-  padding: 0 !important;
-}
-
-#tab_extensions table {
-  border-collapse: collapse;
-  width: 100%;
-}
-
-#tab_extensions table td,
-#tab_extensions table th {
-  padding: 0.25em 0.5em;
-  border: 1px solid var(--ae-panel-border-color);
-  overflow-wrap: anywhere;
-  min-width: 75px;
-}
-#tab_extensions table tr {
-  background-color: var(--ae-main-bg-color);
-}
-#tab_extensions table tr:nth-child(even) {
-  background-color: var(--ae-frame-bg-color);
-}
-
-#tab_extensions table input[type="checkbox"] {
-  margin-right: 0.5em;
-  top: -3px;
-}
-
-#tab_extensions table button {
-  max-width: 5em;
-  min-width: 5em;
-}
-
-#extensions_installed_top div {
-  /*display: none;*/
-}
-
-#tab_extensions input[disabled="disabled"] {
-  opacity: 0.5;
-}
-
-.extension-tag {
-  font-weight: 700;
-  font-size: 95%;
-}
-
-#available_extensions .info {
-  margin: 0;
-}
-
-#available_extensions .date_added {
-  opacity: 0.85;
-  font-size: 90%;
-}
-
-/*************/
-/* settings  */
-/*************/
-pre {
-  white-space: pre-wrap;
-  /* css-3 */
-  white-space: -moz-pre-wrap;
-  /* Mozilla, since 1999 */
-  white-space: -pre-wrap;
-  /* Opera 4-6 */
-  white-space: -o-pre-wrap;
-  /* Opera 7 */
-  word-wrap: break-word;
-  /* Internet Explorer 5.5+ */
-}
-
-[id$="settings_2img_settings"] {
-  max-height: calc(100vh - 245px);
-  overflow-y: auto;
-}
-
-[id$="settings_2img_settings"]::before {
-  display: none;
-}
-
-#settings_result {
-  height: auto !important;
-  width: 100%;
-  text-align: center;
-  color: var(--ae-primary-color);
-  min-height: unset;
-}
-
-#settings_sd #row_setting_sd_model_checkpoint {
-  display: none;
-}
-
-#settings {
-  display: block;
-}
-
-#settings > div {
-  border: none;
-  margin-left: 10em;
-}
-
-#settings > div.tab-nav {
-  float: left;
-  display: block;
-  margin-left: 0;
-  width: 10em;
-}
-
-#settings > div.tab-nav button {
-  display: block;
-  border: none;
-  text-align: left;
-  white-space: initial;
-  height: 27px;
-  padding: 0px;
-  padding-right: 10px;
-  /*
-	width: 100%;
-	padding: 5px;
-    border: 1px solid var(--ae-frame-bg-color);
-    border-radius: 0;
-    border-top-left-radius: var(--ae-panel-border-radius);
-    border-bottom-left-radius: var(--ae-panel-border-radius);
-	*/
-}
-
-#settings > div.tab-nav button.selected {
-  /*background: var(--ae-frame-bg-color);*/
-  border-left: 2px solid;
-  border-radius: 0;
-  padding-left: 5px;
-}
-
-.global-popup-inner {
-  top: 50px;
-  position: relative;
-  overflow-y: auto;
-  height: calc(100% - 50px);
-  width: 100%;
-}
-
-.global-popup-close {
-  position: absolute;
-  right: 16px;
-  top: 16px;
-  width: 25px;
-  height: 25px;
-  background-color: var(--ae-modal-icon-color);
-  -webkit-mask: url("./file=html/svg/close-line.svg") no-repeat 50% 50%;
-  mask: url("./file=html/svg/close-line.svg") no-repeat 50% 50%;
-}
-
-.global-popup {
-  position: fixed;
-  z-index: 99999;
-  top: 0px;
-  left: 0px;
-  background: var(--ae-main-bg-color);
-  color: var(--ae-primary-color);
-  line-break: anywhere;
-  height: 100%;
-  width: 100%;
-  opacity: 0.98;
-}
-
-@media only screen and (max-width: 860px) {
-  /* For tablets: */
-  [id$="_splitter"] {
-    display: none !important;
-  }
-
-  [id$="2img_settings_scroll"] {
-    height: auto !important;
-  }
-
-  [id$="2img_results"] {
-    max-height: unset !important;
-  }
-
-  [id$="2img_settings"]::before {
-    display: none;
-  }
-
-  [id$="2img_actions_column"] {
-    flex-basis: 100% !important;
-    max-width: 100% !important;
-  }
-
-  [id$="2img_settings_scroll"] {
-    padding-top: 0;
-  }
-
-  .gr-block,
-  .dark .gr-block,
-  .gr-form,
-  #txt2img_seed,
-  #img2img_seed,
-  #txt2img_subseed,
-  #img2img_subseed,
-  #txt2img_seed_row > div,
-  #img2img_seed_row > div,
-  #txt2img_subseed_row > div,
-  #img2img_subseed_row > div {
-    min-width: 70px;
-  }
-
-  [id$="2img_gallery"] {
-    margin-bottom: 0px;
-  }
-
-  [id$="2img_tools"] {
-    gap: 2px;
-  }
-
-  [id$="2img_results"] {
-    flex-grow: 1 !important;
-    flex-shrink: 1 !important;
-    overflow-x: hidden;
-  }
-
-  #splitter {
-    display: none;
-  }
-
-  [id$="2img_prompt_image"] + div {
-    flex-wrap: wrap;
-  }
-
-  [id$="2img_results"] {
-    flex-grow: 1 !important;
-  }
-
-  .token-counter span {
-    position: relative;
-    top: 3px;
-    right: 3px;
-  }
-
-  #settings > div {
-    margin-left: 0;
-  }
-
-  #settings > div.tab-nav {
-    float: none;
-    display: flex !important;
-    margin-left: 0;
-    width: auto;
-    margin-bottom: 8px;
-  }
-
-  [id$="2img_hr_scale"] {
-    flex-basis: 100% !important;
-  }
-
-  /* 
-	[id$="2img_gallery"] div.modify-upload{
-		position:absolute;
-	}
-	*/
-
-  [id$="2img_gallery"],
-  [id$="2img_gallery"] div.preview.fixed-height > img,
-  [id$="2img_gallery"] .preview.fixed-height,
-  [id$="2img_gallery"] img + div.thumbnails {
-    position: relative !important;
-    height: auto !important;
-    min-height: auto;
-    border-radius: 0 !important;
-  }
-
-  [id$="2img_gallery"],
-  [id$="2img_gallery"] div.preview.fixed-height > img,
-  [id$="2img_gallery"] .preview.fixed-height {
-    max-height: unset !important;
-  }
-
-  [id$="2img_gallery"] div > img {
-    object-fit: contain;
-  }
-
-  [id$="2img_gallery"] .preview.fixed-height,
-  [id$="2img_gallery"] .grid-wrap,
-  [id$="2img_gallery"] .empty {
-    min-height: auto !important;
-  }
-
-  [id$="2img_gallery"] img + div.thumbnails {
-    height: 60px !important;
-  }
-
-  .livePreview img {
-    object-position: top;
-    border-radius: 0 !important;
-    position: relative;
-    width: 100%;
-  }
-
-  .livePreview.init,
-  .livePreview:not(.init) + div {
-    display: none;
-  }
-
-  .livePreview {
-    /*width: calc(100% - (var(--ae-outside-gap-size) * 2)) !important; */
-    max-height: unset !important;
-    /*bottom:60px;*/
-    position: relative !important;
-    left: 0;
-    top: 0;
-    width: auto !important;
-    height: auto !important;
-  }
-
-  div.svelte-10ogue4 > *:first-child.livePreview {
-    /*height: calc(100% - 60px - var(--ae-outside-gap-size) - 2px) !important;*/
-    /*height: auto !important;*/
-  }
-
-  div.svelte-10ogue4 > *:first-child.livePreview > img {
-    /*height: auto !important;*/
-  }
-
-  [id$="png_2img_results"] {
-    order: 1;
-  }
-
-  [id$="settings_2img_settings"] {
-    max-height: none;
-  }
-
-  #nav_menu_header_tabs,
-  #tab_extensions td,
-  #tab_extensions th {
-    display: none !important;
-  }
-
-  #tab_extensions td:nth-child(2),
-  #tab_extensions td:nth-child(2),
-  #tab_extensions th:nth-child(2),
-  #tab_extensions th:nth-child(2),
-  #tab_extensions td:nth-child(5),
-  #tab_extensions td:nth-child(5),
-  #tab_extensions th:nth-child(5),
-  #tab_extensions th:nth-child(5),
-  #tab_extensions td:first-child,
-  #tab_extensions td:last-child,
-  #tab_extensions th:first-child,
-  #tab_extensions th:last-child {
-    display: table-cell !important;
-  }
-
-  #ti_2img_splitter,
-  #ti_2img_results {
-    margin-top: 0;
-  }
-
-  #train_tabs_2img_settings > div:first-child {
-    width: 100%;
-  }
-
-  #tab_ti .livePreview,
-  #tab_ti .livePreview.init {
-    min-height: unset !important;
-  }
-
-  #ti_gallery_container {
-    max-height: unset !important;
-  }
-
-  #ti_error,
-  #ti_output,
-  #ti_progress {
-    padding: 0 !important;
-  }
-}
-
-/************/
-/* Footer */
-/************/
-.gradio-container.app {
-  min-height: 100vh !important;
-}
-
-.main > .wrap > .contain {
-  flex-grow: 1;
-  display: flex;
-  flex-direction: column;
-}
-
-footer {
-  display: none !important;
-}
-
-#tabs + div {
-  position: relative;
-  z-index: 999;
-  padding: 0px !important;
-}
-
-.footer-wrapper {
-  display: flex;
-}
-
-.footer-links {
-  position: relative;
-  width: 100%;
-  margin: 0;
-  padding: 0;
-  list-style-type: none;
-  display: flex;
-  flex-direction: row;
-  justify-content: center;
-  align-items: center;
-}
-
-.footer-links > li {
-  display: inline-block;
-  width: 32px;
-  height: 32px;
-  text-align: center;
-  float: left;
-  border-radius: 100%;
-  position: relative;
-  display: flex;
-  margin: 0 !important;
-}
-
-.footer-links > li > div,
-.footer-links > li > a {
-  position: absolute;
-  top: 50%;
-  left: 50%;
-  transform: translate(-50%, -50%);
-  font-size: 24px;
-  fill: var(--ae-primary-color);
-}
-
-.footer-links > li:last-child {
-  position: absolute;
-  top: 0;
-  right: 0;
-}
-
-a:hover,
-a:visited,
-a {
-  color: var(--ae-primary-color) !important;
-  text-decoration: none !important;
-}
-
-a:hover {
-  color: var(--ae-primary-color) !important;
-  text-decoration: underline !important;
-}
-
-/************/
-/* Tooltips */
-/************/
-
-a[data-tooltip].top:before,
-a[data-tooltip].top:after {
-  transform: translateY(10px);
-}
-
-a[data-tooltip].top:hover:after,
-a[data-tooltip].top:hover:before {
-  transform: translateY(0px);
-}
-
-a[data-tooltip].right:before,
-a[data-tooltip].right:after {
-  transform: translateX(0px);
-}
-
-a[data-tooltip].right:hover:after,
-a[data-tooltip].right:hover:before {
-  transform: translateX(10px);
-}
-
-a[data-tooltip].bottom:before,
-a[data-tooltip].bottom:after {
-  transform: translateY(-10px);
-}
-
-a[data-tooltip].bottom:hover:after,
-a[data-tooltip].bottom:hover:before {
-  transform: translateY(0px);
-}
-
-a[data-tooltip].left:before,
-a[data-tooltip].left:after {
-  transform: translateX(0px);
-}
-
-a[data-tooltip].left:hover:after,
-a[data-tooltip].left:hover:before {
-  transform: translateX(-10px);
-}
-
-a[data-tooltip] {
-  position: relative;
-  max-width: 320px;
-}
-
-a[data-tooltip]:after,
-a[data-tooltip]:before {
-  position: absolute;
-  visibility: hidden;
-  opacity: 0;
-  transition: transform 200ms ease, opacity 200ms;
-  box-shadow: 0 0 10px rgba(0, 0, 0, 0.3);
-  z-index: 99;
-}
-
-a[data-tooltip]:before {
-  content: attr(data-tooltip);
-  background-color: var(--ae-main-bg-color);
-  /*color: #fff;*/
-  font-size: 10px;
-  font-weight: bold;
-  padding: 10px 15px;
-  border-radius: 5px;
-  white-space: nowrap;
-  text-decoration: none;
-  text-transform: uppercase;
-  letter-spacing: 1px;
-}
-
-a[data-tooltip]:after {
-  width: 0;
-  height: 0;
-  border: 6px solid transparent;
-  content: "";
-}
-
-a[data-tooltip]:hover:after,
-a[data-tooltip]:hover:before {
-  visibility: visible;
-  opacity: 1;
-  transform: translateY(0px);
-}
-
-a[data-tooltip][data-position="top"]:before {
-  bottom: 100%;
-  left: -130%;
-  margin-bottom: 10px;
-}
-
-a[data-tooltip][data-position="top"]:after {
-  border-top-color: var(--ae-main-bg-color);
-  border-bottom: none;
-  bottom: 101%;
-  left: calc(50% - 6px);
-  margin-bottom: 4px;
-}
-
-<<<<<<< HEAD
-a[data-tooltip][data-position="left"]:before {
-  top: -12%;
-  right: 100%;
-  margin-right: 10px;
-=======
-#txtimg_hr_finalres div.pending, #img2img_scale_resolution_preview div.pending {
-    opacity: 1;
-    transition: opacity 0s;
-}
-
-.inactive{
-    opacity: 0.5;
->>>>>>> 20ae71fa
-}
-
-a[data-tooltip][data-position="left"]:after {
-  border-left-color: var(--ae-main-bg-color);
-  border-right: none;
-  top: calc(50% - 3px);
-  right: 100%;
-  margin-top: -6px;
-  margin-right: 4px;
-}
-
-<<<<<<< HEAD
-a[data-tooltip][data-position="right"]:before {
-  top: -5%;
-  left: 100%;
-  margin-left: 10px;
-=======
-div.dimensions-tools{
-    min-width: 0 !important;
-    max-width: fit-content;
-    flex-direction: column;
-    place-content: center;
->>>>>>> 20ae71fa
-}
-
-a[data-tooltip][data-position="right"]:after {
-  border-right-color: var(--ae-main-bg-color);
-  border-left: none;
-  top: calc(50% - 6px);
-  left: calc(100% + 4px);
-}
-
-<<<<<<< HEAD
-a[data-tooltip][data-position="bottom"]:before {
-  top: 100%;
-  left: -130%;
-  margin-top: 10px;
-}
-
-a[data-tooltip][data-position="bottom"]:after {
-  border-bottom-color: var(--ae-main-bg-color);
-  border-top: none;
-  top: 100%;
-  left: 5px;
-  margin-top: 4px;
-=======
-#img2img_sketch, #img2maskimg, #inpaint_sketch {
-    overflow: overlay !important;
-    resize: auto;
-    background: var(--panel-background-fill);
-    z-index: 5;
->>>>>>> 20ae71fa
-}
-
-.tooltip-html {
-  text-align: left;
-  position: absolute;
-  top: 50%;
-  left: 50%;
-  transform: translate(-50%, -50%);
-  transform-origin: 0 0;
-}
-
-.tooltip-html i {
-  position: relative;
-  display: block;
-}
-
-.tooltip-html .icon-info {
-  fill: var(--ae-primary-color);
-  scale: 0.9;
-}
-
-li.coffee-circle {
-  /*background: #FFDD00;*/
-  margin-left: 5px;
-  margin-right: 5px;
-}
-
-.coffee-circle .tooltip-html .top {
-  width: 220px;
-  max-width: 220px;
-  text-align: left;
-  padding: 16px;
-}
-
-li.coffee-circle p {
-  color: var(--ae-text-color);
-  float: inherit;
-  padding: 0;
-  font-size: 14px;
-  line-height: 16px !important;
-  /*text-align: justify;*/
-  padding-bottom: 4px;
-}
-li.coffee-circle p b {
-  color: var(--ae-primary-color) !important;
-  font-weight: normal;
-}
-.coffee-circle .tooltip-html .top > svg,
-.coffee-circle .tooltip-html .top > img {
-  /*float: left;
-  margin-right: 5px;*/
-  margin: auto;
-  margin-bottom: 8px;
-  /*width: 60%;*/
-}
-.coffee-circle .tooltip-html .top blockquote {
-  background: var(--ae-frame-bg-color);
-  padding: 10px;
-  quotes: "\201C""\201D""\2018""\2019";
-  border: 0;
-  margin: 8px 0 !important;
-}
-.coffee-circle .tooltip-html .top blockquote:before {
-  opacity: 0.5;
-  content: open-quote;
-  font-size: 3em;
-  line-height: 0.1em;
-  margin-right: 0.15em;
-  vertical-align: -0.4em;
-}
-.coffee-circle .tooltip-html .top blockquote p {
-  display: inline;
-}
-
-.coffee svg path {
-  fill: var(--ae-primary-color) !important;
-}
-
-.tooltip-html .coffee {
-  fill: var(--ae-main-bg-color);
-}
-
-.tooltip-html .top {
-  min-width: 200px;
-  max-width: 400px;
-  top: -20px;
-  left: 50%;
-  transform: translate(-90%, -100%);
-  padding: 10px 20px;
-  background-color: var(--ae-main-bg-color);
-  font-weight: normal;
-  font-size: 14px;
-  border-radius: var(--ae-panel-border-radius);
-  position: absolute;
-  z-index: 99;
-  box-sizing: border-box;
-  box-shadow: 0 1px 8px rgb(0 0 0 / 50%);
-  display: none;
-}
-
-.tooltip-html .top.center {
-  transform: translate(-50%, -100%);
-}
-
-.tooltip-html:hover .top {
-  display: block;
-}
-
-.tooltip-html .top i {
-  position: absolute;
-  top: 100%;
-  left: 90%;
-  margin-left: -15px;
-  width: 30px;
-  height: 15px;
-  overflow: hidden;
-}
-
-.tooltip-html .top.center i {
-  left: 50%;
-}
-
-.tooltip-html .top i::after {
-  content: "";
-  position: absolute;
-  width: 15px;
-  height: 15px;
-  left: 50%;
-  transform: translate(-50%, -50%) rotate(45deg);
-  background-color: var(--ae-main-bg-color);
-  box-shadow: 0 1px 8px rgba(0, 0, 0, 0.5);
-}
-
-.tooltip-html span {
-  opacity: 0.5;
-}
-
-.tooltip-html a {
-  color: var(--ae-primary-color);
-}
-
-<<<<<<< HEAD
-/**********************/
-/* Sliders Scrollbars */
-/**********************/
-
-::-webkit-scrollbar {
-  width: 10px;
-=======
-.ui-defaults-none{
-    color: #aaa !important;
-}
-
-#settings span{
-    color: var(--body-text-color);
-}
-
-#settings .gradio-textbox, #settings .gradio-slider, #settings .gradio-number, #settings .gradio-dropdown, #settings .gradio-checkboxgroup, #settings .gradio-radio{
-    margin-top: 0.75em;
-}
-
-#settings span .settings-comment {
-    display: inline
-}
-
-.settings-comment a{
-    text-decoration: underline;
-}
-
-.settings-comment .info{
-    opacity: 0.75;
-}
-
-/* live preview */
-.progressDiv{
-    position: relative;
-    height: 20px;
-    background: #b4c0cc;
-    border-radius: 3px !important;
-    margin-bottom: -3px;
->>>>>>> 20ae71fa
-}
-
-[id$="2img_settings_scroll"]::-webkit-scrollbar {
-  width: 12px;
-}
-
-::-webkit-scrollbar-track {
-  box-shadow: inset 0 0 10px 10px var(--ae-main-bg-color);
-}
-
-::-webkit-scrollbar-thumb {
-  box-shadow: inset 0 0 10px 10px var(--ae-panel-bg-color);
-}
-
-::-webkit-scrollbar-button {
-  display: none;
-}
-
-::-webkit-scrollbar-thumb,
-::-webkit-scrollbar-track {
-  border-left: solid 6px var(--ae-main-bg-color);
-  border-radius: 0;
-}
-
-[id$="2img_settings_scroll"]::-webkit-scrollbar-thumb,
-[id$="2img_settings_scroll"]::-webkit-scrollbar-track {
-  border-left: solid 8px transparent;
-}
-
-@media screen and (-webkit-min-device-pixel-ratio: 0) {
-  input[type="range"] {
-    overflow: hidden;
-    width: 100%;
-    -webkit-appearance: none;
-    background-color: var(--ae-input-bg-color);
-    border: 1px solid var(--ae-input-border-color);
-    position: relative;
-    border-radius: var(--ae-panel-border-radius);
-  }
-
-  input[type="range"]::after {
-    content: "";
-    position: absolute;
-    height: 13px;
-    background-image: var(--ae-slider-bg-overlay);
-    opacity: 0.15;
-    width: 100%;
-  }
-
-  input[type="range"]::-webkit-slider-runnable-track {
-    height: 14px;
-    -webkit-appearance: none;
-    color: var(--ae-primary-color);
-    margin-top: -1px;
-  }
-
-  input[type="range"]::-webkit-slider-thumb {
-    width: 0px;
-    -webkit-appearance: none;
-    height: 14px;
-    cursor: ew-resize;
-    background-color: var(--ae-primary-color);
-    box-shadow: -1024px 0 0 1024px var(--ae-primary-color);
-  }
-
-  [id$="_sub-group"] input[type="range"] {
-    background-color: var(--ae-subgroup-input-bg-color);
-    border: 1px solid var(--ae-subgroup-input-border-color);
-  }
-}
-
-/* Firefox */
-
-input[type="range"]::-moz-range-progress {
-  background-color: var(--ae-primary-color);
-  height: 14px;
-  border: 1px solid var(--ae-primary-color);
-}
-
-input[type="range"]::-moz-range-track {
-  background-color: var(--ae-input-bg-color);
-}
-
-input[type=range]::after:: {
-  content: "";
-  position: absolute;
-  height: 13px;
-  background-image: var(--ae-slider-bg-overlay);
-  opacity: 0.15;
-  width: 100%;
-}
-
-#quicksettings_overflow_container,
-#theme_overflow_container,
-[id$="2img_checkpoints_cards"],
-[id$="2img_results"],
-[id$="2img_settings_scroll"] {
-  scrollbar-color: var(--ae-panel-bg-color) var(--ae-main-bg-color) !important;
-  scrollbar-width: thin !important;
-  /*padding: 0 1px;*/
-}
-
-input[type="range"] {
-  width: 100%;
-}
-
-input[type="range"]::-moz-range-track {
-  width: 100%;
-  background-color: var(--ae-input-bg-color);
-  border: none;
-  border-radius: 0px;
-
-  position: relative;
-  height: 100%;
-  background-image: var(--ae-slider-bg-overlay);
-  opacity: 0.15;
-  width: 100%;
-}
-
-input[type="range"]::-moz-range-thumb {
-  border: 0px solid var(--ae-primary-color);
-  width: 0px;
-  border-radius: 0%;
-  background-color: var(--ae-primary-color);
-}
-
-/*hide the outline behind the border*/
-input[type="range"]:-moz-focusring {
-  outline: 1px solid var(--ae-primary-color);
-  outline-offset: -1px;
-}
-
-input[type="range"]:focus::-moz-range-track {
-  background-color: var(--ae-input-bg-color);
-}
-
-input[type="number"] {
-  -moz-appearance: textfield;
-}
-
-input[type="number"]:hover,
-input[type="number"]:focus {
-  -moz-appearance: initial;
-}
-
-/* IE maybe later  */
-
-input[type="range"]::-ms-fill-lower {
-  background-color: var(--ae-primary-color);
-}
-
-input[type="range"]::-ms-fill-upper {
-  background-color: var(--ae-input-bg-color);
-}
-
-/*****************/
-/* img2img fixes */
-/*****************/
-#img2img_scale_resolution_row .form {
-  background: transparent !important;
-  border: 0 !important;
-}
-
-#img2img_unused_scale_by_slider {
-  display: none !important;
-}
-
-.center.boundedheight.flex {
-  width: 100% !important;
-  height: auto !important;
-  max-height: 50vh;
-}
-
-.image-container img.absolute-img {
-  position: relative !important;
-}
-
-.image-container img {
-  max-height: 50vh !important;
-}
-
-.image-container {
-  min-height: 25vh !important;
-  height: auto !important;
-  display: flex;
-}
-
-.absolute-img.svelte-rlgzoo {
-  position: relative;
-  opacity: 0;
-}
-
-.block.gradio-image {
-  height: auto !important;
-}
-
-div[data-testid="image"] canvas {
-  width: auto !important;
-  height: 100% !important;
-  position: absolute !important;
-  top: 0 !important;
-  left: 0 !important;
-  border: 0 !important;
-}
-
-#imageARPreview {
-  position: absolute;
-  top: 0;
-  left: 0;
-  outline: 2px solid red;
-  background: rgba(255, 0, 0, 0.3);
-  z-index: 900;
-  pointer-events: none;
-  display: none;
-}
-
-#tab_img2img div.center.boundedheight.flex {
-  display: block !important;
-}
-
-/*************/
-/* Spotlight */
-/*************/
-
-[id^="spotlight"] .no-point-events {
-  pointer-events: none;
-}
-
-[id^="spotlight"] .move {
-  cursor: move;
-}
-
-[id^="spotlight"] .z-50,
-[id^="spotlight"] .block-hidden {
-  display: none;
-}
-
-[id^="spotlight"] div {
-  border: 0;
-}
-
-[id^="spotlight"] {
-  position: fixed;
-  top: 0px;
-  left: 0px;
-  bottom: 0px;
-  width: 100%;
-  z-index: 99999;
-  color: #fff;
-  background-color: var(--ae-modal-bg-color);
-  opacity: 0;
-  overflow: hidden;
-  user-select: none;
-  transition: opacity 0.2s ease-out;
-  font-family: Arial, sans-serif;
-  font-size: 16px;
-  font-weight: 400;
-  contain: strict;
-  touch-action: none;
-  pointer-events: none;
-}
-
-[id^="spotlight"].show {
-  opacity: 1;
-  transition: none;
-  pointer-events: auto;
-}
-
-[id^="spotlight"].relative {
-  position: relative !important;
-  width: auto;
-  height: calc(50vh + 40px);
-  z-index: 99;
-  margin-bottom: 1px;
-  padding-top: 40px;
-}
-
-[id^="spotlight"].relative .spl-pane {
-  top: -20px;
-}
-
-[id^="spotlight"].relative .spl-pane > * {
-  position: relative;
-}
-
-[id^="spotlight"].relative .spl-close {
-  display: none;
-}
-
-[id^="spotlight"].relative .spl-page {
-  display: none;
-}
-
-[id^="spotlight"].white {
-  color: #212529;
-  background-color: #fff;
-}
-
-[id^="spotlight"].white .spl-spinner,
-[id^="spotlight"].white .spl-prev,
-[id^="spotlight"].white .spl-next,
-[id^="spotlight"].white .spl-page ~ * {
-  filter: invert(1);
-}
-
-[id^="spotlight"].white .spl-progress {
-  background-color: rgba(0, 0, 0, 0.35);
-}
-
-[id^="spotlight"].white .spl-header,
-[id^="spotlight"].white .spl-footer {
-  background-color: rgba(255, 255, 255, 0.65);
-}
-
-[id^="spotlight"].white .spl-button {
-  background: #212529;
-  color: #fff;
-}
-
-[id^="spotlight"] .cover {
-  object-fit: cover;
-  height: 100%;
-  width: 100%;
-}
-
-[id^="spotlight"] .contain {
-  object-fit: contain;
-  height: 100%;
-  width: 100%;
-}
-
-[id^="spotlight"] .autofit {
-  object-fit: none;
-  width: auto;
-  height: auto;
-  max-height: none;
-  max-width: none;
-  transition: none;
-}
-
-.spl-track {
-  position: absolute;
-  width: 100%;
-  height: 100%;
-  contain: strict;
-}
-
-.spl-spinner {
-  position: absolute;
-  width: 100%;
-  height: 100%;
-  background-position: center;
-  background-repeat: no-repeat;
-  background-size: 42px;
-  opacity: 0;
-}
-
-.spl-spinner.spin {
-  background-image: url("./file=html/svg/spotlight/preloader.svg");
-  transition: opacity 0.2s linear 0.25s;
-  opacity: 1;
-}
-
-.spl-spinner.error {
-  background-image: url("./file=html/svg/spotlight/error.svg");
-  background-size: 128px;
-  transition: none;
-  opacity: 0.5;
-}
-
-.spl-scene {
-  position: absolute;
-  width: 100%;
-  height: 100%;
-  transition: transform 0.65s cubic-bezier(0.1, 1, 0.1, 1);
-  contain: layout size;
-  will-change: transform;
-}
-
-.spl-pane > * {
-  position: absolute;
-  width: auto;
-  height: auto;
-  max-width: 100%;
-  max-height: 100%;
-  left: 50%;
-  top: 50%;
-  margin: 0;
-  padding: 0;
-  border: 0;
-  transform: translate(-50%, -50%) scale(1);
-  transition: transform 0.65s cubic-bezier(0.3, 1, 0.3, 1), opacity 0.65s ease;
-  contain: layout style;
-  will-change: transform, opacity;
-  visibility: hidden;
-}
-
-.spl-pane {
-  position: absolute;
-  top: 0;
-  width: 100%;
-  height: 100%;
-  transition: transform 0.65s cubic-bezier(0.3, 1, 0.3, 1);
-  contain: layout size;
-  will-change: transform, contents;
-}
-
-.spl-pane.hide img {
-  display: none !important;
-}
-
-.spl-pane.hide {
-  background-size: 100%;
-  transition: background-size 0.65s cubic-bezier(0.3, 1, 0.3, 1) !important;
-  will-change: background-size !important;
-  transform: translate(0, 0) !important;
-}
-
-.spl-header {
-  position: absolute;
-  top: 0;
-  width: 100%;
-  height: 40px;
-  text-align: right;
-  background-color: rgba(0, 0, 0, 0.85);
-  transform: translateY(-100px);
-  transition: transform 0.35s ease;
-  overflow: hidden;
-  will-change: transform;
-}
-
-[id^="spotlight"].menu .spl-header,
-.spl-header:hover {
-  transform: translateY(0);
-}
-
-.spl-header div {
-  display: inline-block;
-  vertical-align: middle;
-  white-space: nowrap;
-  width: 40px;
-  height: 40px;
-  opacity: 0.5;
-  display: flex;
-  align-items: center;
-}
-
-.spl-progress {
-  position: absolute;
-  top: 0;
-  left: -1px;
-  width: 100%;
-  height: 3px;
-  background-color: var(--ae-modal-icon-color);
-  transform: translateX(-100%);
-  transition: transform linear;
-}
-
-.spl-footer {
-  position: absolute;
-  left: 0;
-  right: 0;
-  bottom: 0;
-  background-color: rgba(0, 0, 0, 0.45);
-  line-height: 20px;
-  padding: 20px 20px 0 20px;
-  padding-bottom: env(safe-area-inset-bottom, 0);
-  text-align: left;
-  font-size: 15px;
-  font-weight: 400;
-  transform: translateY(100%);
-  transition: transform 0.35s ease;
-  will-change: transform;
-}
-
-[id^="spotlight"].menu .spl-footer,
-.spl-footer:hover {
-  transform: translateY(0);
-}
-
-.spl-title {
-  font-size: 22px;
-  margin-bottom: 20px;
-}
-<<<<<<< HEAD
-
-.spl-description {
-  margin-bottom: 20px;
-}
-
-.spl-button {
-  display: inline-block;
-  background: #fff;
-  color: #000;
-  border-radius: 5px;
-  padding: 10px 20px;
-  margin-bottom: 20px;
-  cursor: pointer;
-=======
-.extra-network-cards .card .metadata-button, .extra-network-thumbs .card .metadata-button{
-    display: none;
-    position: absolute;
-    color: white;
-    right: 0;
-}
-.extra-network-cards .card .metadata-button {
-    text-shadow: 2px 2px 3px black;
-    padding: 0.25em;
-    font-size: 22pt;
-    width: 1.5em;
-}
-.extra-network-thumbs .card .metadata-button {
-    text-shadow: 1px 1px 2px black;
-    padding: 0;
-    font-size: 16pt;
-    width: 1em;
-    top: -0.25em;
-}
-.extra-network-cards .card:hover .metadata-button, .extra-network-thumbs .card:hover .metadata-button{
-    display: inline-block;
->>>>>>> 20ae71fa
-}
-
-.spl-page {
-  float: left;
-  width: auto;
-  line-height: 40px;
-}
-
-.spl-page ~ * {
-  background-position: center;
-  background-repeat: no-repeat;
-  background-size: 21px;
-  float: right;
-}
-
-.spl-fullscreen {
-  background-color: var(--ae-modal-icon-color);
-  -webkit-mask: url("./file=html/svg/fullscreen-line.svg") no-repeat 50% 50%;
-  mask: url("./file=html/svg/fullscreen-line.svg") no-repeat 50% 50%;
-}
-
-.spl-fullscreen.on {
-  background-color: var(--ae-modal-icon-color);
-  -webkit-mask: url("./file=html/svg/fullscreen-exit-line.svg") no-repeat 50%
-    50%;
-  mask: url("./file=html/svg/fullscreen-exit-line.svg") no-repeat 50% 50%;
-}
-
-<<<<<<< HEAD
-.spl-autofit {
-  background-color: var(--ae-modal-icon-color);
-  -webkit-mask: url("./file=html/svg/aspect-ratio-line.svg") no-repeat 50% 50%;
-  mask: url("./file=html/svg/aspect-ratio-line.svg") no-repeat 50% 50%;
-=======
-.extra-network-thumbs .card .preview{
-    position: absolute;
-    object-fit: cover;
-    width: 100%;
-    height:100%;
-}
-
-.extra-network-thumbs .card:hover .additional a {
-    display: inline-block;
->>>>>>> 20ae71fa
-}
-
-.spl-zoom-out {
-  background-color: var(--ae-modal-icon-color);
-  -webkit-mask: url("./file=html/svg/zoom-out-line.svg") no-repeat 50% 50%;
-  mask: url("./file=html/svg/zoom-out-line.svg") no-repeat 50% 50%;
-  background-size: 22px;
-}
-
-.spl-zoom-in {
-  background-color: var(--ae-modal-icon-color);
-  -webkit-mask: url("./file=html/svg/zoom-in-line.svg") no-repeat 50% 50%;
-  mask: url("./file=html/svg/zoom-in-line.svg") no-repeat 50% 50%;
-  background-size: 22px;
-}
-
-.spl-download {
-  background-color: var(--ae-modal-icon-color);
-  -webkit-mask: url("./file=html/svg/file-download-line.svg") no-repeat 50% 50%;
-  mask: url("./file=html/svg/file-download-line.svg") no-repeat 50% 50%;
-  background-size: 20px;
-}
-
-.spl-theme {
-  background-image: url("./file=html/svg/spotlight/theme.svg");
-}
-
-.spl-play {
-  background-image: url("./file=html/svg/spotlight/play.svg");
-}
-
-.spl-play.on {
-  background-image: url("./file=html/svg/spotlight/pause.svg");
-  animation: pulsate 1s ease infinite;
-}
-
-.spl-close {
-  background-color: var(--ae-modal-icon-color);
-  -webkit-mask: url("./file=html/svg/close-line.svg") no-repeat 50% 50%;
-  mask: url("./file=html/svg/close-line.svg") no-repeat 50% 50%;
-}
-
-.spl-like {
-  background-color: var(--ae-modal-icon-color);
-  -webkit-mask: url("./file=html/svg/heart-line.svg") no-repeat 50% 50%;
-  mask: url("./file=html/svg/heart-line.svg") no-repeat 50% 50%;
-  background-size: 22px;
-}
-
-.spl-like.on {
-  background-color: var(--ae-modal-icon-color);
-  -webkit-mask: url("./file=html/svg/heart-fill.svg") no-repeat 50% 50%;
-  mask: url("./file=html/svg/heart-fill.svg") no-repeat 50% 50%;
-}
-
-.spl-tile {
-  background-color: var(--ae-modal-icon-color);
-  -webkit-mask: url("./file=html/svg/grid-line.svg") no-repeat 50% 50%;
-  mask: url("./file=html/svg/grid-line.svg") no-repeat 50% 50%;
-  background-size: 22px;
-}
-
-.spl-tile.on {
-  background-color: var(--ae-modal-icon-color);
-  -webkit-mask: url("./file=html/svg/grid-fill.svg") no-repeat 50% 50%;
-  mask: url("./file=html/svg/grid-fill.svg") no-repeat 50% 50%;
-}
-
-.spl-undo {
-  background-color: var(--ae-modal-icon-color);
-  -webkit-mask: url("./file=html/svg/arrow-go-back-line.svg") no-repeat 50% 50%;
-  mask: url("./file=html/svg/arrow-go-back-line.svg") no-repeat 50% 50%;
-  background-size: 22px;
-}
-
-.spl-clear {
-  background-color: var(--ae-modal-icon-color);
-  -webkit-mask: url("./file=html/svg/delete-bin-2-line.svg") no-repeat 50% 50%;
-  mask: url("./file=html/svg/delete-bin-2-line.svg") no-repeat 50% 50%;
-  background-size: 22px;
-  position: absolute;
-  left: 0;
-}
-
-.spl-pan {
-  background-color: var(--ae-modal-icon-color);
-  -webkit-mask: url("./file=html/svg/drag-move-2-fill.svg") no-repeat 50% 50%;
-  mask: url("./file=html/svg/drag-move-2-fill.svg") no-repeat 50% 50%;
-  background-size: 22px;
-}
-
-.spl-pan.on {
-  opacity: 1;
-}
-
-.spl-draw {
-  background-color: var(--ae-modal-icon-color);
-  -webkit-mask: url("./file=html/svg/ball-pen-line.svg") no-repeat 50% 50%;
-  mask: url("./file=html/svg/ball-pen-line.svg") no-repeat 50% 50%;
-  background-size: 22px;
-}
-
-.spl-color input {
-  width: 42px;
-  height: 42px;
-  padding: 5px 6px;
-  background: transparent;
-  margin-top: -1px;
-}
-
-.spl-brush {
-  width: 100px !important;
-  margin-top: 0px;
-}
-
-.spl-prev,
-.spl-next {
-  position: absolute;
-  top: 50%;
-  left: 20px;
-  width: 50px;
-  height: 50px;
-  opacity: 0.65;
-  background-color: rgba(0, 0, 0, 0.45);
-  border-radius: 100%;
-  cursor: pointer;
-  margin-top: -25px;
-  transform: translateX(-100px);
-  transition: transform 0.35s ease;
-  background-image: url("./file=html/svg/spotlight/arrow.svg");
-  background-position: center;
-  background-repeat: no-repeat;
-  background-size: 30px;
-  will-change: transform;
-}
-
-.spl-next {
-  left: auto;
-  right: 20px;
-  transform: translateX(100px) scaleX(-1);
-}
-
-[id^="spotlight"].menu .spl-prev {
-  transform: translateX(0);
-}
-
-[id^="spotlight"].menu .spl-next {
-  transform: translateX(0) scaleX(-1);
-}
-
-@media (hover: hover) {
-  .spl-page ~ div {
-    cursor: pointer;
-    transition: opacity 0.2s ease;
-  }
-
-  .spl-page ~ div:hover,
-  .spl-prev:hover,
-  .spl-next:hover {
-    opacity: 1;
-  }
-}
-
-@media (max-width: 500px) {
-  .spl-header div {
-    width: 32px;
-  }
-
-  .spl-footer .spl-title {
-    font-size: 20px;
-  }
-
-  .spl-footer {
-    font-size: 14px;
-  }
-
-  .spl-prev,
-  .spl-next {
-    width: 35px;
-    height: 35px;
-    margin-top: -17.5px;
-    background-size: 15px 15px;
-  }
-
-  .spl-spinner {
-    background-size: 30px 30px;
-  }
-
-  .spl-brush {
-    width: 60px !important;
-    padding-left: 10px;
-  }
-
-  .spl-fullscreen {
-    display: inline-block !important;
-  }
-}
-
-.hide-scrollbars {
-  overflow: hidden !important;
-}
-
-@keyframes pulsate {
-  0% {
-    opacity: 1;
-  }
-
-  50% {
-    opacity: 0.2;
-  }
-
-  100% {
-    opacity: 1;
-  }
-}
-
-<<<<<<< HEAD
-/*BREAKPOINT_CSS_CONTENT*/
-
-=======
-.extra-network-cards .card ul a:hover{
-    color: red;
-}
-
-.extra-network-cards .card .preview{
-    position: absolute;
-    object-fit: cover;
-    width: 100%;
-    height:100%;
-}
-
->>>>>>> 20ae71fa
+:root {
+  --ae-main-bg-color: hsl(0deg 0% 10%);
+  --ae-primary-color: hsl(168deg 97% 41%);
+  --ae-input-bg-color: hsl(225deg 6% 13%);
+  --ae-input-border-color: hsl(214deg 5% 30%);
+  --ae-panel-bg-color: hsl(225deg 5% 17%);
+  --ae-panel-border-color: hsl(214deg 5% 30%);
+  --ae-panel-border-radius: 0px;
+  --ae-subgroup-bg-color: hsl(0deg 0% 10%);
+  --ae-subgroup-input-bg-color: hsl(225deg 6% 13%);
+  --ae-subgroup-input-border-color: hsl(214deg 5% 30%);
+  --ae-subpanel-bg-color: hsl(220deg 4% 14%);
+  --ae-subpanel-border-color: hsl(214deg 5% 30%);
+  --ae-subpanel-border-radius: 8px;
+  --ae-textarea-focus-color: hsl(210deg 3% 36%);
+  --ae-input-focus-color: hsl(168deg 97% 41%);
+  --ae-outside-gap-size: 8px;
+  --ae-inside-padding-size: 8px;
+  --ae-tool-button-size: 34px;
+  --ae-tool-button-radius: 16px;
+  --ae-generate-button-height: 70px;
+  --ae-cancel-color: hsl(0deg 84% 60%);
+  --ae-max-padding: max(
+    var(--ae-outside-gap-size),
+    var(--ae-inside-padding-size)
+  );
+  --ae-icon-color: hsl(168deg 97% 41%);
+  --ae-icon-hover-color: hsl(0deg 0% 10%);
+  --ae-icon-size: 22px;
+  --ae-nav-bg-color: hsl(0deg 0% 4%);
+  --ae-nav-color: hsl(210deg 4% 80%);
+  --ae-nav-hover-color: hsl(0deg 0% 4%);
+  --ae-input-color: hsl(210deg 4% 80%);
+  --ae-label-color: hsl(210deg 4% 80%);
+  --ae-subgroup-input-color: hsl(210deg 4% 80%);
+  --ae-placeholder-color: hsl(214deg 5% 30%);
+  --ae-text-color: hsl(210deg 4% 80%);
+  --ae-mobile-outside-gap-size: 2px;
+  --ae-mobile-inside-padding-size: 2px;
+  --ae-frame-bg-color: hsl(225deg 6% 13%);
+  --ae-modal-bg-color: hsl(0deg 0% 10%);
+  --ae-modal-icon-color: hsl(168deg 97% 41%);
+} /*BREAKPOINT_CSS_CONTENT*/
+
+/*
+Theme Name: DarkUX
+Author: anapnoe
+Author URI: https://github.com/anapnoe/stable-diffusion-webui
+Version: 1.0
+License: GNU General Public License
+*/
+:root {
+  --ae-extra-networks-card-size: 1;
+  --ae-extra-networks-card-real-size: calc(
+    var(--ae-extra-networks-card-size) * 14vh
+  );
+  --ae-extra-networks-visible-rows: 2;
+  --ae-extra-networks-height: calc(
+    (
+        var(--ae-extra-networks-card-real-size) *
+          var(--ae-extra-networks-visible-rows)
+      ) + (var(--ae-inside-padding-size) * 2)
+  );
+  --ae-extra-networks-name-size: calc(var(--ae-extra-networks-card-size) * 1em);
+
+  --ae-top-header-padding-top: 16px;
+  --ae-top-header-padding-bottom: 16px;
+  --ae-top-header-inner-height: 38px;
+  --ae-top-header-height: calc(
+    var(--ae-top-header-padding-top) + var(--ae-top-header-inner-height) +
+      var(--ae-top-header-padding-bottom)
+  );
+
+  --ae-container-padding: 16px;
+  --ae-footer-height: calc(32px + (var(--ae-container-padding) * 2));
+  --ae-gallery-bottom-height: calc(
+    24px + (var(--ae-max-padding) * 2) + 16px +
+      (var(--ae-inside-padding-size) * 2) + (var(--ae-outside-gap-size) * 3)
+  );
+
+  --ae-subtract-total: calc(
+    var(--ae-top-header-height) + var(--ae-footer-height)
+  );
+  --ae-container-height: calc(100vh - var(--ae-subtract-total));
+  --ae-container-total-height: calc(
+    var(--ae-container-height) - (var(--ae-outside-gap-size) * 2) -
+      (var(--ae-inside-padding-size) * 2)
+  );
+  --ae-container-height-gap: calc(
+    var(--ae-container-height) - (var(--ae-outside-gap-size) * 2)
+  );
+  --ae-container-height-pad: calc(
+    var(--ae-container-height) - (var(--ae-inside-padding-size) * 2)
+  );
+
+  --ae-processing-border: 2px;
+  --ae-processing-border-double: var(--ae-processing-border) * 2;
+
+  --ae-slider-bg-overlay: transparent;
+
+  --ae-border-width: 1px;
+  --ae-accordion-vertical-padding: max(8px, var(--ae-inside-padding-size));
+  --ae-accordion-horizontal-padding: max(4px, var(--ae-inside-padding-size));
+  --ae-accordion-line-height: 24px;
+  --ae-accordion-header-height: calc(
+    var(--ae-accordion-line-height) + var(--ae-accordion-vertical-padding) * 2
+  );
+
+  --ae-results-height: calc(
+    100vh -
+      (
+        var(--ae-top-header-height) + var(--ae-footer-height) +
+          var(--ae-accordion-header-height) + var(--ae-outside-gap-size) * 4 +
+          34px
+      )
+  );
+}
+
+@media only screen and (max-width: 860px) {
+  :root {
+    --ae-outside-gap-size: var(--ae-mobile-outside-gap-size);
+    --ae-inside-padding-size: var(--ae-mobile-inside-padding-size);
+  }
+}
+
+body {
+  background-color: var(--ae-main-bg-color) !important;
+}
+
+.hidden {
+  display: none !important;
+}
+
+.app.svelte-1mya07g.svelte-1mya07g {
+  position: relative;
+  margin: auto;
+  padding: var(--size-4);
+  padding-top: 0;
+  width: 100%;
+  min-height: 100vh !important;
+  min-width: unset !important;
+  max-width: unset !important;
+  background-color: var(--ae-main-bg-color);
+}
+
+.block.svelte-mppz8v {
+  line-height: 16px !important;
+}
+
+/*********/
+/* Icons */
+/*********/
+[id*="2img_generate_forever"],
+[id^="refresh_"],
+[id$="_refresh"],
+[id$="_clear_prompt"],
+[id$="2img_style_create"],
+[id$="2img_style_apply"],
+[id$="2img_extra_networks"],
+[id$="paste"],
+#img2img_actions_column [id$="interrogate"],
+#img2img_actions_column [id$="deepbooru"],
+[id^="open_folder"],
+[id*="2img_random"],
+[id*="2img_reuse"],
+[id^="save_"],
+[id^="save_zip_"],
+[id="extras_tab"],
+[id="img2img_tab"],
+[id="inpaint_tab"],
+[id="txt2img_tab"] {
+  /*background-color: var(--ae-panel-bg-color);*/
+  position: relative;
+  font-size: 0 !important;
+}
+[id*="2img_generate_forever"]::before,
+[id$="_refresh"]::before,
+[id^="refresh_"]::before,
+[id$="_clear_prompt"]::before,
+[id$="2img_style_create"]::before,
+[id$="2img_style_apply"]::before,
+[id$="2img_extra_networks"]::before,
+[id$="paste"]::before,
+#img2img_actions_column [id$="interrogate"]::before,
+#img2img_actions_column [id$="deepbooru"]::before,
+[id^="open_folder"]::before,
+[id*="2img_random"]::before,
+[id*="2img_reuse"]::before,
+[id^="save_"]::before,
+[id^="save_zip_"]::before,
+[id="extras_tab"]::before,
+[id="img2img_tab"]::before,
+[id="inpaint_tab"]::before,
+[id="txt2img_tab"]::before {
+  content: " ";
+  display: inline-block;
+  -webkit-mask-size: cover;
+  mask-size: cover;
+  background-color: var(--ae-icon-color);
+  width: var(--ae-icon-size);
+  height: var(--ae-icon-size);
+  position: absolute;
+}
+
+[id*="2img_random"]::before,
+[id*="2img_reuse"]::before {
+  background-color: var(--ae-icon-color);
+  border-radius: var(--ae-panel-border-radius);
+}
+[id*="2img_generate_forever"]:hover::before,
+[id$="_refresh"]:hover::before,
+[id^="refresh_"]:hover::before,
+[id$="_clear_prompt"]:hover::before,
+[id$="2img_style_create"]:hover::before,
+[id$="2img_style_apply"]:hover::before,
+[id$="2img_extra_networks"]:hover::before,
+[id$="paste"]:hover::before,
+#img2img_actions_column [id$="interrogate"]:hover::before,
+#img2img_actions_column [id$="deepbooru"]:hover::before,
+[id^="open_folder"]:hover::before,
+[id*="2img_random"]:hover::before,
+[id*="2img_reuse"]:hover::before,
+[id^="save_"]:hover::before,
+[id^="save_zip_"]:hover::before,
+[id="extras_tab"]:hover::before,
+[id="img2img_tab"]:hover::before,
+[id="inpaint_tab"]:hover::before,
+[id="txt2img_tab"]:hover::before {
+  background-color: var(--ae-icon-hover-color);
+}
+
+[id$="2img_extra_networks"] {
+  border: 1px solid var(--ae-input-border-color) !important;
+  border-radius: var(--ae-panel-border-radius) !important;
+  background: var(--ae-input-bg-color) !important;
+}
+
+[id$="2img_extra_networks"]:hover {
+  background-color: var(--ae-icon-color) !important;
+}
+
+[id$="_refresh"]::before,
+[id^="refresh_"]::before {
+  -webkit-mask: url(./file=html/svg/refresh-line.svg) no-repeat 50% 50%;
+  mask: url(./file=html/svg/refresh-line.svg) no-repeat 50% 50%;
+}
+[id$="2img_generate_forever"]::before {
+  -webkit-mask: url(./file=html/svg/infinity-fill.svg) no-repeat 50% 50%;
+  mask: url(./file=html/svg/infinity-fill.svg) no-repeat 50% 50%;
+  width: 90%;
+  height: 90%;
+}
+[id$="_clear_prompt"]::before {
+  -webkit-mask: url(./file=html/svg/delete-bin-5-line.svg) no-repeat 50% 50%;
+  mask: url(./file=html/svg/delete-bin-5-line.svg) no-repeat 50% 50%;
+}
+
+[id$="2img_style_create"]::before {
+  -webkit-mask: url(./file=html/svg/save-3-line.svg) no-repeat 50% 50%;
+  mask: url(./file=html/svg/save-3-line.svg) no-repeat 50% 50%;
+}
+
+[id$="2img_style_apply"]::before {
+  -webkit-mask: url(./file=html/svg/clipboard-line.svg) no-repeat 50% 50%;
+  mask: url(./file=html/svg/clipboard-line.svg) no-repeat 50% 50%;
+}
+
+[id$="paste"]::before {
+  -webkit-mask: url(./file=html/svg/magic-line.svg) no-repeat 50% 50%;
+  mask: url(./file=html/svg/magic-line.svg) no-repeat 50% 50%;
+}
+
+[id$="2img_extra_networks"]::before {
+  -webkit-mask: url(./file=html/svg/stack-line.svg) no-repeat 50% 50%;
+  mask: url(./file=html/svg/stack-line.svg) no-repeat 50% 50%;
+}
+
+#img2img_actions_column [id$="interrogate"]::before {
+  -webkit-mask: url(./file=html/svg/question-answer-line.svg) no-repeat 50% 50%;
+  mask: url(./file=html/svg/question-answer-line.svg) no-repeat 50% 50%;
+}
+
+#img2img_actions_column [id$="deepbooru"]::before {
+  -webkit-mask: url(./file=html/svg/question-answer-fill.svg) no-repeat 50% 50%;
+  mask: url(./file=html/svg/question-answer-fill.svg) no-repeat 50% 50%;
+}
+
+[id^="open_folder"]::before {
+  -webkit-mask: url(./file=html/svg/folder-open-line.svg) no-repeat 50% 50%;
+  mask: url(./file=html/svg/folder-open-line.svg) no-repeat 50% 50%;
+}
+
+[id*="2img_random"]::before {
+  -webkit-mask: url(./file=html/svg/dice-1.svg) no-repeat 50% 50%;
+  mask: url(./file=html/svg/dice-1.svg) no-repeat 50% 50%;
+}
+
+[id*="2img_reuse"]::before {
+  -webkit-mask: url(./file=html/svg/recycle-line.svg) no-repeat 50% 50%;
+  mask: url(./file=html/svg/recycle-line.svg) no-repeat 50% 50%;
+}
+
+[id^="save_"]::before {
+  -webkit-mask: url(./file=html/svg/save-2-line.svg) no-repeat 50% 50%;
+  mask: url(./file=html/svg/save-2-line.svg) no-repeat 50% 50%;
+}
+
+[id^="save_zip_"]::before {
+  -webkit-mask: url(./file=html/svg/file-zip-line.svg) no-repeat 50% 50%;
+  mask: url(./file=html/svg/file-zip-line.svg) no-repeat 50% 50%;
+}
+
+[id="extras_tab"]::before {
+  -webkit-mask: url(./file=html/svg/picture-in-picture-exit-line.svg) no-repeat
+    50% 50%;
+  mask: url(./file=html/svg/picture-in-picture-exit-line.svg) no-repeat 50% 50%;
+}
+
+[id="img2img_tab"]::before {
+  -webkit-mask: url(./file=html/svg/landscape-line.svg) no-repeat 50% 50%;
+  mask: url(./file=html/svg/landscape-line.svg) no-repeat 50% 50%;
+}
+
+[id="inpaint_tab"]::before {
+  -webkit-mask: url(./file=html/svg/paint-brush-line.svg) no-repeat 50% 50%;
+  mask: url(./file=html/svg/paint-brush-line.svg) no-repeat 50% 50%;
+}
+
+[id="txt2img_tab"]::before {
+  -webkit-mask: url(./file=html/svg/t-box-fill.svg) no-repeat 50% 50%;
+  mask: url(./file=html/svg/t-box-fill.svg) no-repeat 50% 50%;
+}
+
+/*************/
+/* TopHeader */
+/*************/
+
+#tabs {
+  margin-top: calc(var(--ae-top-header-height));
+  min-height: var(--ae-container-height);
+}
+
+#header-top {
+  position: fixed;
+  top: 0px;
+  left: 0;
+  right: 0;
+  z-index: 10000;
+  min-height: var(--ae-top-header-inner-height);
+  background-color: var(--ae-main-bg-color);
+  padding-left: 1rem;
+  padding-right: 1rem;
+  padding-top: var(--ae-top-header-padding-top);
+  padding-bottom: var(--ae-top-header-padding-bottom);
+}
+
+#nav_menu_header_tabs {
+  position: relative;
+  height: 34px;
+  align-self: center;
+  flex-grow: 2;
+  line-height: 14px;
+}
+
+#nav_menu_header_tabs button {
+  font-size: 14px;
+  flex: 1 1 auto;
+  flex-grow: 0;
+  min-width: unset;
+  padding-bottom: 0;
+  padding-right: 0;
+  padding-top: 0;
+  border: 0;
+  color: var(--ae-nav-color);
+  background: 0 !important;
+  padding-left: 10px;
+  opacity: 0.75;
+}
+
+#nav_menu_header_tabs button.selected {
+  color: var(--ae-primary-color);
+  opacity: 1;
+}
+
+#nav_menu_header_tabs button:hover {
+  opacity: 1;
+}
+
+.container {
+  padding: var(--ae-container-padding);
+  color: var(--ae-input-color);
+}
+
+#quicksettings {
+  align-items: center;
+  width: auto;
+  background: 0;
+  padding: 0;
+  position: relative;
+  max-height: 34px;
+  align-self: center;
+  min-width: min(60px, 100%);
+}
+
+#extra_networks_menu,
+#quick_menu {
+  z-index: 9999;
+  background-color: var(--ae-input-bg-color);
+  position: relative;
+  width: 38px;
+  height: 38px;
+  border-radius: 100%;
+  cursor: pointer;
+  min-width: unset;
+  max-width: 38px;
+  align-self: center;
+}
+
+#extra_networks_menu::before,
+#quick_menu::before {
+  content: " ";
+  display: inline-block;
+  -webkit-mask-size: cover;
+  mask-size: cover;
+  background-color: var(--ae-icon-color);
+  width: var(--ae-icon-size);
+  height: var(--ae-icon-size);
+  -webkit-mask: url(./file=html/svg/more-2-fill.svg) no-repeat 50% 50%;
+  mask: url(./file=html/svg/more-2-fill.svg) no-repeat 50% 50%;
+  cursor: pointer;
+  position: relative;
+  left: 50%;
+  top: 50%;
+  transform: translate(-50%, -50%) scale(1);
+}
+
+#extra_networks_menu::before {
+  -webkit-mask: url(./file=html/svg/stack-line.svg) no-repeat 50% 50%;
+  mask: url(./file=html/svg/stack-line.svg) no-repeat 50% 50%;
+}
+
+#extra_networks_menu.fixed,
+#extra_networks_menu:hover,
+#quick_menu:hover {
+  background-color: var(--ae-icon-color);
+}
+
+#extra_networks_menu.fixed::before,
+#extra_networks_menu:hover::before,
+#quick_menu:hover::before {
+  background-color: var(--ae-icon-hover-color);
+}
+
+[id$="nav_menu"] {
+  z-index: 9999;
+  background-color: var(--ae-input-bg-color);
+  position: relative;
+  width: 38px;
+  height: 38px;
+  border-radius: 100%;
+  cursor: pointer;
+  max-width: 38px;
+  min-width: unset !important;
+  align-self: center;
+}
+
+[id$="nav_menu"]::before {
+  content: " ";
+  display: inline-block;
+  -webkit-mask-size: cover;
+  mask-size: cover;
+  background-color: var(--ae-icon-color);
+  width: var(--ae-icon-size);
+  height: var(--ae-icon-size);
+  -webkit-mask: url(./file=html/svg/menu-line.svg) no-repeat 50% 50%;
+  mask: url(./file=html/svg/menu-line.svg) no-repeat 50% 50%;
+  cursor: pointer;
+  position: relative;
+  left: 50%;
+  top: 50%;
+  transform: translate(-50%, -50%) scale(1);
+}
+
+[id$="nav_menu"]:hover {
+  background-color: var(--ae-icon-color);
+}
+
+[id$="nav_menu"]:hover::before {
+  background-color: var(--ae-icon-hover-color);
+}
+
+#clone_nav_menu {
+  position: fixed;
+  z-index: 10000;
+  left: 1rem;
+  top: var(--ae-top-header-padding-top);
+}
+
+/***********************************/
+/* Progressbar */
+/***********************************/
+
+.progressDiv {
+  background-color: var(--ae-main-bg-color) !important;
+  border-radius: 0 !important;
+  height: 16px;
+  position: fixed;
+  z-index: 10000;
+  top: 0px;
+  /* width: calc(100% - 16px) !important; */
+  left: 0;
+  width: 100% !important;
+  /* border: 1px solid var(--ae-panel-border-color); */
+}
+
+.progressDiv .progress {
+  width: 0%;
+  height: 3px;
+  background-color: var(--ae-primary-color);
+  color: var(--ae-input-color);
+  line-height: 20px;
+  text-align: right;
+  border-radius: 0;
+  padding: 0 2px;
+  font-size: 12px;
+  white-space: nowrap;
+  font-weight: 600;
+}
+
+/****************/
+/* Live preview */
+/****************/
+
+.livePreview {
+  position: absolute !important;
+  width: calc(100% - (var(--ae-outside-gap-size) * 2)) !important;
+  max-height: calc(var(--ae-container-height-gap)) !important;
+  top: var(--ae-outside-gap-size);
+  left: var(--ae-outside-gap-size);
+  right: 0;
+  bottom: 0;
+  pointer-events: all;
+  overflow: hidden !important;
+  background-color: var(--ae-main-bg-color);
+  z-index: 300;
+  box-sizing: border-box;
+  padding: var(--ae-processing-border);
+  border: 1px solid var(--ae-panel-border-color);
+  height: calc(var(--ae-container-height-gap)) !important;
+}
+
+.livePreview img {
+  background-color: var(--ae-main-bg-color) !important;
+  border-radius: 0 !important;
+  box-sizing: border-box;
+  position: absolute;
+  width: calc(100% - var(--ae-processing-border-double));
+  height: calc(100% - var(--ae-processing-border-double));
+  object-fit: scale-down;
+  margin: auto;
+}
+
+div.svelte-10ogue4 > *:first-child.livePreview {
+  border-radius: 0 !important;
+}
+
+@keyframes rotate {
+  100% {
+    transform: scale(2) rotate(1turn);
+  }
+}
+
+.livePreview:not(.dropPreview)::before {
+  content: "";
+  position: absolute;
+  z-index: -2;
+  left: -50%;
+  top: -50%;
+  width: 200%;
+  height: 200%;
+  background-color: var(--ae-main-bg-color);
+  background-repeat: no-repeat;
+  background-position: 0 0;
+  background-image: conic-gradient(
+    transparent,
+    var(--ae-primary-color),
+    transparent 30%
+  );
+  animation: rotate 4s linear infinite;
+}
+
+.livePreview::after {
+  content: "";
+  position: absolute;
+  z-index: -1;
+  left: var(--ae-processing-border);
+  top: var(--ae-processing-border);
+  width: calc(100% - var(--ae-processing-border-double));
+  height: calc(100% - var(--ae-processing-border-double));
+  background: var(--ae-main-bg-color);
+  border-radius: 0;
+}
+
+.livePreview::before {
+  content: "";
+  position: absolute;
+  z-index: -2;
+  left: -50%;
+  top: -50%;
+  width: 200%;
+  height: 200%;
+  background-color: var(--ae-main-bg-color);
+  background-repeat: no-repeat;
+  background-position: 0 0;
+  background-image: conic-gradient(
+    transparent,
+    var(--ae-primary-color),
+    transparent 30%
+  );
+  animation: rotate 4s linear infinite;
+}
+
+.livePreview.dropPreview::before,
+.livePreview.dropPreview::after {
+  display: none;
+}
+
+.livePreview img {
+  object-position: center !important;
+  border-radius: 0 !important;
+  position: relative;
+  top: 0 !important;
+  left: 0 !important;
+  width: calc(100%) !important;
+  height: calc(100%) !important;
+}
+
+.livePreview img:nth-child(2) {
+  position: absolute !important;
+  top: 50% !important;
+  left: 50% !important;
+  transform: translateX(-50%) translateY(-50%) !important;
+  width: calc(100% - var(--ae-processing-border-double)) !important;
+  height: calc(100% - var(--ae-processing-border-double)) !important;
+}
+
+.livePreview.init,
+.livePreview:not(.init) + div {
+  display: none;
+}
+
+.livePreview {
+  max-height: unset !important;
+  position: relative !important;
+  left: 0;
+  top: 0;
+  width: auto !important;
+}
+
+[id^="download_files_"] div.float:not(.float) {
+  position: absolute !important;
+}
+
+#image_buttons_txt2img + div,
+#image_buttons_img2img + div,
+#image_buttons_extras_2img + div {
+  margin-top: calc(var(--ae-outside-gap-size) * -0.5);
+  margin-bottom: calc(var(--ae-outside-gap-size) * -0.5);
+}
+
+button.svelte-1p4r00v {
+  background-color: var(--ae-input-bg-color);
+  color: var(--ae-icon-color);
+  border-radius: var(--ae-panel-border-radius);
+}
+
+button.svelte-1p4r00v:hover {
+  background-color: var(--ae-primary-color);
+  color: var(--ae-icon-hover-color);
+}
+
+/* [id$="2img_gallery"] div.modify-upload{
+	position:absolute;
+}
+[id$="2img_gallery"],	
+[id$="2img_gallery"] div>img,
+[id$="2img_gallery"] div.backdrop-blur,
+[id$="2img_gallery"] img+div.overflow-x-scroll{
+	position:relative;
+	height: auto !important;
+	min-height: auto;
+	border-radius: 0 !important;
+}
+[id$="2img_gallery"],	
+[id$="2img_gallery"] div>img,
+[id$="2img_gallery"] div.backdrop-blur
+{
+	max-height: unset !important;
+}
+[id$="2img_gallery"] div>img{
+	object-fit: contain;
+}
+[id$="2img_gallery"] .overflow-y-auto {
+	min-height: auto !important;
+} */
+[id^="img2img_copy_to_"] {
+  padding: 0 !important;
+  margin-bottom: var(--ae-outside-gap-size) !important;
+  background: transparent !important;
+}
+
+[id^="img2img_label_copy_to_"] {
+  min-width: unset !important;
+}
+
+[id^="img2img_copy_to_"] > * {
+  font-size: 100% !important;
+  white-space: nowrap;
+  align-self: center;
+}
+
+.image-container {
+  min-height: 25vh;
+}
+
+.spl-pane div.svelte-s6ybro,
+.spl-pane .wrap.svelte-p4aq0j.svelte-p4aq0j {
+  display: none;
+}
+
+.spl-pane .wrap.svelte-yigbas {
+  position: unset;
+}
+
+.center.boundedheight.flex {
+  width: 100% !important;
+  height: 100% !important;
+}
+
+div.svelte-1oo81b7 > *:first-child,
+div.svelte-1oo81b7 > *:last-child {
+  border-radius: 0 !important;
+}
+
+/* small info upload*/
+div.float {
+  background: var(--ae-main-bg-color) !important;
+  border: 0 !important;
+  color: var(--ae-primary-color) !important;
+}
+
+#img2img_inpaint_upload_tab > div:first-child {
+  flex-direction: row;
+}
+
+/****************/
+/* Results View */
+/****************/
+.main > .wrap > .contain > div {
+  gap: 0px !important;
+}
+
+[id$="2img_results"] {
+  /*flex-direction: row !important;*/
+  overflow-x: hidden !important;
+  max-height: calc(var(--ae-container-height));
+  overflow-y: auto !important;
+  height: 100%;
+  flex-direction: column !important;
+  flex-wrap: nowrap !important;
+}
+
+[id$="2img_gallery"] {
+  display: flex;
+  flex-direction: row;
+  overflow: hidden !important;
+  margin-bottom: 0 !important;
+}
+
+[id$="2img_gallery"] .grid-wrap,
+[id$="2img_gallery"] .empty {
+  width: 100%;
+  /* 	max-height: calc(var(--ae-container-height-gap) - 2px - var(--ae-gallery-bottom-height))!important;
+    min-height: calc(var(--ae-container-height-gap) - 2px - var(--ae-gallery-bottom-height))!important; */
+  max-height: var(--ae-results-height) !important;
+  min-height: var(--ae-results-height) !important;
+  overflow-x: hidden !important;
+}
+
+[id$="2img_gallery"] .preview.fixed-height {
+  max-height: unset;
+  background-color: var(--ae-main-bg-color) !important;
+}
+
+[id$="2img_gallery"] .thumbnails {
+  background-color: var(--ae-panel-bg-color);
+  height: 60px !important;
+}
+
+.thumbnails button {
+  margin: auto;
+}
+
+.thumbnails {
+  justify-content: unset !important;
+}
+
+[id$="2img_gallery"] .thumbnail-small {
+  height: auto !important;
+}
+
+[id$="2img_gallery"] .thumbnail-small.selected {
+  --ring-color: var(--ae-primary-color) !important;
+  border-color: var(--ae-primary-color) !important;
+}
+
+[id$="2img_results"] .preview + img {
+  cursor: pointer;
+}
+
+[id$="2img_gallery"] .preview.fixed-height {
+  height: auto;
+  min-height: auto;
+  width: 100%;
+  min-width: 100%;
+  max-height: calc(var(--ae-container-height) - 4px);
+}
+
+[id$="2img_override_settings_row"] > div.form.show,
+[id$="2img_override_settings_row"]
+  > div.form.show
+  > [id$="2img_override_settings"] {
+  display: block !important;
+}
+
+/* [id$="2img_gallery"] .overflow-y-auto>div:first-child
+{
+    height: calc(var(--ae-container-total-height) - (var(--ae-outside-gap-size) * 2) - var(--ae-gallery-bottom-height) );
+}
+[id$="2img_gallery"] div>img
+{
+    height: calc(100% - 60px);
+    width: auto;
+    object-fit: scale-down;
+	background-color: var(--ae-main-bg-color) !important;
+} */
+
+/* 
+[id$="2img_gallery"] .backdrop-blur 
+{
+    height: auto;
+    min-height: auto;
+    width: 100%;
+    min-width: 100%;
+    max-height: calc(var(--ae-container-height) - 4px);
+	
+	
+}
+[id$="2img_gallery"] img+div
+{
+    background-color: var(--ae-input-bg-color) !important;
+}
+[id$="2img_gallery"] div>div
+{
+    min-height: auto;
+}
+.gallery-item.svelte-1g9btlg.svelte-1g9btlg {
+    position: relative;
+    aspect-ratio: unset !important;
+    border-radius: 0 !important; 
+    background-color: var(--ae-main-bg-color) !important;
+    --tw-ring-color: var(--ae-panel-border-color) !important;
+}
+.file-preview{
+	margin:0;
+	color: var(--ae-text-color);
+}
+.file-preview > div > div:first-child{
+	flex-grow:1;
+}
+.w-3\/12 {width: auto;}
+a{color:var(--ae-primary-color)!important;}
+#image_buttons_txt2img + div,
+#image_buttons_img2img + div,
+#image_buttons_extras_2img + div
+{
+	margin-top: calc(var(--ae-outside-gap-size) * -0.5);
+	margin-bottom: calc(var(--ae-outside-gap-size) * -0.5);
+}
+ */
+/*
+#top_row_sd_model_checkpoint {
+    position: absolute;
+    z-index: 9999;
+    max-width: 290px;
+    right: 0;
+}
+#top_row_sd_model_checkpoint div {
+    border: 0;
+    background: 0;
+    padding: 0 !important;
+}
+#top_row_sd_model_checkpoint span {
+display:none;
+}
+#top_row_sd_model_checkpoint .gr-input {
+padding-right: 37px;
+min-height: 34px;
+}
+*/
+.gradio-dropdown:not(.multiselect) .token-remove {
+  display: none !important;
+}
+
+#top_row_sd_model_checkpoint div {
+  max-height: unset;
+  min-width: min(20px, 100%);
+}
+
+#top_row_sd_model_checkpoint {
+  position: absolute;
+  z-index: 9999;
+  max-width: 290px;
+  right: 0;
+  max-height: 34px;
+}
+
+#top_row_sd_model_checkpoint > div,
+#row_setting_sd_model_checkpoint > div,
+#setting_sd_model_checkpoint > div,
+#setting_sd_model_checkpoint {
+  border: 0;
+  padding: 0 !important;
+}
+
+#setting_sd_model_checkpoint > label > span,
+#row_setting_sd_model_checkpoint > div:nth-child(2) {
+  display: none;
+}
+
+#setting_sd_model_checkpoint > label > .wrap > .wrap-inner:first-child {
+  flex-wrap: nowrap;
+  padding: 0;
+  height: 32px;
+}
+
+#setting_sd_model_checkpoint > label > .wrap > .wrap-inner:first-child > span {
+  white-space: nowrap;
+  overflow: hidden;
+}
+
+#top_row_sd_model_checkpoint button {
+  min-width: unset;
+  height: 34px;
+  max-width: 34px;
+}
+
+#top_row_sd_model_checkpoint > div.form {
+  overflow: visible;
+}
+
+#top_row_sd_model_checkpoint div {
+  border-radius: var(--ae-panel-border-radius) !important;
+}
+
+div.svelte-b6y5bg,
+div.gradio-row > .form {
+  overflow: visible !important;
+}
+
+.dropdown-arrow {
+  min-width: var(--size-5);
+}
+
+/* .gradio-dropdown{
+	position:relative!important;
+} */
+
+.gradio-dropdown input {
+  color: var(--ae-input-color) !important;
+}
+
+ul.options {
+  width: auto;
+  background: var(--ae-input-bg-color) !important;
+  border-radius: var(--ae-panel-border-radius) !important;
+  border-color: var(--ae-input-border-color);
+  border-width: var(--ae-border-width);
+  max-height: 25vh !important;
+  padding: 1px;
+  z-index: 9999 !important;
+}
+
+ul.options li {
+  width: 100% !important;
+  display: inline-block !important;
+  overflow-wrap: break-word !important;
+  color: var(--ae-label-color) !important;
+}
+
+ul {
+  margin: 0 !important;
+  list-style: none !important;
+}
+
+ul.options li:hover {
+  background: var(--ae-input-color) !important;
+  color: var(--ae-input-bg-color) !important;
+}
+
+ul.options li.selected {
+  background: var(--ae-panel-bg-color) !important;
+  color: var(--ae-label-color) !important;
+  pointer-events: none;
+}
+
+ul.options li span {
+  display: none !important;
+}
+
+/* [id$="2img_override_settings"] .token span {
+    top: 0px !important;
+}
+[id$="2img_override_settings"] div > input, [id$="2img_override_settings"] .token + div > input {
+    min-height: 22px !important;
+}
+.wrap-inner.svelte-a6vu2r.svelte-a6vu2r.svelte-a6vu2r {
+    gap: 0;
+    padding: 0;
+} */
+
+div.token {
+  border-radius: var(--ae-panel-border-radius) !important;
+  background: var(--ae-input-bg-color) !important;
+  border: 1px solid var(--ae-input-border-color) !important;
+  padding: 3px !important;
+  margin: 1px;
+  padding-top: 4px !important;
+  color: var(--ae-input-color) !important;
+}
+
+div.token-remove {
+  fill: var(--ae-label-color) !important;
+  border-radius: var(--radius-full) !important;
+  background: var(--ae-input-border-color) !important;
+  border: 1px solid var(--ae-input-border-color) !important;
+  /*border-radius: var(--ae-panel-border-radius);*/
+}
+
+.block.gradio-accordion {
+  background-color: var(--ae-main-bg-color) !important;
+  /*padding-bottom: 0 !important;*/
+}
+
+.block.gradio-accordion:hover {
+  border-color: var(--ae-primary-color) !important;
+}
+
+.block.gradio-accordion .label-wrap {
+  margin: calc(-1px + var(--ae-inside-padding-size) * -1);
+  width: auto;
+  padding: var(--ae-accordion-vertical-padding)
+    var(--ae-accordion-horizontal-padding);
+  border-radius: var(--ae-panel-border-radius);
+  line-height: var(--ae-accordion-line-height);
+  color: var(--ae-label-color);
+  padding-left: max(8px, var(--ae-accordion-horizontal-padding));
+  padding-right: max(8px, var(--ae-accordion-horizontal-padding));
+  /*pointer-events: none !important;*/
+}
+
+.tab-nav {
+  padding: 4px 4px 0;
+}
+#extras_params,
+#extras_metadata {
+  padding: 0px 4px 4px !important;
+}
+
+#pnginfo_html2_info > div > b {
+  color: var(--ae-primary-color);
+  text-transform: capitalize;
+}
+
+.block.gradio-accordion .hide + .open.label-wrap {
+  border-bottom-left-radius: 0;
+  border-bottom-right-radius: 0;
+}
+
+.block.gradio-accordion .label-wrap.open {
+  margin-bottom: var(--ae-inside-padding-size);
+  /*margin-bottom:0;*/
+}
+
+.block.gradio-accordion > .gap.svelte-vt1mxs > div:first-child {
+  margin-top: calc(var(--ae-inside-padding-size) * 2) !important;
+}
+
+[id$="2img_extra_networks_row"].aside .gap.svelte-vt1mxs > div:first-child {
+  margin-top: 0 !important;
+}
+
+#extras_resize_mode {
+  flex-wrap: nowrap;
+}
+
+/* [id$="_subdirs"] select{
+	width:100%;
+	background-color:var(--ae-input-bg-color);
+	border: 1px solid var(--ae-input-border-color);
+	outline:0 !important;
+}
+[id$="_subdirs"]{
+	margin-bottom: var(--ae-inside-padding-size)!important;
+} */
+
+.block.gradio-accordion:hover .label-wrap {
+  color: var(--ae-main-bg-color) !important;
+  background-color: var(--ae-primary-color) !important;
+}
+
+.block.gradio-accordion > div.wrap {
+  pointer-events: none !important;
+  cursor: pointer;
+  width: auto !important;
+  height: var(--ae-accordion-header-height) !important;
+  z-index: 1;
+  left: 0 !important;
+  top: 0 !important;
+  opacity: 0 !important;
+}
+
+.form > .gradio-row > .form {
+  border: 0 !important;
+}
+
+.padded {
+  padding: var(--ae-inside-padding-size) !important;
+}
+
+.gradio-row,
+.gap {
+  gap: var(--ae-outside-gap-size) !important;
+}
+
+button.tool {
+  max-width: 34px;
+  min-height: 34px;
+  min-width: 34px !important;
+}
+
+div.block.padded {
+  /*box-shadow: var(--block-shadow);*/
+  border-width: var(--ae-border-width);
+  border-color: var(--ae-panel-border-color);
+  border-radius: var(--ae-panel-border-radius) !important;
+  background: var(--ae-panel-bg-color);
+  /*width: 100%;
+    line-height: var(--line-sm);*/
+}
+
+fieldset.block.padded {
+  background-color: var(--ae-panel-bg-color) !important;
+  /*border-width: var(--ae-border-width) !important;*/
+  /*border-color: var(--ae-panel-border-color) !important;*/
+  border-radius: var(--ae-panel-border-radius) !important;
+}
+
+div.svelte-b6y5bg,
+div.gradio-row > .form {
+  /*box-shadow: var(--block-shadow);*/
+  border-width: var(--ae-border-width) !important;
+  border-color: var(--ae-panel-border-color) !important;
+  border-radius: var(--ae-panel-border-radius) !important;
+  background: var(--ae-panel-border-color) !important;
+  box-shadow: none !important;
+  /*width: 100%;
+    line-height: var(--line-sm);*/
+}
+
+.block.gradio-dropdown,
+.block.gradio-slider,
+.block.gradio-checkbox,
+.block.gradio-textbox,
+.block.gradio-radio,
+.block.gradio-checkboxgroup,
+.block.gradio-number,
+.block.gradio-colorpicker {
+  border-width: 0;
+  box-shadow: none !important;
+}
+
+.gradio-dropdown input {
+  margin: 0 !important;
+}
+
+.block.gradio-dropdown span.single-select {
+  color: var(--ae-input-color) !important;
+}
+
+.dropdown-arrow.svelte-p5edak {
+  fill: var(--ae-input-color) !important;
+}
+
+.wrap.svelte-1p9xokt.svelte-1p9xokt.svelte-1p9xokt label,
+.wrap.svelte-1qxcj04.svelte-1qxcj04.svelte-1qxcj04 label,
+button.tool.secondary,
+button.secondary,
+.gradio-dropdown label .wrap,
+input[type="text"],
+input[type="password"],
+input[type="email"],
+textarea,
+input[type="number"] {
+  outline: none !important;
+  box-shadow: none !important;
+  border: 1px solid var(--ae-input-border-color) !important;
+  border-radius: var(--ae-panel-border-radius) !important;
+  background: var(--ae-input-bg-color) !important;
+  color: var(--ae-input-color) !important;
+  text-align: left !important;
+  min-width: unset;
+}
+
+button.tool.secondary,
+button.secondary {
+  text-align: center !important;
+}
+
+.gradio-container-3-29-0 .prose * {
+  color: var(--ae-label-color);
+}
+
+.gradio-container-3-23-0 .prose code {
+  background-color: var(--ae-panel-bg-color);
+  border-radius: var(--ae-panel-bg-color);
+  border: 1px solid var(--ae-panel-border-color);
+  padding: 0 !important;
+  margin: 0 !important;
+  white-space: break-spaces !important;
+}
+
+.wrap.svelte-1p9xokt.svelte-1p9xokt.svelte-1p9xokt label,
+.wrap.svelte-1qxcj04.svelte-1qxcj04.svelte-1qxcj04 label,
+.gradio-container-3-29-0 [type="text"],
+.gradio-container-3-29-0 [type="email"],
+.gradio-container-3-29-0 [type="url"],
+.gradio-container-3-29-0 [type="password"],
+.gradio-container-3-29-0 [type="number"],
+.gradio-container-3-29-0 [type="date"],
+.gradio-container-3-29-0 [type="datetime-local"],
+.gradio-container-3-29-0 [type="month"],
+.gradio-container-3-29-0 [type="search"],
+.gradio-container-3-29-0 [type="tel"],
+.gradio-container-3-29-0 [type="time"],
+.gradio-container-3-29-0 [type="week"],
+.gradio-container-3-29-0 [multiple],
+.gradio-container-3-29-0 textarea,
+.gradio-container-3-29-0 select {
+  line-height: 1.5rem;
+  padding: 4px 8px;
+}
+
+.gradio-container-3-29-0 [type="checkbox"],
+.gradio-container-3-29-0 [type="radio"] {
+  background-color: var(--ae-input-bg-color);
+  border: 1px solid var(--ae-input-border-color);
+  border-radius: var(--ae-panel-border-radius);
+}
+
+.gradio-container-3-29-0 [type="checkbox"]:checked,
+.gradio-container-3-29-0 [type="radio"]:checked {
+  background-color: var(--ae-primary-color);
+}
+
+.gradio-slider input[type="number"] {
+  padding-right: 2px !important;
+  max-height: 24px !important;
+  width: 64px !important;
+  margin-bottom: var(--ae-inside-padding-size);
+}
+
+.no-slider-layout .gradio-slider input[type="range"] {
+  display: none;
+}
+.no-slider-layout .gradio-slider input[type="number"] {
+  width: 100% !important;
+  margin-bottom: 0;
+  min-height: 34px;
+  padding-right: 8px !important;
+}
+.no-slider-layout .head.svelte-1cl284s {
+  flex-direction: column;
+}
+[id*="2img_toprow"] > div:first-child {
+  min-width: unset !important;
+}
+.no-slider-layout [id$="2img_settings"] {
+  min-width: min(420px, 100%) !important;
+}
+
+.no-slider-layout div.block.padded.gradio-slider {
+  align-content: stretch;
+}
+[id*="2img_checkboxes"] > .form > div {
+  min-width: unset !important;
+  white-space: nowrap;
+}
+input.svelte-1ojmf70.svelte-1ojmf70.svelte-1ojmf70 {
+  align-self: flex-start;
+  margin-top: 2px;
+}
+.thumbnail-small.svelte-g4rw9 > img.svelte-g4rw9 {
+  object-fit: contain;
+  max-height: 54px !important;
+}
+.thumbnail-small.svelte-g4rw9.svelte-g4rw9 {
+  width: auto;
+  max-height: 56px;
+  max-width: 180px;
+}
+.no-slider-layout [id$="2img_res_switch_btn"] {
+  height: 34px;
+  align-self: flex-end;
+  margin-bottom: var(--ae-inside-padding-size) !important;
+}
+.no-slider-layout [id$="2img_dimensions_row"] > .form {
+  background-color: var(--ae-panel-bg-color) !important;
+}
+
+.gradio-dropdown:not(.multiselect) .wrap-inner {
+  padding: 0px 5px !important;
+  height: 32px !important;
+}
+
+fieldset span,
+label > span {
+  color: var(--ae-label-color) !important;
+}
+
+.gradio-radio label > span {
+  color: var(--ae-input-color) !important;
+}
+
+input[type="number"],
+input[type="text"],
+input[type="password"],
+input[type="email"],
+textarea {
+  height: 34px !important;
+}
+
+.gradio-slider input[type="range"] {
+  align-self: flex-start;
+}
+
+span.svelte-1gfkn6j:not(.has-info) {
+  margin-top: 1px;
+  margin-left: 1px;
+  margin-bottom: var(--ae-inside-padding-size);
+}
+
+/* input column alignment */
+label.block {
+  display: flex;
+  justify-content: space-between;
+  flex-direction: column;
+  min-height: 100%;
+}
+
+div.block.padded.gradio-slider {
+  display: flex;
+  flex-wrap: wrap;
+  align-content: space-between;
+}
+
+/* checkbox container */
+.wrap.svelte-1p9xokt.svelte-1p9xokt.svelte-1p9xokt,
+.wrap.svelte-1qxcj04.svelte-1qxcj04.svelte-1qxcj04 {
+  gap: var(--ae-inside-padding-size);
+}
+
+input.svelte-1p9xokt.svelte-1p9xokt.svelte-1p9xokt:checked,
+input.svelte-1p9xokt.svelte-1p9xokt.svelte-1p9xokt:checked:hover,
+input.svelte-1p9xokt.svelte-1p9xokt.svelte-1p9xokt:checked:focus {
+  border-color: var(--ae-input-focus-color);
+  background-image: var(--radio-circle);
+  background-color: var(--ae-primary-color);
+}
+
+input.svelte-1ojmf70.svelte-1ojmf70.svelte-1ojmf70:checked,
+input.svelte-1ojmf70.svelte-1ojmf70.svelte-1ojmf70:checked:hover,
+input.svelte-1ojmf70.svelte-1ojmf70.svelte-1ojmf70:checked:focus,
+input.svelte-1qxcj04.svelte-1qxcj04.svelte-1qxcj04:checked,
+input.svelte-1qxcj04.svelte-1qxcj04.svelte-1qxcj04:checked:hover,
+input.svelte-1qxcj04.svelte-1qxcj04.svelte-1qxcj04:checked:focus {
+  border-color: var(--ae-input-focus-color);
+  background-image: var(--checkbox-check);
+  background-color: var(--ae-primary-color);
+}
+
+input.svelte-1ojmf70.svelte-1ojmf70.svelte-1ojmf70,
+input.svelte-1p9xokt.svelte-1p9xokt.svelte-1p9xokt,
+input.svelte-1qxcj04.svelte-1qxcj04.svelte-1qxcj04 {
+  box-shadow: none;
+  border: 1px solid var(--ae-input-border-color);
+  border-radius: var(--ae-panel-border-radius);
+  background-color: var(--ae-input-bg-color);
+  line-height: var(--line-sm);
+}
+
+input.svelte-1ojmf70.svelte-1ojmf70.svelte-1ojmf70:hover,
+input.svelte-1p9xokt.svelte-1p9xokt.svelte-1p9xokt:hover,
+input.svelte-1qxcj04.svelte-1qxcj04.svelte-1qxcj04:hover {
+  border-color: var(--ae-input-focus-color);
+  background-color: var(--ae-input-bg-color);
+}
+
+label.svelte-1p9xokt > .svelte-1p9xokt + .svelte-1p9xokt,
+label.svelte-1qxcj04 > .svelte-1qxcj04 + .svelte-1qxcj04 {
+  margin-right: var(--size-1);
+}
+
+input.svelte-56zyyb {
+  background: none;
+}
+
+.gradio-colorpicker label.block {
+  flex-direction: row;
+}
+
+/*
+.gradio-slider input[type=number] {
+    align-self: self-end;
+}
+*/
+.gradio-dropdown.multiselect .wrap-inner {
+  padding: 0 !important;
+  margin: 0 !important;
+  gap: 0 !important;
+  min-height: 32px;
+}
+
+[id$="2img_styles_row"].gradio-column > .form {
+  flex-wrap: nowrap;
+  flex-direction: row;
+  border: 0;
+}
+
+[id$="2img_styles"] {
+  padding: 0 !important;
+}
+
+[id$="2img_styles"] label {
+  flex-direction: row;
+  display: flex;
+  flex-grow: 1;
+  background-color: var(--ae-main-bg-color) !important;
+}
+
+[id$="2img_styles"] label .wrap {
+  flex-grow: 1;
+  border-top-right-radius: 0 !important;
+  border-bottom-right-radius: 0 !important;
+  margin-right: -2px;
+}
+
+[id$="2img_styles"] label > span {
+  padding-right: 5px;
+  margin-bottom: 0 !important;
+}
+
+[id$="2img_token_counter"].block,
+[id$="2img_negative_token_counter"].block {
+  position: absolute !important;
+  text-align: right;
+  z-index: 99;
+}
+
+[id$="2img_actions_column"] {
+  flex-grow: 0 !important;
+  flex-direction: column !important;
+  min-width: unset !important;
+}
+
+[id$="2img_tools"] > .form.svelte-b6y5bg {
+  background: 0 !important;
+  border: 0 !important;
+}
+
+[id$="2img_prompt"],
+[id$="2img_neg_prompt"] {
+  padding: 0 !important;
+  border: 0 !important;
+  background: 0;
+}
+
+[id$="2img_token_counter"].block,
+[id$="2img_negative_token_counter"].block,
+[id$="2img_prompt"] label span,
+[id$="2img_neg_prompt"] label span {
+  padding: 4px !important;
+  margin: 0 !important;
+}
+
+[id$="2img_prompt"] textarea,
+[id$="2img_neg_prompt"] textarea {
+  margin: -1px;
+  width: calc(100% + 2px);
+}
+
+/*frame*/
+.compact.svelte-vt1mxs,
+.panel.svelte-vt1mxs {
+  border: solid var(--ae-panel-border-width) var(--ae-panel-border-color);
+  border-radius: var(--ae-panel-border-radius);
+  background: var(--ae-panel-bg-color);
+  padding: var(--ae-outside-gap-size);
+  background: var(--ae-frame-bg-color);
+}
+
+.compact.svelte-15lo0d8 {
+  border-radius: var(--ae-panel-border-radius);
+  background: var(--ae-panel-border-color);
+  padding: 0;
+  gap: 1px !important;
+}
+
+[id$="-collapse"],
+[id$="-collapse-one"] > div {
+  border: 0 !important;
+  margin: 0 !important;
+  padding: 0 !important;
+  border-radius: 0 !important;
+  background-color: transparent !important;
+  overflow: visible !important;
+  outline: 0 !important;
+}
+
+[id$="-collapse-one"] > div.form {
+  background: 0 !important;
+}
+
+[id$="-collapse-one"] > div.form > div {
+  padding: 0 !important;
+}
+
+[id^="row_setting_"] {
+  gap: 0px !important;
+}
+
+[id^="row_setting_"] > div + div.form {
+  flex-grow: 0;
+  min-width: unset;
+}
+
+[id*="2img_seed_row"] label {
+  flex-direction: row;
+}
+
+[id$="2img_seed"] label span {
+  margin-bottom: 0 !important;
+  margin-right: 8px !important;
+  align-self: center;
+}
+
+[id$="2img_group_seed"] {
+  gap: 0 !important;
+}
+
+[id$="2img_subseed_show"] label {
+  margin-top: 6px;
+}
+
+#subseed_show_box-collapse-all {
+  margin-left: -1px;
+  min-width: unset;
+  flex-grow: 0;
+}
+
+div.svelte-15lo0d8 > .form > * {
+  min-width: min(100px, 100%);
+}
+
+label {
+  pointer-events: none !important;
+}
+
+label > * {
+  pointer-events: all;
+}
+
+span.ml-2 {
+  margin-left: 0 !important;
+  padding-left: var(--size-2);
+}
+
+/* gradio preloader*/
+.svelte-j1gjts {
+  pointer-events: none !important;
+  width: 5px !important;
+  height: 5px !important;
+  background-color: var(--ae-primary-color) !important;
+  top: 2px !important;
+  left: 2px !important;
+}
+
+.svelte-j1gjts > * {
+  display: none !important;
+}
+
+/* [id$="-collapse-all"] div:not([class*="input"])
+{
+    border:none !important;	
+	margin:0!important;
+	padding:0!important;
+	border-radius:0!important;
+	background-color:transparent!important;
+	outline: 0 !important;
+} */
+
+#txtimg_hr_finalres {
+  min-height: 0 !important;
+  outline: 0;
+  position: absolute;
+  margin-top: 2px;
+  margin-left: 60px;
+}
+
+#txtimg_hr_finalres .resolution {
+  font-weight: bold;
+}
+
+#txt2img_hr_upscaler {
+  max-width: 100%;
+}
+
+#txtimg_hr_finalres .prose.gradio-html {
+  padding: var(--ae-inside-padding-size) !important;
+}
+
+.gradio-container-3-29-0 .prose {
+  min-height: unset !important;
+}
+
+#header-top > .gradio-row:not(#nav_menu, #nav_menu_header_tabs) {
+  margin-left: max(4px, var(--ae-outside-gap-size));
+}
+
+#header-top {
+  gap: 1px !important;
+}
+
+[id$="_prompt_image"] + div {
+  gap: 1px !important;
+}
+
+[id*="2img_toprow"],
+[id*="2img_toprow"] .gap {
+  gap: 1px !important;
+}
+
+.script-group,
+[id*="_sub-group"] {
+  padding: var(--ae-inside-padding-size) !important;
+  background-color: var(--ae-subgroup-bg-color) !important;
+  border-radius: var(--ae-panel-border-radius);
+  border: 1px solid var(--ae-subpanel-border-color) !important;
+  margin-top: calc(-1px + var(--ae-outside-gap-size) * -1);
+  padding-bottom: calc(var(--ae-inside-padding-size) + 2px) !important;
+}
+
+.script-group > div,
+[id*="_sub-group"] > div {
+  border-radius: var(--ae-subpanel-border-radius);
+}
+
+.script-group div.block,
+[id*="_sub-group"] div.block {
+  background-color: var(--ae-subpanel-bg-color) !important;
+  border: 0px solid var(--ae-subpanel-border-color) !important;
+  border-radius: var(--ae-subpanel-border-radius) !important;
+  margin: 0px;
+}
+
+.script-group fieldset.block.padded,
+.script-group div.gradio-row > .form,
+[id*="_sub-group"] div.gradio-row > .form {
+  background-color: var(--ae-subpanel-bg-color) !important;
+  border-radius: var(--ae-subpanel-border-radius) !important;
+}
+
+.script-group div.svelte-b6y5bg,
+.script-group div.gradio-row > .form,
+[id*="_sub-group"] div.gradio-row > .form {
+  border: 0;
+  padding: 1px;
+  background: var(--ae-subpanel-border-color) /*transparent*/ !important;
+  gap: 1px !important;
+  margin: 0px;
+  border-radius: var(--ae-subpanel-border-radius) !important;
+}
+
+[id*="_sub-group"] div.gradio-row > .form {
+  border: 0;
+  padding: 0px;
+}
+
+.compact.svelte-15lo0d8,
+.panel.svelte-15lo0d8 {
+  border-radius: var(--ae-panel-border-radius);
+  background: var(--ae-panel-bg-color);
+  padding: 0;
+  gap: 1px !important;
+}
+
+.script-group .compact,
+.script-group .gradio-column {
+  gap: 1px !important;
+  padding: 0;
+}
+
+.script-group button.secondary,
+.script-group .wrap.svelte-1qxcj04.svelte-1qxcj04.svelte-1qxcj04 label,
+.script-group .wrap.svelte-1p9xokt.svelte-1p9xokt.svelte-1p9xokt label,
+.script-group input[type="checkbox"],
+.script-group input[type="radio"] {
+  border-radius: var(--ae-subpanel-border-radius) !important;
+}
+
+.script-group div.block.gradio-html {
+  background: transparent !important;
+}
+
+.script-group input[type="number"],
+.script-group input[type="range"],
+.script-group textarea,
+.script-group button.tool.secondary,
+[id*="_sub-group"] button.tool.secondary,
+[id*="_sub-group"] input:not(.border-none) {
+  border-radius: var(--ae-subpanel-border-radius) !important;
+  border: 1px solid var(--ae-subgroup-input-border-color) !important;
+  background: var(--ae-subgroup-input-bg-color) !important;
+  color: var(--ae-subgroup-input-color) !important;
+}
+
+.script-group button.tool.secondary:hover,
+button.tool.secondary:hover,
+[id*="_sub-group"] button.tool.secondary:hover {
+  background: var(--ae-icon-color) !important;
+  /*color: var(--ae-subgroup-input-color)!important;*/
+}
+
+#png_2img_results button.secondary:hover,
+[id^="image_buttons_"] button.secondary:hover {
+  background: var(--ae-icon-color) !important;
+  color: var(--ae-icon-hover-color) !important;
+}
+
+.script-group > div.gradio-row,
+[id*="_sub-group"] > div.gradio-row {
+  gap: 1px !important;
+  border: 1px solid var(--ae-subpanel-border-color) !important;
+  margin: -1px;
+  background: var(--ae-subpanel-border-color) !important;
+  border-radius: var(--ae-subpanel-border-radius) !important;
+  /* padding: var(--ae-inside-padding-size); */
+  position: relative;
+  left: 1px;
+  top: 1px;
+}
+
+[id*="_sub-group"] div.gradio-row:not(:last-child) > .form {
+  /*margin-bottom: 1px;*/
+}
+
+.script-group + div.form,
+[id*="_group_"] + div.form {
+  margin-top: calc(-1px + var(--ae-outside-gap-size) * -1);
+}
+
+[id$="-collapse-all"] div:not([class*="wrap"]) {
+  border: none !important;
+  margin: 0 !important;
+  padding: 0 !important;
+  border-radius: 0 !important;
+  background-color: transparent !important;
+  outline: 0 !important;
+}
+
+[id*="_sub-group"] [id$="-collapse-all"] > div.form {
+  background-color: transparent !important;
+}
+
+.script-group .gradio-dropdown label .wrap,
+[id*="_sub-group"] .gradio-dropdown label .wrap {
+  border-radius: var(--ae-subpanel-border-radius) !important;
+  background: var(--ae-subgroup-input-bg-color) !important;
+  border-color: var(--ae-subgroup-input-border-color) !important;
+}
+
+.script-group .gradio-dropdown label .wrap span,
+[id*="_sub-group"] .gradio-dropdown label .wrap span {
+  color: var(--ae-subgroup-input-color) !important;
+}
+
+.script-group .dropdown-arrow,
+[id*="_sub-group"] .dropdown-arrow {
+  fill: var(--ae-subgroup-input-color) !important;
+}
+
+[id*="_controls_sub-group"] {
+  border: 0 !important;
+  padding-left: 0 !important;
+  padding-right: 0 !important;
+  padding-bottom: 2px !important;
+}
+
+.script-alwayson-group .gradio-html + .form {
+  padding-top: 1px;
+}
+
+#mode_img2img > .form {
+  border: 0 !important;
+}
+
+[id$="-collapse"] button,
+[id$="-collapse-one"] button,
+[id$="-collapse-all"] button {
+  align-self: flex-end;
+}
+
+[id$="-collapse"] fieldset,
+[id$="-collapse-one"] fieldset,
+[id$="-collapse-all"] fieldset {
+  padding: 0;
+}
+
+.block.gradio-file,
+.block.gradio-image {
+  border-radius: 0;
+  background: var(--ae-input-bg-color);
+  border-color: var(--ae-input-border-color);
+}
+
+.gradio-tabs {
+  background-color: var(--ae-main-bg-color);
+  padding: var(--ae-inside-padding-size);
+  border-radius: var(--ae-panel-border-radius);
+}
+
+.gradio-accordion .gradio-tabs {
+  padding: 0;
+}
+
+[id$="2img_res_switch_btn"] {
+  margin: -1px !important;
+}
+
+#dim_controls > div:nth-child(2) {
+  margin-top: -1px !important;
+  margin-bottom: -1px !important;
+}
+
+/***************************/
+/* Generate Interrupt Skip */
+/***************************/
+.gradio-button.generate-box-skip,
+.gradio-button.generate-box-interrupt {
+  display: none;
+}
+
+button.secondary,
+button.primary {
+  border: 1px solid var(--ae-input-border-color) !important;
+  border-radius: var(--ae-panel-border-radius) !important;
+  background: var(--ae-input-bg-color) !important;
+  color: var(--ae-input-color) !important;
+}
+
+button.secondary:hover,
+button.primary:hover {
+  background: var(--ae-primary-color) !important;
+  color: var(--ae-input-bg-color) !important;
+}
+
+[id$="_generate"],
+[id$="2img_settings"] > button:first-child {
+  min-height: var(--ae-generate-button-height);
+}
+
+button[id$="_generate_forever"] {
+  flex-grow: 0;
+  min-width: unset;
+}
+
+button[id$="_generate_forever"].active {
+  background: var(--ae-primary-color) !important;
+  color: var(--ae-input-bg-color) !important;
+}
+
+button[id$="_generate_forever"].active:before {
+  background: var(--ae-icon-hover-color) !important;
+}
+
+[id$="_interrupt"].secondary,
+[id$="_skip"].secondary {
+  min-height: var(--ae-generate-button-height);
+  background-color: var(--ae-input-bg-color);
+  /*
+  position: absolute;
+  width: 50%;
+  height: 100%;
+  */
+  display: none;
+}
+
+[id$="_interrupt"].secondary:hover,
+[id$="_skip"].secondary:hover {
+  background-color: var(--ae-cancel-color) !important;
+}
+
+[id$="2img_generate_box"] {
+  position: relative;
+}
+
+[id$="_interrupt"] {
+  left: 0;
+}
+
+[id$="_skip"] {
+  right: 0;
+}
+
+[id$="2img_generate_box"] button {
+  display: flex;
+}
+
+.inactive {
+  opacity: 0.5;
+}
+
+.performance {
+  font-size: 0.85em;
+  color: var(--ae-primary-color) !important;
+}
+
+.performance p {
+  display: inline-block;
+}
+
+.performance .time {
+  margin-right: 0;
+}
+
+/***************************/
+/* Context Menu */
+/***************************/
+
+.image-buttons button {
+  min-width: auto;
+}
+
+.infotext {
+  overflow-wrap: break-word;
+}
+
+#img2img_unused_scale_by_slider {
+  visibility: hidden;
+  width: 0.5em;
+  max-width: 0.5em;
+  min-width: 0.5em;
+}
+
+/* settings */
+
+.context-menu-items a:hover {
+  color: var(--ae-nav-bg-color);
+  background-color: var(--ae-primary-color);
+}
+
+.context-menu-items {
+  list-style: none;
+  margin: 0;
+  padding: 0;
+}
+
+.context-menu-items a {
+  display: block;
+  padding: 5px;
+  cursor: pointer;
+}
+
+/**********************/
+/* splitter and views */
+/**********************/
+
+[id$="2img_settings"]::before {
+  pointer-events: none;
+  content: "";
+  position: absolute;
+  z-index: 999;
+  height: calc(
+    var(--ae-container-height-gap) - var(--ae-generate-button-height)
+  );
+  top: calc(
+    var(--ae-generate-button-height) + (var(--ae-outside-gap-size) * 2)
+  );
+  left: 0;
+  bottom: 0;
+  width: 100%;
+  background: linear-gradient(
+    0deg,
+    var(--ae-main-bg-color),
+    transparent 0%,
+    transparent 99%,
+    var(--ae-main-bg-color) 100%
+  );
+}
+
+[id$="2img_settings"] {
+  min-width: min(490px, 100%) !important;
+  flex: 1 1 0%;
+  /*display: block !important;*/
+}
+
+[id$="2img_settings_scroll"] {
+  /* need to calculate this */
+  height: calc(
+    var(--ae-container-height-gap) - var(--ae-generate-button-height) -
+      (var(--ae-outside-gap-size))
+  );
+  overflow-y: auto !important;
+  overflow-x: hidden;
+  /*margin-top: var(--ae-outside-gap-size);*/
+  /*padding-left: 1px;
+    padding-right: 1px;*/
+  margin: 0;
+  padding-top: var(--ae-outside-gap-size) !important;
+}
+
+[id$="_prompt_image"] + div {
+  flex-wrap: nowrap;
+}
+
+[id$="2img_settings"] {
+  flex-grow: 1;
+  flex-shrink: 0;
+  /*overflow-x: auto;*/
+  flex-basis: 50%;
+}
+
+[id$="2img_results"] {
+  flex-grow: 0 !important;
+  flex-shrink: 1 !important;
+  flex-basis: 50%;
+}
+
+[id$="_splitter"] {
+  flex-grow: 0 !important;
+  flex-shrink: 0 !important;
+  /* background-color: var(--ae-input-bg-color); */
+  cursor: col-resize;
+  margin: 0 0 0 auto;
+  min-width: 1px !important;
+  max-width: 1px !important;
+  align-self: stretch;
+  /*border: 1px dashed var(--ae-input-bg-color);*/
+  padding: 0px 2px !important;
+  background-image: linear-gradient(
+    0deg,
+    var(--ae-input-bg-color),
+    var(--ae-input-bg-color) 60%,
+    transparent 60%,
+    transparent 100%
+  );
+  background-size: 1px 5px;
+  background-repeat-x: no-repeat;
+  background-position: 2px;
+  border: none;
+}
+
+#tabs [id$="2img_results"] {
+  flex: 1 1 50%;
+}
+
+/***********/
+/* PngInfo */
+/***********/
+
+[id$="png_2img_settings"]::before {
+  display: none;
+}
+
+[id$="png_2img_settings_scroll"] {
+  padding: 0 !important;
+  height: calc(100vh - 170px);
+}
+
+[id$="png_2img_settings_scroll"] div[data-testid="image"] img {
+  max-height: unset !important;
+}
+
+#pnginfo_image div[data-testid="image"] > div {
+  max-height: calc(100vh - 175px) !important;
+  height: 100% !important;
+}
+
+#pnginfo_image {
+  height: 100% !important;
+}
+
+#pnginfo_image div[data-testid="image"] {
+  max-height: unset;
+  height: 100% !important;
+}
+
+[id$="png_2img_results"] > div:nth-child(3) {
+  display: none;
+}
+
+button.secondary {
+  min-height: 34px;
+  padding: 4px !important;
+}
+
+.thumbnail-item {
+  box-shadow: none !important;
+  border: 1px solid var(--ae-panel-border-color) !important;
+  border-radius: 0 !important;
+  background: var(--ae-main-bg-color) !important;
+  aspect-ratio: unset !important;
+  overflow: visible !important;
+  object-fit: contain !important;
+}
+
+.block.gradio-gallery.svelte-mppz8v {
+  background: var(--ae-main-bg-color);
+  border-color: var(--ae-panel-border-color);
+}
+
+/*********/
+/* Train */
+/*********/
+[id$="png_2img_results"] > div:nth-child(3) {
+  display: none;
+}
+
+[id$="train_tabs_2img_settings"]::before {
+  display: none;
+}
+
+[id$="train_tabs_2img_settings"] .tabitem {
+  background-color: var(--ae-input-bg-color) !important;
+  border-radius: var(--ae-panel-border-radius) !important;
+  padding: var(--ae-outside-gap-size) !important;
+  max-width: 100%;
+}
+
+[id$="train_tabs_2img_settings"] > div:first-child {
+  margin: 0;
+  padding: 0;
+  width: calc(100vw - (var(--ae-container-padding) * 2) - 4px);
+}
+
+[id$="train_tabs_2img_settings"] [id$="_2img_settings_scroll"] {
+  padding-top: 0 !important;
+  height: calc(
+    var(--ae-container-height-gap) - var(--ae-generate-button-height) -
+      (var(--ae-outside-gap-size)) + 50px
+  );
+}
+
+#ti_2img_splitter,
+#ti_2img_results {
+  margin-top: 28px;
+  max-height: calc(var(--ae-container-height) - 28px);
+}
+
+#ti_output {
+  padding: 0 !important;
+  border: 0;
+  background: 0;
+}
+
+#ti_output label span {
+  display: none;
+}
+
+#ti_error + div *:not(.progressDiv, .progress),
+#ti_error + div {
+  background: transparent !important;
+  border: 0 !important;
+  padding: 4px 0;
+}
+
+#ti_error,
+#ti_output,
+#ti_progress {
+  padding: 0 8px !important;
+}
+
+#ti_gallery_container .livePreview {
+  height: calc(var(--ae-container-height-gap) - 150px) !important;
+}
+
+#tabs,
+#tabs_extensions,
+#tab_settings,
+#tab_settings .tabs,
+[id$="train_tabs_2img_settings"] {
+  padding: 0 !important;
+}
+
+#train_tabs_2img_settings .primary.gradio-button {
+  min-height: var(--ae-generate-button-height);
+}
+
+#train_2img_settings_scroll .gradio-row.svelte-15lo0d8:not(:last-child) {
+  gap: 1px !important;
+}
+
+[id^="train_process_"] {
+  min-width: 180px !important;
+}
+
+.gradio-html,
+#settings_result {
+  height: auto !important;
+  width: 100%;
+  color: var(--ae-primary-color);
+  padding: 0 !important;
+}
+
+.block.svelte-mppz8v {
+  box-shadow: none;
+  border-color: var(--ae-panel-border-color);
+  border-radius: 0;
+  background: var(--ae-input-bg-color);
+}
+
+#tabs {
+  flex-grow: 1;
+}
+
+/******************/
+/* extra-network-cards */
+/******************/
+
+[id$="2img_extra_networks_row"].aside {
+  position: fixed;
+  top: var(--ae-top-header-height);
+  width: 90%;
+  right: 0;
+  height: calc(100% - var(--ae-top-header-height));
+  max-width: 50%;
+  min-width: 320px;
+  z-index: 9999;
+  transform: translateX(100%);
+  transition: all 0.25s ease 0s;
+  box-shadow: rgba(0, 0, 0, 0) -30px 0 30px -30px;
+  padding: calc(1rem - var(--ae-outside-gap-size));
+  background-color: var(--ae-main-bg-color) !important;
+  display: block !important;
+}
+
+[id$="2img_extra_networks_row"].aside.open {
+  transform: translateX(0);
+  box-shadow: rgba(0, 0, 0, 0.4) -30px 0 30px -30px;
+}
+
+[id$="2img_extra_networks_row"].aside > div:first-child {
+  border: 0 !important;
+  padding-top: 0 !important;
+}
+
+[id$="2img_extra_networks_row"].aside > div:first-child > div:first-child {
+  display: none;
+  border: 0;
+}
+
+[id$="2img_extra_networks_row"].aside.\!hidden,
+[id$="2img_extra_networks_row"].aside > div:first-child > div:last-child {
+  display: block !important;
+  padding-top: 0;
+}
+
+[id$="2img_extra_close"] {
+  display: none;
+}
+
+[id$="_subdirs"] button {
+  max-height: 34px;
+  margin-bottom: var(--ae-inside-padding-size) !important;
+}
+
+[id$="2img_extra_networks_row"].aside .gradio-accordion > .label-wrap {
+  display: none !important;
+}
+
+/* [id$="_subdirs"] {
+    margin-top: var(--ae-inside-padding-size) !important;
+} */
+.extra-network-cards .nocards,
+.extra-network-thumbs .nocards {
+  margin: 1.25em 0.5em 0.5em;
+}
+
+.extra-network-cards .nocards h1,
+.extra-network-thumbs .nocards h1 {
+  font-size: 1.5em;
+  margin-bottom: 1em;
+}
+
+.extra-network-cards .nocards li,
+.extra-network-thumbs .nocards li {
+  margin-left: 0.5em;
+}
+
+.extra-networks div {
+  margin: 0;
+  padding: 0;
+  border: 0;
+}
+
+.extra-networks > div:first-child > * {
+  margin-bottom: 0;
+}
+
+.extra-networks .tabitem .block.gradio-html {
+  padding: 0 !important;
+}
+
+.extra-networks .search,
+[id$="2img_extra_refresh"],
+[id$="2img_extra_close"] {
+  max-height: 32px;
+  margin-right: 4px;
+  border: 0;
+  flex-grow: 1;
+  padding-bottom: 0px !important;
+  min-height: 34px !important;
+}
+
+.extra-networks .search {
+  width: 60%;
+}
+
+.extra-networks [id$="2img_extra_clear"] {
+  position: relative;
+  border-radius: 50% !important;
+  margin-left: -25px !important;
+  margin-top: 8px;
+  right: 8px;
+  height: fit-content;
+}
+
+.extra-networks + * {
+  display: none !important;
+}
+
+.extra-network-cards {
+  display: grid;
+  /* grid-template-columns: repeat(auto-fill, var(--ae-extra-networks-card-real-size));  
+	overflow-y: auto;
+	scroll-snap-type: y mandatory;
+	*/
+  grid-gap: var(--ae-inside-padding-size);
+
+  max-height: calc(var(--ae-extra-networks-height) * 1.33);
+
+  grid-template-rows: repeat(
+    var(--ae-extra-networks-visible-rows),
+    calc(var(--ae-extra-networks-card-real-size) * 1.33)
+  );
+  grid-auto-columns: var(--ae-extra-networks-card-real-size);
+  grid-auto-flow: column;
+  overflow-x: auto;
+  overflow-y: hidden;
+  scroll-snap-type: x mandatory;
+}
+
+[id$="2img_extra_networks_row"].aside .extra-network-cards {
+  /*grid-template-columns: repeat(auto-fill, var(--ae-extra-networks-card-real-size)); */
+  /*grid-template-columns: repeat(calc( var(--ae-extra-networks-card-size) * 4), calc( var(--ae-extra-networks-card-size) * 25%));*/
+  grid-template-columns: repeat(
+    auto-fit,
+    minmax(calc(var(--ae-extra-networks-card-size) * 25%), 1fr)
+  );
+  /* overflow-y: auto; */
+  /* scroll-snap-type: y mandatory; */
+  overflow-x: hidden;
+  grid-template-rows: auto;
+  grid-auto-flow: row;
+  max-height: unset;
+  /* max-height: calc(100vh - 230px); */
+}
+
+[id$="2img_extra_networks_row"].aside .tabitem {
+  overflow-y: auto;
+  overflow-x: hidden;
+  max-height: calc(100vh - 160px);
+  border-radius: 0;
+}
+
+.extra-networks .tab-nav {
+  padding-bottom: var(--ae-inside-padding-size);
+}
+
+.extra-network-cards .card {
+  position: relative;
+  background-size: cover;
+  background-repeat: no-repeat;
+  background-position: center;
+  z-index: 1;
+  cursor: pointer;
+  border: 1px dashed var(--ae-panel-bg-color);
+  display: block !important;
+}
+
+.extra-network-cards .card::after {
+  display: block;
+  content: "";
+  padding-bottom: 133%;
+}
+
+.extra-network-cards .card-container {
+  position: relative;
+}
+
+.extra-network-cards .image-icon {
+  background-color: var(--ae-panel-border-color);
+  -webkit-mask: url(./file=html/svg/image-icon.svg) no-repeat 50% 50%;
+  mask: url(./file=html/svg/image-icon.svg) no-repeat 50% 50%;
+  position: absolute;
+  width: 24px;
+  height: 24px;
+  top: 50%;
+  left: 50%;
+  z-index: 0;
+  transform: translateX(-50%) translateY(-50%);
+}
+
+.card-container .description {
+  display: none !important;
+}
+
+.extra-network-cards .card .actions {
+  position: absolute;
+  bottom: 0;
+  left: 0;
+  right: 0;
+  padding: 0.5em;
+
+  background: rgba(0, 0, 0, 0.5);
+  /*box-shadow: 0 0 .25em .25em rgba(0, 0, 0, .5);*/
+  /*text-shadow: 0 0 .2em #000;*/
+  text-shadow: none;
+  box-shadow: none;
+}
+
+.extra-network-cards .card .actions:hover {
+  background-color: rgba(0, 0, 0, 0.5);
+}
+
+.extra-network-cards .card .actions .name {
+  font-size: var(--ae-extra-networks-name-size);
+  font-weight: 700;
+  line-break: anywhere;
+  color: var(--ae-text-color);
+}
+
+.extra-network-cards .card .actions:hover .additional {
+  display: block;
+}
+
+.extra-network-cards .card ul {
+  margin: 0.25em 0 0.75em 0.25em;
+  cursor: unset;
+}
+
+.extra-network-cards .card ul a {
+  cursor: pointer;
+}
+
+.extra-network-cards .card .metadata-button:before,
+.extra-network-thumbs .card .metadata-button:before {
+  content: "🛈";
+}
+
+.extra-network-cards .card .metadata-button,
+.extra-network-thumbs .card .metadata-button {
+  display: none;
+  position: absolute;
+  right: 8px;
+  top: 8px;
+  color: white;
+  text-shadow: 2px 2px 3px black;
+  font-size: 22pt;
+}
+
+.extra-network-cards .card:hover .metadata-button,
+.extra-network-thumbs .card:hover .metadata-button {
+  display: inline-block;
+}
+
+.extra-network-cards .card .metadata-button:hover,
+.extra-network-thumbs .card .metadata-button:hover {
+  color: var(--ae-primary-color);
+}
+
+.extra-network-cards .card {
+  overflow: hidden;
+}
+
+.extra-network-cards .card img {
+  position: absolute;
+  top: 50%;
+  left: 50%;
+  transform: translate(-50%, -50%);
+  object-fit: cover;
+  width: 100%;
+  height: 100%;
+}
+
+/************/
+/* MainTabs */
+/************/
+.tabitem {
+  background-color: var(--ae-main-bg-color) !important;
+  padding: 0 !important;
+  border: 0 !important;
+}
+
+.tabs .border-b-2 {
+  border-color: var(--ae-input-bg-color);
+}
+
+.tabs > div > button {
+  padding: 8px;
+  padding-top: 0;
+  padding-right: 10px;
+  padding-left: 0;
+  color: var(--ae-label-color);
+  border: 0;
+  opacity: 0.75;
+}
+
+.tabs > div > button:hover {
+  color: var(--ae-label-color);
+  opacity: 1;
+}
+
+.tabs > div > .selected {
+  background: transparent;
+  border: 0;
+  color: var(--ae-primary-color);
+}
+
+#tabs > div:first-child > button.selected {
+  color: var(--ae-primary-color);
+}
+
+/* offcanvas menu */
+#tabs > div:first-child {
+  position: fixed;
+  z-index: 10000;
+  display: block;
+  width: 90%;
+  height: 100%;
+  background-color: var(--ae-nav-bg-color) !important;
+  top: 0;
+  padding-top: var(--ae-top-header-height);
+  left: 0;
+  max-width: 320px;
+  transform: translateX(-100%);
+  transition: all 0.25s ease 0s;
+  box-shadow: rgba(0, 0, 0, 0)-30px 0 30px 30px;
+  overflow-y: auto;
+  overflow-x: hidden;
+}
+
+#tabs > div:first-child.open {
+  transform: translateX(0);
+  box-shadow: rgba(0, 0, 0, 0.4)-30px 0 30px 30px;
+}
+
+#tabs > div:first-child > button {
+  display: block;
+  width: 320px;
+  text-align: left;
+  background-color: transparent !important;
+  border-top: 2px !important;
+  border-bottom: 2px !important;
+  border-left: 0;
+  border-right: 0;
+  border-radius: 0 !important;
+  padding: 0px;
+  padding-left: 20px;
+  min-height: 37px;
+  color: var(--ae-nav-color);
+}
+
+#tabs > div:first-child > button:hover {
+  background-color: var(--ae-primary-color) !important;
+  color: var(--ae-main-bg-color) !important;
+}
+
+#tabs > div {
+  padding: 0;
+  border: 0;
+}
+
+.tab-nav.svelte-1g805jl {
+  border: 0;
+  /*padding-bottom: var(--ae-inside-padding-size);*/
+}
+
+#dim_controls > div:first-child {
+  margin-bottom: max(7px, var(--ae-outside-gap-size)) !important;
+}
+
+input.svelte-1p9xokt.svelte-1p9xokt.svelte-1p9xokt,
+input.svelte-1qxcj04.svelte-1qxcj04.svelte-1qxcj04 {
+  background-color: var(--ae-panel-bg-color);
+}
+
+label.svelte-1p9xokt.svelte-1p9xokt.svelte-1p9xokt,
+label.svelte-1qxcj04.svelte-1qxcj04.svelte-1qxcj04 {
+  pointer-events: all !important;
+}
+
+/*****************/
+/* Quicksettings */
+/*****************/
+
+/* offcanvas quicksettings menu */
+#quicksettings_overflow {
+  position: fixed;
+  z-index: 9999;
+  display: block;
+  width: 90%;
+  background-color: var(--ae-main-bg-color) !important;
+  top: var(--ae-top-header-height);
+  bottom: 0px;
+  padding: 16px;
+  /*padding-top: 0px;*/
+  right: 0;
+  max-width: 480px;
+  transform: translateX(100%);
+  transition: all 0.25s ease 0s;
+  box-shadow: rgba(0, 0, 0, 0) -30px 0 30px -30px;
+  overflow: hidden;
+  padding-top: 0;
+}
+
+#quicksettings_overflow_container {
+  overflow-y: auto;
+  height: calc(100% - 45px);
+}
+
+#quicksettings_overflow.open {
+  transform: translateX(0);
+  box-shadow: rgba(0, 0, 0, 0.4) -30px 0 30px -30px;
+}
+
+#quicksettings_overflow > div {
+  margin-bottom: var(--ae-outside-gap-size);
+}
+
+#quicksettings_actions > div {
+  background-color: transparent !important;
+  border: 0;
+}
+
+#quicksettings_actions > div > div,
+[id*="add2quick_"] {
+  min-width: unset !important;
+  flex-grow: 0 !important;
+  padding: 4px !important;
+  border: 1px solid var(--ae-panel-border-color) !important;
+}
+
+#quicksettings_actions > div label,
+[id*="add2quick_"] label {
+  display: block;
+  position: relative;
+  cursor: pointer;
+  line-height: 25px;
+  -webkit-user-select: none;
+  -moz-user-select: none;
+  -ms-user-select: none;
+  user-select: none;
+  margin: auto !important;
+  padding: 0 !important;
+  min-width: 25px;
+  min-height: 25px;
+}
+
+/* Hide the browser's default checkbox */
+#quicksettings_actions > div input,
+[id*="add2quick_"] input {
+  position: absolute;
+  opacity: 0;
+  cursor: pointer;
+  height: 0;
+  width: 0;
+}
+
+/* Create a custom checkbox */
+#quicksettings_actions > div span,
+[id*="add2quick_"] span {
+  position: absolute;
+  top: 0;
+  left: 0;
+  height: 25px;
+  width: 25px;
+  background-color: var(--ae-input-color);
+  padding: 0;
+  margin: 0 !important;
+  opacity: 0.5;
+}
+
+[id*="add2quick_"] span {
+  -webkit-mask: url(./file=html/svg/menu-add-fill.svg) no-repeat 50% 50%;
+  mask: url(./file=html/svg/menu-add-fill.svg) no-repeat 50% 50%;
+}
+
+/* On mouse-over, add a grey background color */
+#quicksettings_draggable label input:checked ~ span,
+#quicksettings_actions > div label:hover input ~ span,
+[id*="add2quick_"] label:hover input ~ span {
+  background-color: var(--ae-icon-color);
+  opacity: 1;
+}
+
+/* When the checkbox is checked, add a blue background */
+
+[id*="add2quick_"] label input:checked ~ span {
+  -webkit-mask: url(./file=html/svg/close-line.svg) no-repeat 50% 50%;
+  mask: url(./file=html/svg/close-line.svg) no-repeat 50% 50%;
+  background-color: var(--ae-input-color);
+  opacity: 0.5;
+}
+
+#quicksettings_draggable span {
+  -webkit-mask: url(./file=html/svg/drag-drop-line.svg) no-repeat 50% 50%;
+  mask: url(./file=html/svg/drag-drop-line.svg) no-repeat 50% 50%;
+}
+
+#quicksettings_sort_asc span {
+  -webkit-mask: url(./file=html/svg/sort-asc.svg) no-repeat 50% 50%;
+  mask: url(./file=html/svg/sort-asc.svg) no-repeat 50% 50%;
+}
+
+#quicksettings_sort_desc span {
+  -webkit-mask: url(./file=html/svg/sort-desc.svg) no-repeat 50% 50%;
+  mask: url(./file=html/svg/sort-desc.svg) no-repeat 50% 50%;
+}
+
+#quicksettings_overflow_container > div.marker-bottom:after,
+#quicksettings_overflow_container > div.marker-top:before {
+  content: " ";
+  display: inline-block;
+  background-color: var(--ae-primary-color);
+  width: 100%;
+  height: 2px;
+  position: relative;
+  margin-top: calc((1px + (var(--ae-outside-gap-size) / 2)) * -1);
+}
+
+#quicksettings_overflow_container > div.marker-bottom:after {
+  top: calc((var(--ae-outside-gap-size) / 2) - 1px);
+}
+
+#quicksettings_overflow_container > div > div:nth-child(2),
+[id$="settings_2img_settings"] > div > div:nth-child(2) {
+  flex-shrink: 1 !important;
+  flex-grow: 0 !important;
+  flex-basis: 0% !important;
+  min-width: unset;
+  position: relative;
+  margin-left: -1px;
+}
+
+/*
+#quicksettings_overflow_container > div:first-child {
+    margin-top: var(--ae-outside-gap-size);
+}
+*/
+
+#quicksettings_overflow_container.no-scroll {
+  /*overflow:hidden;
+	width:100%;*/
+}
+
+/* #quicksettings_actions{
+	 margin-bottom:0 !important;
+} */
+
+#quicksettings_overflow_container > div.dragging {
+  opacity: 0.4 !important;
+}
+
+[draggable="true"] [id*="add2quick_"] {
+  pointer-events: none;
+}
+
+[draggable="true"] [id*="add2quick_"] label input:checked ~ span {
+  -webkit-mask: url(./file=html/svg/drag-drop-line.svg) no-repeat 50% 50%;
+  mask: url(./file=html/svg/drag-drop-line.svg) no-repeat 50% 50%;
+  background-color: var(--ae-input-color);
+  opacity: 0.5;
+}
+
+#quicksettings_actions > div label input:checked ~ span:after,
+#quicksettings_actions > div label:hover input:checked ~ span,
+[id*="add2quick_"] label:hover input:checked ~ span {
+  background-color: var(--ae-icon-color);
+  opacity: 1;
+}
+
+/* Create the checkmark/indicator (hidden when not checked) */
+#quicksettings_actions > div label span:after,
+[id*="add2quick_"] label span:after {
+  content: "";
+  position: absolute;
+  display: none;
+}
+
+/* Show the checkmark when checked */
+#quicksettings_actions > div label input:checked ~ span:after,
+[id*="add2quick_"] label input:checked ~ span:after {
+  display: block;
+}
+
+#ui_add2quick_setting_hidden_tabs,
+[id*="add2quick_setting_quicksettings"] {
+  display: none;
+}
+
+/****************/
+/* modelmerger  */
+/****************/
+#modelmerger_models {
+  gap: 1px !important;
+}
+
+#modelmerger_config_method {
+  margin: -1px;
+  width: auto;
+  margin-bottom: calc(var(--ae-outside-gap-size) * -1);
+}
+
+/******************/
+/* extensions tab */
+/******************/
+#tabs_extensions .block {
+  padding: 0 !important;
+}
+
+#tab_extensions table {
+  border-collapse: collapse;
+  width: 100%;
+}
+
+#tab_extensions table td,
+#tab_extensions table th {
+  padding: 0.25em 0.5em;
+  border: 1px solid var(--ae-panel-border-color);
+  overflow-wrap: anywhere;
+  min-width: 75px;
+}
+#tab_extensions table tr {
+  background-color: var(--ae-main-bg-color);
+}
+#tab_extensions table tr:nth-child(even) {
+  background-color: var(--ae-frame-bg-color);
+}
+
+#tab_extensions table input[type="checkbox"] {
+  margin-right: 0.5em;
+  top: -3px;
+}
+
+#tab_extensions table button {
+  max-width: 5em;
+  min-width: 5em;
+}
+
+#extensions_installed_top div {
+  /*display: none;*/
+}
+
+#tab_extensions input[disabled="disabled"] {
+  opacity: 0.5;
+}
+
+.extension-tag {
+  font-weight: 700;
+  font-size: 95%;
+}
+
+#available_extensions .info {
+  margin: 0;
+}
+
+#available_extensions .date_added {
+  opacity: 0.85;
+  font-size: 90%;
+}
+
+/*************/
+/* settings  */
+/*************/
+pre {
+  white-space: pre-wrap;
+  /* css-3 */
+  white-space: -moz-pre-wrap;
+  /* Mozilla, since 1999 */
+  white-space: -pre-wrap;
+  /* Opera 4-6 */
+  white-space: -o-pre-wrap;
+  /* Opera 7 */
+  word-wrap: break-word;
+  /* Internet Explorer 5.5+ */
+}
+
+[id$="settings_2img_settings"] {
+  max-height: calc(100vh - 245px);
+  overflow-y: auto;
+}
+
+[id$="settings_2img_settings"]::before {
+  display: none;
+}
+
+#settings_result {
+  height: auto !important;
+  width: 100%;
+  text-align: center;
+  color: var(--ae-primary-color);
+  min-height: unset;
+}
+
+#settings_sd #row_setting_sd_model_checkpoint {
+  display: none;
+}
+
+#settings {
+  display: block;
+}
+
+#settings > div {
+  border: none;
+  margin-left: 10em;
+}
+
+#settings > div.tab-nav {
+  float: left;
+  display: block;
+  margin-left: 0;
+  width: 10em;
+}
+
+#settings > div.tab-nav button {
+  display: block;
+  border: none;
+  text-align: left;
+  white-space: initial;
+  height: 27px;
+  padding: 0px;
+  padding-right: 10px;
+  /*
+	width: 100%;
+	padding: 5px;
+    border: 1px solid var(--ae-frame-bg-color);
+    border-radius: 0;
+    border-top-left-radius: var(--ae-panel-border-radius);
+    border-bottom-left-radius: var(--ae-panel-border-radius);
+	*/
+}
+
+#settings > div.tab-nav button.selected {
+  /*background: var(--ae-frame-bg-color);*/
+  border-left: 2px solid;
+  border-radius: 0;
+  padding-left: 5px;
+}
+
+.global-popup-inner {
+  top: 50px;
+  position: relative;
+  overflow-y: auto;
+  height: calc(100% - 50px);
+  width: 100%;
+}
+
+.global-popup-close {
+  position: absolute;
+  right: 16px;
+  top: 16px;
+  width: 25px;
+  height: 25px;
+  background-color: var(--ae-modal-icon-color);
+  -webkit-mask: url("./file=html/svg/close-line.svg") no-repeat 50% 50%;
+  mask: url("./file=html/svg/close-line.svg") no-repeat 50% 50%;
+}
+
+.global-popup {
+  position: fixed;
+  z-index: 99999;
+  top: 0px;
+  left: 0px;
+  background: var(--ae-main-bg-color);
+  color: var(--ae-primary-color);
+  line-break: anywhere;
+  height: 100%;
+  width: 100%;
+  opacity: 0.98;
+}
+
+@media only screen and (max-width: 860px) {
+  /* For tablets: */
+  [id$="_splitter"] {
+    display: none !important;
+  }
+
+  [id$="2img_settings_scroll"] {
+    height: auto !important;
+  }
+
+  [id$="2img_results"] {
+    max-height: unset !important;
+  }
+
+  [id$="2img_settings"]::before {
+    display: none;
+  }
+
+  [id$="2img_actions_column"] {
+    flex-basis: 100% !important;
+    max-width: 100% !important;
+  }
+
+  [id$="2img_settings_scroll"] {
+    padding-top: 0;
+  }
+
+  .gr-block,
+  .dark .gr-block,
+  .gr-form,
+  #txt2img_seed,
+  #img2img_seed,
+  #txt2img_subseed,
+  #img2img_subseed,
+  #txt2img_seed_row > div,
+  #img2img_seed_row > div,
+  #txt2img_subseed_row > div,
+  #img2img_subseed_row > div {
+    min-width: 70px;
+  }
+
+  [id$="2img_gallery"] {
+    margin-bottom: 0px;
+  }
+
+  [id$="2img_tools"] {
+    gap: 2px;
+  }
+
+  [id$="2img_results"] {
+    flex-grow: 1 !important;
+    flex-shrink: 1 !important;
+    overflow-x: hidden;
+  }
+
+  #splitter {
+    display: none;
+  }
+
+  [id$="2img_prompt_image"] + div {
+    flex-wrap: wrap;
+  }
+
+  [id$="2img_results"] {
+    flex-grow: 1 !important;
+  }
+
+  .token-counter span {
+    position: relative;
+    top: 3px;
+    right: 3px;
+  }
+
+  #settings > div {
+    margin-left: 0;
+  }
+
+  #settings > div.tab-nav {
+    float: none;
+    display: flex !important;
+    margin-left: 0;
+    width: auto;
+    margin-bottom: 8px;
+  }
+
+  [id$="2img_hr_scale"] {
+    flex-basis: 100% !important;
+  }
+
+  /* 
+	[id$="2img_gallery"] div.modify-upload{
+		position:absolute;
+	}
+	*/
+
+  [id$="2img_gallery"],
+  [id$="2img_gallery"] div.preview.fixed-height > img,
+  [id$="2img_gallery"] .preview.fixed-height,
+  [id$="2img_gallery"] img + div.thumbnails {
+    position: relative !important;
+    height: auto !important;
+    min-height: auto;
+    border-radius: 0 !important;
+  }
+
+  [id$="2img_gallery"],
+  [id$="2img_gallery"] div.preview.fixed-height > img,
+  [id$="2img_gallery"] .preview.fixed-height {
+    max-height: unset !important;
+  }
+
+  [id$="2img_gallery"] div > img {
+    object-fit: contain;
+  }
+
+  [id$="2img_gallery"] .preview.fixed-height,
+  [id$="2img_gallery"] .grid-wrap,
+  [id$="2img_gallery"] .empty {
+    min-height: auto !important;
+  }
+
+  [id$="2img_gallery"] img + div.thumbnails {
+    height: 60px !important;
+  }
+
+  .livePreview img {
+    object-position: top;
+    border-radius: 0 !important;
+    position: relative;
+    width: 100%;
+  }
+
+  .livePreview.init,
+  .livePreview:not(.init) + div {
+    display: none;
+  }
+
+  .livePreview {
+    /*width: calc(100% - (var(--ae-outside-gap-size) * 2)) !important; */
+    max-height: unset !important;
+    /*bottom:60px;*/
+    position: relative !important;
+    left: 0;
+    top: 0;
+    width: auto !important;
+    height: auto !important;
+  }
+
+  div.svelte-10ogue4 > *:first-child.livePreview {
+    /*height: calc(100% - 60px - var(--ae-outside-gap-size) - 2px) !important;*/
+    /*height: auto !important;*/
+  }
+
+  div.svelte-10ogue4 > *:first-child.livePreview > img {
+    /*height: auto !important;*/
+  }
+
+  [id$="png_2img_results"] {
+    order: 1;
+  }
+
+  [id$="settings_2img_settings"] {
+    max-height: none;
+  }
+
+  #nav_menu_header_tabs,
+  #tab_extensions td,
+  #tab_extensions th {
+    display: none !important;
+  }
+
+  #tab_extensions td:nth-child(2),
+  #tab_extensions td:nth-child(2),
+  #tab_extensions th:nth-child(2),
+  #tab_extensions th:nth-child(2),
+  #tab_extensions td:nth-child(5),
+  #tab_extensions td:nth-child(5),
+  #tab_extensions th:nth-child(5),
+  #tab_extensions th:nth-child(5),
+  #tab_extensions td:first-child,
+  #tab_extensions td:last-child,
+  #tab_extensions th:first-child,
+  #tab_extensions th:last-child {
+    display: table-cell !important;
+  }
+
+  #ti_2img_splitter,
+  #ti_2img_results {
+    margin-top: 0;
+  }
+
+  #train_tabs_2img_settings > div:first-child {
+    width: 100%;
+  }
+
+  #tab_ti .livePreview,
+  #tab_ti .livePreview.init {
+    min-height: unset !important;
+  }
+
+  #ti_gallery_container {
+    max-height: unset !important;
+  }
+
+  #ti_error,
+  #ti_output,
+  #ti_progress {
+    padding: 0 !important;
+  }
+}
+
+/************/
+/* Footer */
+/************/
+.gradio-container.app {
+  min-height: 100vh !important;
+}
+
+.main > .wrap > .contain {
+  flex-grow: 1;
+  display: flex;
+  flex-direction: column;
+}
+
+footer {
+  display: none !important;
+}
+
+#tabs + div {
+  position: relative;
+  z-index: 999;
+  padding: 0px !important;
+}
+
+.footer-wrapper {
+  display: flex;
+}
+
+.footer-links {
+  position: relative;
+  width: 100%;
+  margin: 0;
+  padding: 0;
+  list-style-type: none;
+  display: flex;
+  flex-direction: row;
+  justify-content: center;
+  align-items: center;
+}
+
+.footer-links > li {
+  display: inline-block;
+  width: 32px;
+  height: 32px;
+  text-align: center;
+  float: left;
+  border-radius: 100%;
+  position: relative;
+  display: flex;
+  margin: 0 !important;
+}
+
+.footer-links > li > div,
+.footer-links > li > a {
+  position: absolute;
+  top: 50%;
+  left: 50%;
+  transform: translate(-50%, -50%);
+  font-size: 24px;
+  fill: var(--ae-primary-color);
+}
+
+.footer-links > li:last-child {
+  position: absolute;
+  top: 0;
+  right: 0;
+}
+
+a:hover,
+a:visited,
+a {
+  color: var(--ae-primary-color) !important;
+  text-decoration: none !important;
+}
+
+a:hover {
+  color: var(--ae-primary-color) !important;
+  text-decoration: underline !important;
+}
+
+/************/
+/* Tooltips */
+/************/
+
+a[data-tooltip].top:before,
+a[data-tooltip].top:after {
+  transform: translateY(10px);
+}
+
+a[data-tooltip].top:hover:after,
+a[data-tooltip].top:hover:before {
+  transform: translateY(0px);
+}
+
+a[data-tooltip].right:before,
+a[data-tooltip].right:after {
+  transform: translateX(0px);
+}
+
+a[data-tooltip].right:hover:after,
+a[data-tooltip].right:hover:before {
+  transform: translateX(10px);
+}
+
+a[data-tooltip].bottom:before,
+a[data-tooltip].bottom:after {
+  transform: translateY(-10px);
+}
+
+a[data-tooltip].bottom:hover:after,
+a[data-tooltip].bottom:hover:before {
+  transform: translateY(0px);
+}
+
+a[data-tooltip].left:before,
+a[data-tooltip].left:after {
+  transform: translateX(0px);
+}
+
+a[data-tooltip].left:hover:after,
+a[data-tooltip].left:hover:before {
+  transform: translateX(-10px);
+}
+
+a[data-tooltip] {
+  position: relative;
+  max-width: 320px;
+}
+
+a[data-tooltip]:after,
+a[data-tooltip]:before {
+  position: absolute;
+  visibility: hidden;
+  opacity: 0;
+  transition: transform 200ms ease, opacity 200ms;
+  box-shadow: 0 0 10px rgba(0, 0, 0, 0.3);
+  z-index: 99;
+}
+
+a[data-tooltip]:before {
+  content: attr(data-tooltip);
+  background-color: var(--ae-main-bg-color);
+  /*color: #fff;*/
+  font-size: 10px;
+  font-weight: bold;
+  padding: 10px 15px;
+  border-radius: 5px;
+  white-space: nowrap;
+  text-decoration: none;
+  text-transform: uppercase;
+  letter-spacing: 1px;
+}
+
+a[data-tooltip]:after {
+  width: 0;
+  height: 0;
+  border: 6px solid transparent;
+  content: "";
+}
+
+a[data-tooltip]:hover:after,
+a[data-tooltip]:hover:before {
+  visibility: visible;
+  opacity: 1;
+  transform: translateY(0px);
+}
+
+a[data-tooltip][data-position="top"]:before {
+  bottom: 100%;
+  left: -130%;
+  margin-bottom: 10px;
+}
+
+a[data-tooltip][data-position="top"]:after {
+  border-top-color: var(--ae-main-bg-color);
+  border-bottom: none;
+  bottom: 101%;
+  left: calc(50% - 6px);
+  margin-bottom: 4px;
+}
+
+a[data-tooltip][data-position="left"]:before {
+  top: -12%;
+  right: 100%;
+  margin-right: 10px;
+}
+
+a[data-tooltip][data-position="left"]:after {
+  border-left-color: var(--ae-main-bg-color);
+  border-right: none;
+  top: calc(50% - 3px);
+  right: 100%;
+  margin-top: -6px;
+  margin-right: 4px;
+}
+
+a[data-tooltip][data-position="right"]:before {
+  top: -5%;
+  left: 100%;
+  margin-left: 10px;
+}
+
+a[data-tooltip][data-position="right"]:after {
+  border-right-color: var(--ae-main-bg-color);
+  border-left: none;
+  top: calc(50% - 6px);
+  left: calc(100% + 4px);
+}
+
+a[data-tooltip][data-position="bottom"]:before {
+  top: 100%;
+  left: -130%;
+  margin-top: 10px;
+}
+
+a[data-tooltip][data-position="bottom"]:after {
+  border-bottom-color: var(--ae-main-bg-color);
+  border-top: none;
+  top: 100%;
+  left: 5px;
+  margin-top: 4px;
+}
+
+.tooltip-html {
+  text-align: left;
+  position: absolute;
+  top: 50%;
+  left: 50%;
+  transform: translate(-50%, -50%);
+  transform-origin: 0 0;
+}
+
+.tooltip-html i {
+  position: relative;
+  display: block;
+}
+
+.tooltip-html .icon-info {
+  fill: var(--ae-primary-color);
+  scale: 0.9;
+}
+
+li.coffee-circle {
+  /*background: #FFDD00;*/
+  margin-left: 5px;
+  margin-right: 5px;
+}
+
+.coffee-circle .tooltip-html .top {
+  width: 220px;
+  max-width: 220px;
+  text-align: left;
+  padding: 16px;
+}
+
+li.coffee-circle p {
+  color: var(--ae-text-color);
+  float: inherit;
+  padding: 0;
+  font-size: 14px;
+  line-height: 16px !important;
+  /*text-align: justify;*/
+  padding-bottom: 4px;
+}
+li.coffee-circle p b {
+  color: var(--ae-primary-color) !important;
+  font-weight: normal;
+}
+.coffee-circle .tooltip-html .top > svg,
+.coffee-circle .tooltip-html .top > img {
+  /*float: left;
+  margin-right: 5px;*/
+  margin: auto;
+  margin-bottom: 8px;
+  /*width: 60%;*/
+}
+.coffee-circle .tooltip-html .top blockquote {
+  background: var(--ae-frame-bg-color);
+  padding: 10px;
+  quotes: "\201C""\201D""\2018""\2019";
+  border: 0;
+  margin: 8px 0 !important;
+}
+.coffee-circle .tooltip-html .top blockquote:before {
+  opacity: 0.5;
+  content: open-quote;
+  font-size: 3em;
+  line-height: 0.1em;
+  margin-right: 0.15em;
+  vertical-align: -0.4em;
+}
+.coffee-circle .tooltip-html .top blockquote p {
+  display: inline;
+}
+
+.coffee svg path {
+  fill: var(--ae-primary-color) !important;
+}
+
+.tooltip-html .coffee {
+  fill: var(--ae-main-bg-color);
+}
+
+.tooltip-html .top {
+  min-width: 200px;
+  max-width: 400px;
+  top: -20px;
+  left: 50%;
+  transform: translate(-90%, -100%);
+  padding: 10px 20px;
+  background-color: var(--ae-main-bg-color);
+  font-weight: normal;
+  font-size: 14px;
+  border-radius: var(--ae-panel-border-radius);
+  position: absolute;
+  z-index: 99;
+  box-sizing: border-box;
+  box-shadow: 0 1px 8px rgb(0 0 0 / 50%);
+  display: none;
+}
+
+.tooltip-html .top.center {
+  transform: translate(-50%, -100%);
+}
+
+.tooltip-html:hover .top {
+  display: block;
+}
+
+.tooltip-html .top i {
+  position: absolute;
+  top: 100%;
+  left: 90%;
+  margin-left: -15px;
+  width: 30px;
+  height: 15px;
+  overflow: hidden;
+}
+
+.tooltip-html .top.center i {
+  left: 50%;
+}
+
+.tooltip-html .top i::after {
+  content: "";
+  position: absolute;
+  width: 15px;
+  height: 15px;
+  left: 50%;
+  transform: translate(-50%, -50%) rotate(45deg);
+  background-color: var(--ae-main-bg-color);
+  box-shadow: 0 1px 8px rgba(0, 0, 0, 0.5);
+}
+
+.tooltip-html span {
+  opacity: 0.5;
+}
+
+.tooltip-html a {
+  color: var(--ae-primary-color);
+}
+
+/**********************/
+/* Sliders Scrollbars */
+/**********************/
+
+::-webkit-scrollbar {
+  width: 10px;
+}
+
+[id$="2img_settings_scroll"]::-webkit-scrollbar {
+  width: 12px;
+}
+
+::-webkit-scrollbar-track {
+  box-shadow: inset 0 0 10px 10px var(--ae-main-bg-color);
+}
+
+::-webkit-scrollbar-thumb {
+  box-shadow: inset 0 0 10px 10px var(--ae-panel-bg-color);
+}
+
+::-webkit-scrollbar-button {
+  display: none;
+}
+
+::-webkit-scrollbar-thumb,
+::-webkit-scrollbar-track {
+  border-left: solid 6px var(--ae-main-bg-color);
+  border-radius: 0;
+}
+
+[id$="2img_settings_scroll"]::-webkit-scrollbar-thumb,
+[id$="2img_settings_scroll"]::-webkit-scrollbar-track {
+  border-left: solid 8px transparent;
+}
+
+@media screen and (-webkit-min-device-pixel-ratio: 0) {
+  input[type="range"] {
+    overflow: hidden;
+    width: 100%;
+    -webkit-appearance: none;
+    background-color: var(--ae-input-bg-color);
+    border: 1px solid var(--ae-input-border-color);
+    position: relative;
+    border-radius: var(--ae-panel-border-radius);
+  }
+
+  input[type="range"]::after {
+    content: "";
+    position: absolute;
+    height: 13px;
+    background-image: var(--ae-slider-bg-overlay);
+    opacity: 0.15;
+    width: 100%;
+  }
+
+  input[type="range"]::-webkit-slider-runnable-track {
+    height: 14px;
+    -webkit-appearance: none;
+    color: var(--ae-primary-color);
+    margin-top: -1px;
+  }
+
+  input[type="range"]::-webkit-slider-thumb {
+    width: 0px;
+    -webkit-appearance: none;
+    height: 14px;
+    cursor: ew-resize;
+    background-color: var(--ae-primary-color);
+    box-shadow: -1024px 0 0 1024px var(--ae-primary-color);
+  }
+
+  [id$="_sub-group"] input[type="range"] {
+    background-color: var(--ae-subgroup-input-bg-color);
+    border: 1px solid var(--ae-subgroup-input-border-color);
+  }
+}
+
+/* Firefox */
+
+input[type="range"]::-moz-range-progress {
+  background-color: var(--ae-primary-color);
+  height: 14px;
+  border: 1px solid var(--ae-primary-color);
+}
+
+input[type="range"]::-moz-range-track {
+  background-color: var(--ae-input-bg-color);
+}
+
+input[type=range]::after {
+  content: "";
+  position: absolute;
+  height: 13px;
+  background-image: var(--ae-slider-bg-overlay);
+  opacity: 0.15;
+  width: 100%;
+}
+
+#quicksettings_overflow_container,
+#theme_overflow_container,
+[id$="2img_checkpoints_cards"],
+[id$="2img_results"],
+[id$="2img_settings_scroll"] {
+  scrollbar-color: var(--ae-panel-bg-color) var(--ae-main-bg-color) !important;
+  scrollbar-width: thin !important;
+  /*padding: 0 1px;*/
+}
+
+input[type="range"] {
+  width: 100%;
+}
+
+input[type="range"]::-moz-range-track {
+  width: 100%;
+  background-color: var(--ae-input-bg-color);
+  border: none;
+  border-radius: 0px;
+
+  position: relative;
+  height: 100%;
+  background-image: var(--ae-slider-bg-overlay);
+  opacity: 0.15;
+  width: 100%;
+}
+
+input[type="range"]::-moz-range-thumb {
+  border: 0px solid var(--ae-primary-color);
+  width: 0px;
+  border-radius: 0%;
+  background-color: var(--ae-primary-color);
+}
+
+/*hide the outline behind the border*/
+input[type="range"]:-moz-focusring {
+  outline: 1px solid var(--ae-primary-color);
+  outline-offset: -1px;
+}
+
+input[type="range"]:focus::-moz-range-track {
+  background-color: var(--ae-input-bg-color);
+}
+
+input[type="number"] {
+  -moz-appearance: textfield;
+}
+
+input[type="number"]:hover,
+input[type="number"]:focus {
+  -moz-appearance: initial;
+}
+
+/* IE maybe later  */
+
+input[type="range"]::-ms-fill-lower {
+  background-color: var(--ae-primary-color);
+}
+
+input[type="range"]::-ms-fill-upper {
+  background-color: var(--ae-input-bg-color);
+}
+
+/*****************/
+/* img2img fixes */
+/*****************/
+#img2img_scale_resolution_row .form {
+  background: transparent !important;
+  border: 0 !important;
+}
+
+#img2img_unused_scale_by_slider {
+  display: none !important;
+}
+
+.center.boundedheight.flex {
+  width: 100% !important;
+  height: auto !important;
+  max-height: 50vh;
+}
+
+.image-container img.absolute-img {
+  position: relative !important;
+}
+
+.image-container img {
+  max-height: 50vh !important;
+}
+
+.image-container {
+  min-height: 25vh !important;
+  height: auto !important;
+  display: flex;
+}
+
+.absolute-img.svelte-rlgzoo {
+  position: relative;
+  opacity: 0;
+}
+
+.block.gradio-image {
+  height: auto !important;
+}
+
+div[data-testid="image"] canvas {
+  width: auto !important;
+  height: 100% !important;
+  position: absolute !important;
+  top: 0 !important;
+  left: 0 !important;
+  border: 0 !important;
+}
+
+#imageARPreview {
+  position: absolute;
+  top: 0;
+  left: 0;
+  outline: 2px solid red;
+  background: rgba(255, 0, 0, 0.3);
+  z-index: 900;
+  pointer-events: none;
+  display: none;
+}
+
+#tab_img2img div.center.boundedheight.flex {
+  display: block !important;
+}
+
+/*************/
+/* Spotlight */
+/*************/
+
+[id^="spotlight"] .no-point-events {
+  pointer-events: none;
+}
+
+[id^="spotlight"] .move {
+  cursor: move;
+}
+
+[id^="spotlight"] .z-50,
+[id^="spotlight"] .block-hidden {
+  display: none;
+}
+
+[id^="spotlight"] div {
+  border: 0;
+}
+
+[id^="spotlight"] {
+  position: fixed;
+  top: 0px;
+  left: 0px;
+  bottom: 0px;
+  width: 100%;
+  z-index: 99999;
+  color: #fff;
+  background-color: var(--ae-modal-bg-color);
+  opacity: 0;
+  overflow: hidden;
+  user-select: none;
+  transition: opacity 0.2s ease-out;
+  font-family: Arial, sans-serif;
+  font-size: 16px;
+  font-weight: 400;
+  contain: strict;
+  touch-action: none;
+  pointer-events: none;
+}
+
+[id^="spotlight"].show {
+  opacity: 1;
+  transition: none;
+  pointer-events: auto;
+}
+
+[id^="spotlight"].relative {
+  position: relative !important;
+  width: auto;
+  height: calc(50vh + 40px);
+  z-index: 99;
+  margin-bottom: 1px;
+  padding-top: 40px;
+}
+
+[id^="spotlight"].relative .spl-pane {
+  top: -20px;
+}
+
+[id^="spotlight"].relative .spl-pane > * {
+  position: relative;
+}
+
+[id^="spotlight"].relative .spl-close {
+  display: none;
+}
+
+[id^="spotlight"].relative .spl-page {
+  display: none;
+}
+
+[id^="spotlight"].white {
+  color: #212529;
+  background-color: #fff;
+}
+
+[id^="spotlight"].white .spl-spinner,
+[id^="spotlight"].white .spl-prev,
+[id^="spotlight"].white .spl-next,
+[id^="spotlight"].white .spl-page ~ * {
+  filter: invert(1);
+}
+
+[id^="spotlight"].white .spl-progress {
+  background-color: rgba(0, 0, 0, 0.35);
+}
+
+[id^="spotlight"].white .spl-header,
+[id^="spotlight"].white .spl-footer {
+  background-color: rgba(255, 255, 255, 0.65);
+}
+
+[id^="spotlight"].white .spl-button {
+  background: #212529;
+  color: #fff;
+}
+
+[id^="spotlight"] .cover {
+  object-fit: cover;
+  height: 100%;
+  width: 100%;
+}
+
+[id^="spotlight"] .contain {
+  object-fit: contain;
+  height: 100%;
+  width: 100%;
+}
+
+[id^="spotlight"] .autofit {
+  object-fit: none;
+  width: auto;
+  height: auto;
+  max-height: none;
+  max-width: none;
+  transition: none;
+}
+
+.spl-track {
+  position: absolute;
+  width: 100%;
+  height: 100%;
+  contain: strict;
+}
+
+.spl-spinner {
+  position: absolute;
+  width: 100%;
+  height: 100%;
+  background-position: center;
+  background-repeat: no-repeat;
+  background-size: 42px;
+  opacity: 0;
+}
+
+.spl-spinner.spin {
+  background-image: url("./file=html/svg/spotlight/preloader.svg");
+  transition: opacity 0.2s linear 0.25s;
+  opacity: 1;
+}
+
+.spl-spinner.error {
+  background-image: url("./file=html/svg/spotlight/error.svg");
+  background-size: 128px;
+  transition: none;
+  opacity: 0.5;
+}
+
+.spl-scene {
+  position: absolute;
+  width: 100%;
+  height: 100%;
+  transition: transform 0.65s cubic-bezier(0.1, 1, 0.1, 1);
+  contain: layout size;
+  will-change: transform;
+}
+
+.spl-pane > * {
+  position: absolute;
+  width: auto;
+  height: auto;
+  max-width: 100%;
+  max-height: 100%;
+  left: 50%;
+  top: 50%;
+  margin: 0;
+  padding: 0;
+  border: 0;
+  transform: translate(-50%, -50%) scale(1);
+  transition: transform 0.65s cubic-bezier(0.3, 1, 0.3, 1), opacity 0.65s ease;
+  contain: layout style;
+  will-change: transform, opacity;
+  visibility: hidden;
+}
+
+.spl-pane {
+  position: absolute;
+  top: 0;
+  width: 100%;
+  height: 100%;
+  transition: transform 0.65s cubic-bezier(0.3, 1, 0.3, 1);
+  contain: layout size;
+  will-change: transform, contents;
+}
+
+.spl-pane.hide img {
+  display: none !important;
+}
+
+.spl-pane.hide {
+  background-size: 100%;
+  transition: background-size 0.65s cubic-bezier(0.3, 1, 0.3, 1) !important;
+  will-change: background-size !important;
+  transform: translate(0, 0) !important;
+}
+
+.spl-header {
+  position: absolute;
+  top: 0;
+  width: 100%;
+  height: 40px;
+  text-align: right;
+  background-color: rgba(0, 0, 0, 0.85);
+  transform: translateY(-100px);
+  transition: transform 0.35s ease;
+  overflow: hidden;
+  will-change: transform;
+}
+
+[id^="spotlight"].menu .spl-header,
+.spl-header:hover {
+  transform: translateY(0);
+}
+
+.spl-header div {
+  display: inline-block;
+  vertical-align: middle;
+  white-space: nowrap;
+  width: 40px;
+  height: 40px;
+  opacity: 0.5;
+  display: flex;
+  align-items: center;
+}
+
+.spl-progress {
+  position: absolute;
+  top: 0;
+  left: -1px;
+  width: 100%;
+  height: 3px;
+  background-color: var(--ae-modal-icon-color);
+  transform: translateX(-100%);
+  transition: transform linear;
+}
+
+.spl-footer {
+  position: absolute;
+  left: 0;
+  right: 0;
+  bottom: 0;
+  background-color: rgba(0, 0, 0, 0.45);
+  line-height: 20px;
+  padding: 20px 20px 0 20px;
+  padding-bottom: env(safe-area-inset-bottom, 0);
+  text-align: left;
+  font-size: 15px;
+  font-weight: 400;
+  transform: translateY(100%);
+  transition: transform 0.35s ease;
+  will-change: transform;
+}
+
+[id^="spotlight"].menu .spl-footer,
+.spl-footer:hover {
+  transform: translateY(0);
+}
+
+.spl-title {
+  font-size: 22px;
+  margin-bottom: 20px;
+}
+
+.spl-description {
+  margin-bottom: 20px;
+}
+
+.spl-button {
+  display: inline-block;
+  background: #fff;
+  color: #000;
+  border-radius: 5px;
+  padding: 10px 20px;
+  margin-bottom: 20px;
+  cursor: pointer;
+}
+
+.spl-page {
+  float: left;
+  width: auto;
+  line-height: 40px;
+}
+
+.spl-page ~ * {
+  background-position: center;
+  background-repeat: no-repeat;
+  background-size: 21px;
+  float: right;
+}
+
+.spl-fullscreen {
+  background-color: var(--ae-modal-icon-color);
+  -webkit-mask: url("./file=html/svg/fullscreen-line.svg") no-repeat 50% 50%;
+  mask: url("./file=html/svg/fullscreen-line.svg") no-repeat 50% 50%;
+}
+
+.spl-fullscreen.on {
+  background-color: var(--ae-modal-icon-color);
+  -webkit-mask: url("./file=html/svg/fullscreen-exit-line.svg") no-repeat 50%
+    50%;
+  mask: url("./file=html/svg/fullscreen-exit-line.svg") no-repeat 50% 50%;
+}
+
+.spl-autofit {
+  background-color: var(--ae-modal-icon-color);
+  -webkit-mask: url("./file=html/svg/aspect-ratio-line.svg") no-repeat 50% 50%;
+  mask: url("./file=html/svg/aspect-ratio-line.svg") no-repeat 50% 50%;
+}
+
+.spl-zoom-out {
+  background-color: var(--ae-modal-icon-color);
+  -webkit-mask: url("./file=html/svg/zoom-out-line.svg") no-repeat 50% 50%;
+  mask: url("./file=html/svg/zoom-out-line.svg") no-repeat 50% 50%;
+  background-size: 22px;
+}
+
+.spl-zoom-in {
+  background-color: var(--ae-modal-icon-color);
+  -webkit-mask: url("./file=html/svg/zoom-in-line.svg") no-repeat 50% 50%;
+  mask: url("./file=html/svg/zoom-in-line.svg") no-repeat 50% 50%;
+  background-size: 22px;
+}
+
+.spl-download {
+  background-color: var(--ae-modal-icon-color);
+  -webkit-mask: url("./file=html/svg/file-download-line.svg") no-repeat 50% 50%;
+  mask: url("./file=html/svg/file-download-line.svg") no-repeat 50% 50%;
+  background-size: 20px;
+}
+
+.spl-theme {
+  background-image: url("./file=html/svg/spotlight/theme.svg");
+}
+
+.spl-play {
+  background-image: url("./file=html/svg/spotlight/play.svg");
+}
+
+.spl-play.on {
+  background-image: url("./file=html/svg/spotlight/pause.svg");
+  animation: pulsate 1s ease infinite;
+}
+
+.spl-close {
+  background-color: var(--ae-modal-icon-color);
+  -webkit-mask: url("./file=html/svg/close-line.svg") no-repeat 50% 50%;
+  mask: url("./file=html/svg/close-line.svg") no-repeat 50% 50%;
+}
+
+.spl-like {
+  background-color: var(--ae-modal-icon-color);
+  -webkit-mask: url("./file=html/svg/heart-line.svg") no-repeat 50% 50%;
+  mask: url("./file=html/svg/heart-line.svg") no-repeat 50% 50%;
+  background-size: 22px;
+}
+
+.spl-like.on {
+  background-color: var(--ae-modal-icon-color);
+  -webkit-mask: url("./file=html/svg/heart-fill.svg") no-repeat 50% 50%;
+  mask: url("./file=html/svg/heart-fill.svg") no-repeat 50% 50%;
+}
+
+.spl-tile {
+  background-color: var(--ae-modal-icon-color);
+  -webkit-mask: url("./file=html/svg/grid-line.svg") no-repeat 50% 50%;
+  mask: url("./file=html/svg/grid-line.svg") no-repeat 50% 50%;
+  background-size: 22px;
+}
+
+.spl-tile.on {
+  background-color: var(--ae-modal-icon-color);
+  -webkit-mask: url("./file=html/svg/grid-fill.svg") no-repeat 50% 50%;
+  mask: url("./file=html/svg/grid-fill.svg") no-repeat 50% 50%;
+}
+
+.spl-undo {
+  background-color: var(--ae-modal-icon-color);
+  -webkit-mask: url("./file=html/svg/arrow-go-back-line.svg") no-repeat 50% 50%;
+  mask: url("./file=html/svg/arrow-go-back-line.svg") no-repeat 50% 50%;
+  background-size: 22px;
+}
+
+.spl-clear {
+  background-color: var(--ae-modal-icon-color);
+  -webkit-mask: url("./file=html/svg/delete-bin-2-line.svg") no-repeat 50% 50%;
+  mask: url("./file=html/svg/delete-bin-2-line.svg") no-repeat 50% 50%;
+  background-size: 22px;
+  position: absolute;
+  left: 0;
+}
+
+.spl-pan {
+  background-color: var(--ae-modal-icon-color);
+  -webkit-mask: url("./file=html/svg/drag-move-2-fill.svg") no-repeat 50% 50%;
+  mask: url("./file=html/svg/drag-move-2-fill.svg") no-repeat 50% 50%;
+  background-size: 22px;
+}
+
+.spl-pan.on {
+  opacity: 1;
+}
+
+.spl-draw {
+  background-color: var(--ae-modal-icon-color);
+  -webkit-mask: url("./file=html/svg/ball-pen-line.svg") no-repeat 50% 50%;
+  mask: url("./file=html/svg/ball-pen-line.svg") no-repeat 50% 50%;
+  background-size: 22px;
+}
+
+.spl-color input {
+  width: 42px;
+  height: 42px;
+  padding: 5px 6px;
+  background: transparent;
+  margin-top: -1px;
+}
+
+.spl-brush {
+  width: 100px !important;
+  margin-top: 0px;
+}
+
+.spl-prev,
+.spl-next {
+  position: absolute;
+  top: 50%;
+  left: 20px;
+  width: 50px;
+  height: 50px;
+  opacity: 0.65;
+  background-color: rgba(0, 0, 0, 0.45);
+  border-radius: 100%;
+  cursor: pointer;
+  margin-top: -25px;
+  transform: translateX(-100px);
+  transition: transform 0.35s ease;
+  background-image: url("./file=html/svg/spotlight/arrow.svg");
+  background-position: center;
+  background-repeat: no-repeat;
+  background-size: 30px;
+  will-change: transform;
+}
+
+.spl-next {
+  left: auto;
+  right: 20px;
+  transform: translateX(100px) scaleX(-1);
+}
+
+[id^="spotlight"].menu .spl-prev {
+  transform: translateX(0);
+}
+
+[id^="spotlight"].menu .spl-next {
+  transform: translateX(0) scaleX(-1);
+}
+
+@media (hover: hover) {
+  .spl-page ~ div {
+    cursor: pointer;
+    transition: opacity 0.2s ease;
+  }
+
+  .spl-page ~ div:hover,
+  .spl-prev:hover,
+  .spl-next:hover {
+    opacity: 1;
+  }
+}
+
+@media (max-width: 500px) {
+  .spl-header div {
+    width: 32px;
+  }
+
+  .spl-footer .spl-title {
+    font-size: 20px;
+  }
+
+  .spl-footer {
+    font-size: 14px;
+  }
+
+  .spl-prev,
+  .spl-next {
+    width: 35px;
+    height: 35px;
+    margin-top: -17.5px;
+    background-size: 15px 15px;
+  }
+
+  .spl-spinner {
+    background-size: 30px 30px;
+  }
+
+  .spl-brush {
+    width: 60px !important;
+    padding-left: 10px;
+  }
+
+  .spl-fullscreen {
+    display: inline-block !important;
+  }
+}
+
+.hide-scrollbars {
+  overflow: hidden !important;
+}
+
+@keyframes pulsate {
+  0% {
+    opacity: 1;
+  }
+
+  50% {
+    opacity: 0.2;
+  }
+
+  100% {
+    opacity: 1;
+  }
+}
+
+/*BREAKPOINT_CSS_CONTENT*/