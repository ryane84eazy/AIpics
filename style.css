--- conflicted
+++ resolved
@@ -1,3810 +1,3807 @@
-:host{--main-bg-color:hsl(0deg 0% 10%);--primary-color:hsl(168deg 97% 41%);--input-bg-color:hsl(225deg 6% 13%);--input-border-color:hsl(214deg 5% 30%);--panel-bg-color:hsl(225deg 5% 17%);--panel-border-color:hsl(214deg 5% 30%);--panel-border-radius:0px;--subgroup-bg-color:hsl(0deg 0% 10%);--subgroup-input-bg-color:hsl(225deg 6% 13%);--subgroup-input-border-color:hsl(214deg 5% 30%);--subpanel-bg-color:hsl(220deg 4% 14%);--subpanel-border-color:hsl(214deg 5% 30%);--subpanel-border-radius:8px;--textarea-focus-color:hsl(210deg 3% 36%);--input-focus-color:hsl(168deg 97% 41%);--outside-gap-size:8px;--inside-padding-size:8px;--tool-button-size:34px;--tool-button-radius:16px;--generate-button-height:70px;--cancel-color:hsl(0deg 84% 60%);--max-padding:max(var(--outside-gap-size),var(--inside-padding-size));--icon-color:hsl(168deg 97% 41%);--icon-hover-color:hsl(0deg 0% 10%);--icon-size:22px;--nav-bg-color:hsl(0deg 0% 4%);--nav-color:hsl(210deg 4% 80%);--nav-hover-color:hsl(0deg 0% 4%);--input-color:hsl(210deg 4% 80%);--label-color:hsl(210deg 4% 80%);--subgroup-input-color:hsl(0deg 0% 0%);--placeholder-color:hsl(214deg 5% 30%);--text-color:hsl(210deg 4% 80%);--mobile-outside-gap-size:2px;--mobile-inside-padding-size:2px;--frame-bg-color:hsl(225deg 6% 13%);}/*BREAKPOINT_CSS_CONTENT*/
-
-/*
-Theme Name: DarkUX
-Author: anapnoe
-Author URI: https://github.com/anapnoe/stable-diffusion-webui
-Version: 1.0
-License: GNU General Public License
-*/
-:host{
-	--extra-networks-card-size: 1;
-	--extra-networks-card-real-size: calc(var(--extra-networks-card-size) * 14vh);
-	--extra-networks-visible-rows: 2;
-	--extra-networks-height: calc((var(--extra-networks-card-real-size) * var(--extra-networks-visible-rows)) + ( var(--inside-padding-size) * 2 ) );
-	--extra-networks-name-size: calc(var(--extra-networks-card-size) * 1em);
-	
-	--top-header-padding-top:16px;
-	--top-header-padding-bottom:16px;
-	--top-header-inner-height:38px;
-	--top-header-height: calc( var(--top-header-padding-top) + var(--top-header-inner-height) + var(--top-header-padding-bottom) );
-	--container-padding:16px;
-	--footer-height: calc( 38px + (var(--container-padding) * 2) );
-	
-	--subtract-total: calc( var(--top-header-height) + var(--footer-height));
-	--container-height : calc(100vh - var(--subtract-total));
-	--container-total-height : calc( var(--container-height) - (var(--outside-gap-size) * 2) - (var(--inside-padding-size) * 2));
-	--container-height-gap : calc( var(--container-height) - (var(--outside-gap-size) * 2));
-	--container-height-pad : calc( var(--container-height) - (var(--inside-padding-size) * 2));
-	
-
-	--processing-border : 2px;
-	--processing-border-double: var(--processing-border) * 2;
-	
-	--slider-bg-overlay : transparent;
-
-  
-
-}
-
-@media only screen and (max-width: 860px) {
-	:host{
-		--outside-gap-size: var(--mobile-outside-gap-size);
-		--inside-padding-size: var(--mobile-inside-padding-size);
-	}
-}
-
-body {
-    background-color: var(--main-bg-color) !important;
-}
-
-#tabs{
-	margin-top: calc(var(--top-header-height));
-	min-height: var(--container-height);
-}
-
-#header-top{
-	position: fixed;
-    top: 0px;
-    left: 0;
-    right: 0;
-    z-index: 10000;
-    min-height: var(--top-header-inner-height);
-    background-color: var(--main-bg-color);
-    /* padding: 10px; */
-    padding-left: 1rem;
-    padding-right: 1rem;
-	padding-top: var(--top-header-padding-top);
-	padding-bottom: var(--top-header-padding-bottom);
-}
-
-
-#nav_menu_header_tabs {
-    position: relative;
-    height: 34px;
-    align-self: center;
-}
-
-.container {
-    padding: var(--container-padding);
-}
-
-#quicksettings {
-    align-items: center;
-    width: auto;
-    background: 0;
-    padding: 0;
-    position: relative;
-    max-height: 34px;
-    align-self: center;
-}
-
-#top_row_sd_model_checkpoint {
-    position: absolute;
-    z-index: 9999;
-    max-width: 290px;
-    right: 0;
-}
-
-#extra_networks_menu,
-#quick_menu {
-    z-index: 9999;
-    background-color: var(--input-bg-color);
-    position: relative;
-    width: 38px;
-    height: 38px;
-    border-radius: 100%;
-    cursor: pointer;
-    min-width: unset;
-    max-width: 38px;
-    align-self: center;
-}
-
-
-/* label color */
-.dark .dark\:text-gray-200 {
-    color: var(--label-color);
-}
-
-/* checkbox radio */
-.dark .text-gray-700 {
-    color: var(--input-color);
-}
-
-/* text color */
-.dark .gr-box {
-    color: var(--text-color);
-}
-
-/* input color */
-.dark .gr-input {
-    color: var(--input-color);
-}
-
-/* accordion label arrow */
-.dark {
-    color: var(--input-color);
-}
-
-.dark .gr-button {
-	color: var(--input-color);
-}
-
-.dark .gr-button-primary {
-	color: var(--input-color);
-}
-
-.dark .gr-button-secondary {
-    color: var(--input-color);
-}
-
-.dark .gr-button:hover {
-	color: var(--main-bg-color);
-}
-
-.dark .gr-button-primary:hover {
-	color: var(--main-bg-color);
-}
-
-.dark .gr-button-secondary:hover {
-    color: var(--main-bg-color);
-}
-
-/* tabs */
-.text-gray-400 {
-    color: var(--input-color);
-}
-.dark .hover\:text-gray-700:hover,
-.text-gray-400:hover {
-    color: var(--text-color);
-}
-
-/*active color*/
-.bg-white{
-	color: var(--input-color);
-}
-
-::placeholder { /* Chrome, Firefox, Opera, Safari 10.1+ */
-  color: var(--placeholder-color) !important;
-  opacity: 1.0; /* Firefox */
-}
-
-:-ms-input-placeholder { /* Internet Explorer 10-11 */
-  color: var(--placeholder-color);
-}
-
-::-ms-input-placeholder { /* Microsoft Edge */
-  color: var(--placeholder-color);
-}
-
-/* fix overwrites */
-.dark .dark\:text-white {
-    color: inherit;
-}
-
-#quicksettings_actions > div{
-	background-color: transparent !important;
-    border: 0;
-}
-
-#quicksettings_actions > div > div,
-[id*="add2quick_"] {
-	min-width: unset !important;
-    flex-grow:0 !important;
-	padding: 4px;
-	border: 1px solid;
-}
-
-#quicksettings_actions > div label,
-[id*="add2quick_"] label {
-  display: block;
-  position: relative;
-  cursor: pointer;
-  line-height: 25px;
-  -webkit-user-select: none;
-  -moz-user-select: none;
-  -ms-user-select: none;
-  user-select: none;
-  margin: auto !important;
-  padding: 0 !important;
-  min-width: 25px;
-  min-height: 25px;
-}
-
-/* Hide the browser's default checkbox */
-#quicksettings_actions > div input,
-[id*="add2quick_"] input {
-  position: absolute;
-  opacity: 0;
-  cursor: pointer;
-  height: 0;
-  width: 0;
-}
-
-/* Create a custom checkbox */
-#quicksettings_actions > div span,
-[id*="add2quick_"] span {
-	position: absolute;
-	top: 0;
-	left: 0;
-	height: 25px;
-	width: 25px;
-	background-color: var(--input-color);
-	padding: 0;
-    margin: 0 !important;
-	opacity:0.5;
-}
-
-[id*="add2quick_"] span {
-	-webkit-mask: url(./file=html/svg/menu-add-fill.svg) no-repeat 50% 50%;
-	mask: url(./file=html/svg/menu-add-fill.svg) no-repeat 50% 50%;
-}
-
-/* On mouse-over, add a grey background color */
-#quicksettings_draggable label input:checked ~ span,
-#quicksettings_actions > div label:hover input ~ span,
-[id*="add2quick_"] label:hover input ~ span {
-  background-color: var(--icon-color);
-  opacity:1.0;
-}
-
-/* When the checkbox is checked, add a blue background */
-
-[id*="add2quick_"] label input:checked ~ span {
-	-webkit-mask: url(./file=html/svg/close-line.svg) no-repeat 50% 50%;
-	mask: url(./file=html/svg/close-line.svg) no-repeat 50% 50%;
-	background-color: var(--input-color);
-	opacity:0.5;
-}
-
-#quicksettings_draggable span {
-	-webkit-mask: url(./file=html/svg/drag-drop-line.svg) no-repeat 50% 50%;
-	mask: url(./file=html/svg/drag-drop-line.svg) no-repeat 50% 50%;
-}
-
-#quicksettings_sort_asc span {
-	-webkit-mask: url(./file=html/svg/sort-asc.svg) no-repeat 50% 50%;
-	mask: url(./file=html/svg/sort-asc.svg) no-repeat 50% 50%;
-}
-
-#quicksettings_sort_desc span {
-	-webkit-mask: url(./file=html/svg/sort-desc.svg) no-repeat 50% 50%;
-	mask: url(./file=html/svg/sort-desc.svg) no-repeat 50% 50%;
-}
-
-#quicksettings_overflow_container > div.marker-bottom:after,
-#quicksettings_overflow_container > div.marker-top:before {
-	content: ' ';
-    display: inline-block; 	
-    background-color: var(--primary-color);
-    width: 100%;
-    height: 2px;
-    position: relative;
-	margin-top: calc( (1px + ( var(--outside-gap-size) / 2 )) * -1 );
-}
-#quicksettings_overflow_container > div.marker-bottom:after {
-    top: calc(( var(--outside-gap-size) / 2 ) - 1px);
-}
-
-#quicksettings_overflow_container > div:first-child {
-    margin-top: var(--outside-gap-size);
-}
-
-#quicksettings_overflow_container.no-scroll{
-	/*overflow:hidden;
-	width:100%;*/
-}
-/* #quicksettings_actions{
-	 margin-bottom:0 !important;
-} */
-
-#quicksettings_overflow_container > div.dragging {
-   opacity:0.4 !important;
-}
-
-[draggable="true"] [id*="add2quick_"]{
-	pointer-events: none;
-}
-
-[draggable="true"] [id*="add2quick_"] label input:checked ~ span {
-	-webkit-mask: url(./file=html/svg/drag-drop-line.svg) no-repeat 50% 50%;
-	mask: url(./file=html/svg/drag-drop-line.svg) no-repeat 50% 50%;
-	background-color: var(--input-color);
-	opacity:0.5;
-}
-
-#quicksettings_actions > div label input:checked ~ span:after,
-#quicksettings_actions > div label:hover input:checked ~ span,
-[id*="add2quick_"] label:hover input:checked ~ span {
-	background-color: var(--icon-color);
-	opacity:1.0;
-}
-
-/* Create the checkmark/indicator (hidden when not checked) */
-#quicksettings_actions > div label span:after,
-[id*="add2quick_"] label span:after {
-  content: "";
-  position: absolute;
-  display: none;
-}
-
-/* Show the checkmark when checked */
-#quicksettings_actions > div label input:checked ~ span:after,
-[id*="add2quick_"] label input:checked ~ span:after {
-  display: block;
-}
-
-[id*="add2quick_setting_quicksettings"]{
-	display:none;
-}
-
-
-/* icons */
-[id^="refresh_"],
-[id$="_refresh"],
-[id$="_clear_prompt"],
-[id$="2img_style_create"],
-[id$="2img_style_apply"],
-[id$="2img_extra_networks"],
-[id$="paste"],
-#img2img_actions_column [id$="interrogate"],
-#img2img_actions_column [id$="deepbooru"],
-[id^="open_folder"],
-[id*="2img_random"],
-[id*="2img_reuse"],
-[id^="save_"],
-[id^="save_zip_"],
-[id="extras_tab"],
-[id="img2img_tab"],
-[id="inpaint_tab"],
-[id="txt2img_tab"]
-{
-	/*background-color: var(--panel-bg-color);*/
-	position: relative;
-	font-size: 0 !important;
-}
-
-
-[id$="_refresh"]::before,
-[id^="refresh_"]::before,
-[id$="_clear_prompt"]::before,
-[id$="2img_style_create"]::before,
-[id$="2img_style_apply"]::before,
-[id$="2img_extra_networks"]::before,
-[id$="paste"]::before,
-#img2img_actions_column [id$="interrogate"]::before,
-#img2img_actions_column [id$="deepbooru"]::before,
-[id^="open_folder"]::before,
-[id*="2img_random"]::before,
-[id*="2img_reuse"]::before,
-[id^="save_"]::before,
-[id^="save_zip_"]::before,
-[id="extras_tab"]::before,
-[id="img2img_tab"]::before,
-[id="inpaint_tab"]::before,
-[id="txt2img_tab"]::before
-{
-	content: ' ';
-    display: inline-block; 
-	-webkit-mask-size: cover;
-    mask-size: cover;
-    background-color: var(--icon-color);
-    width: var(--icon-size);
-    height: var(--icon-size);
-    position: absolute;
-}
-
-[id*="2img_random"]::before,
-[id*="2img_reuse"]::before
-{
-    background-color: var(--primary-color);
-}
-
-[id$="_refresh"]:hover::before,
-[id^="refresh_"]:hover::before,
-[id$="_clear_prompt"]:hover::before,
-[id$="2img_style_create"]:hover::before,
-[id$="2img_style_apply"]:hover::before,
-[id$="2img_extra_networks"]:hover::before,
-[id$="paste"]:hover::before,
-#img2img_actions_column [id$="interrogate"]:hover::before,
-#img2img_actions_column [id$="deepbooru"]:hover::before,
-[id^="open_folder"]:hover::before,
-[id*="2img_random"]:hover::before,
-[id*="2img_reuse"]:hover::before,
-[id^="save_"]:hover::before,
-[id^="save_zip_"]:hover::before,
-[id="extras_tab"]:hover::before,
-[id="img2img_tab"]:hover::before,
-[id="inpaint_tab"]:hover::before,
-[id="txt2img_tab"]:hover::before
-{
-    background-color: var(--icon-hover-color);
-}
-
-[id$="_refresh"]::before,
-[id^="refresh_"]::before 
-{
-    -webkit-mask: url(./file=html/svg/refresh-line.svg) no-repeat 50% 50%;
-    mask: url(./file=html/svg/refresh-line.svg) no-repeat 50% 50%;
-}
-
-[id$="_clear_prompt"]::before 
-{
-    -webkit-mask: url(./file=html/svg/delete-bin-5-line.svg) no-repeat 50% 50%;
-    mask: url(./file=html/svg/delete-bin-5-line.svg) no-repeat 50% 50%;
-}
-
-[id$="2img_style_create"]::before 
-{
-    -webkit-mask: url(./file=html/svg/save-3-line.svg) no-repeat 50% 50%;
-    mask: url(./file=html/svg/save-3-line.svg) no-repeat 50% 50%;
-}
-
-[id$="2img_style_apply"]::before
-{
-    -webkit-mask: url(./file=html/svg/clipboard-line.svg) no-repeat 50% 50%;
-    mask: url(./file=html/svg/clipboard-line.svg) no-repeat 50% 50%;
-}
-
-[id$="paste"]::before
-{
-    -webkit-mask: url(./file=html/svg/magic-line.svg) no-repeat 50% 50%;
-    mask: url(./file=html/svg/magic-line.svg) no-repeat 50% 50%;
-}
-
-[id$="2img_extra_networks"]::before
-{
-    -webkit-mask: url(./file=html/svg/stack-line.svg) no-repeat 50% 50%;
-    mask: url(./file=html/svg/stack-line.svg) no-repeat 50% 50%;
-}
-
-#img2img_actions_column [id$="interrogate"]::before
-{
-    -webkit-mask: url(./file=html/svg/question-answer-line.svg) no-repeat 50% 50%;
-    mask: url(./file=html/svg/question-answer-line.svg) no-repeat 50% 50%;
-}
-
-#img2img_actions_column [id$="deepbooru"]::before
-{
-    -webkit-mask: url(./file=html/svg/question-answer-fill.svg) no-repeat 50% 50%;
-    mask: url(./file=html/svg/question-answer-fill.svg) no-repeat 50% 50%;
-}
-
-[id^="open_folder"]::before
-{
-    -webkit-mask: url(./file=html/svg/folder-open-line.svg) no-repeat 50% 50%;
-    mask: url(./file=html/svg/folder-open-line.svg) no-repeat 50% 50%;
-}
-
-[id*="2img_random"]::before
-{
-    -webkit-mask: url(./file=html/svg/dice-1.svg) no-repeat 50% 50%;
-    mask: url(./file=html/svg/dice-1.svg) no-repeat 50% 50%;
-}
-
-[id*="2img_reuse"]::before
-{
-    -webkit-mask: url(./file=html/svg/recycle-line.svg) no-repeat 50% 50%;
-    mask: url(./file=html/svg/recycle-line.svg) no-repeat 50% 50%;
-}
-
-
-[id^="save_"]::before
-{
-    -webkit-mask: url(./file=html/svg/save-2-line.svg) no-repeat 50% 50%;
-    mask: url(./file=html/svg/save-2-line.svg) no-repeat 50% 50%;
-}
-
-[id^="save_zip_"]::before
-{
-    -webkit-mask: url(./file=html/svg/file-zip-line.svg) no-repeat 50% 50%;
-    mask: url(./file=html/svg/file-zip-line.svg) no-repeat 50% 50%;
-}
-
-[id="extras_tab"]::before
-{
-    -webkit-mask: url(./file=html/svg/picture-in-picture-exit-line.svg) no-repeat 50% 50%;
-    mask: url(./file=html/svg/picture-in-picture-exit-line.svg) no-repeat 50% 50%;
-}
-
-[id="img2img_tab"]::before
-{
-    -webkit-mask: url(./file=html/svg/landscape-line.svg) no-repeat 50% 50%;
-    mask: url(./file=html/svg/landscape-line.svg) no-repeat 50% 50%;
-}
-
-[id="inpaint_tab"]::before
-{
-    -webkit-mask: url(./file=html/svg/paint-brush-line.svg) no-repeat 50% 50%;
-    mask: url(./file=html/svg/paint-brush-line.svg) no-repeat 50% 50%;
-}
-
-[id="txt2img_tab"]::before
-{
-    -webkit-mask: url(./file=html/svg/t-box-fill.svg) no-repeat 50% 50%;
-    mask: url(./file=html/svg/t-box-fill.svg) no-repeat 50% 50%;
-}
-
-
-
-/*
-.tabitem.wtf
-{
-	display:block !important;
-}
-.tabitem:not(.wtf){
-	display:none !important;
-}
-*/
-
-.livePreview > img,
-#img2img_gallery .overflow-y-auto,
-#txt2img_gallery .overflow-y-auto
-{
-    background-color: var(--main-bg-color);
-}
-.gallery-item
-{
-	 background-color: var(--main-bg-color) !important;
-}
-
-
-.container {
-    max-width: 100%;
-}
-
-/* useless padding and margin img2img accordion*/
-.my-4 {
-    margin-top: 0;
-    margin-bottom: 0;
-}
-
-.gap-3 {
-    gap: 0;
-}
-
-
-#sh {
-    min-width: 2em;
-    min-height: 2em;
-    max-width: 2em;
-    max-height: 2em;
-    flex-grow: 0;
-    padding-left: .25em;
-    padding-right: .25em;
-    margin: .1em 0;
-    opacity: 0%;
-    cursor: default;
-}
-
-.output-html p {
-    margin-bottom: var(--outside-gap-size);
-}
-
-
-.row>*,
-.row>.gr-form>* {
-    min-width: min(70px, 100%);
-    flex: 1 1 0%;
-}
-
-.performance {
-    font-size: .85em;
-    color: var(--primary-color);
-}
-
-.performance p {
-    display: inline-block;
-}
-
-.performance .time {
-    margin-right: 0;
-}
-
-
-#hidden_element,
-#img2img_preview div.left-0.top-0,
-#ti_preview div.left-0.top-0,
-#txt2img_preview div.left-0.top-0,
-.extra-network-cards .card .actions .additional {
-    display: none;
-}
-
-
-
-.gr-compact {
-    border: 0;
-}
-
-.dark .bg-white,
-.dark .dark\:border-gray-700,
-.p-2,
-.tabitem {
-    background-color: var(--main-bg-color) !important;
-}
-
-
-.tabs .border-b-2{
-	border-color: var(--input-bg-color);
-}
-
-.tabs>div>button {
-    border-bottom: none;/*2px solid var(--input-bg-color);*/
-    padding: var(--outside-gap-size);
-    padding-top: 0;
-}
-
-.tabs>div>.bg-white {
-    border: 2px solid var(--main-bg-color);
-    border-bottom: 2px solid var(--primary-color);
-   
-}
-#tabs > div:first-child > button.bg-white {
-    color: var(--primary-color);
-}
-
-/* offcanvas menu */
-#tabs > div:first-child {
-    position: fixed;
-    z-index: 10000;
-    display: block;
-    width: 90%;
-    height: 100%;
-    background-color: var(--nav-bg-color) !important;
-    top: 0;
-    padding-top: var(--top-header-height);
-    left:0;
-    max-width: 320px;
-	transform: translateX(-100%);
-	transition: all 0.25s ease 0s;
-    box-shadow: rgba(0,0,0,0)-30px 0 30px 30px;
-	overflow-y: auto;
-	overflow-x: hidden;
-
-}
-
-#tabs > div:first-child.open {
-    transform: translateX(0);
-	box-shadow: rgba(0,0,0,0.4)-30px 0 30px 30px;
-}
-
-#tabs > div:first-child > button {
-    display: block;
-    width: 320px;
-    text-align: left;
-    background-color: transparent !important;
-    border-top: 2px !important; 
-	border-bottom: 2px !important;
-    border-left: 0;
-    border-right: 0;
-    border-radius: 0 !important;
-    padding: 0px;
-    padding-left: 20px;
-    min-height: 37px;
-    color: var(--nav-color);
-}
-	
-
-#tabs > div:first-child > button:hover{	
-
-    background-color: var(--primary-color) !important;
-	color: var(--main-bg-color) !important;
-
-}
-
-[id$="nav_menu"]{
-    z-index: 9999;
-    background-color: var(--input-bg-color);
-    position: relative;
-    width: 38px;
-    height: 38px;
-    border-radius: 100%;
-    cursor: pointer;
-    max-width: 38px;
-    min-width: unset;
-    align-self: center;
-}
-
-
-[id$="nav_menu"]::before {
-    content: ' ';
-    display: inline-block;
-    -webkit-mask-size: cover;
-    mask-size: cover;
-    background-color: var(--icon-color);
-    width: var(--icon-size);
-    height: var(--icon-size);
-    -webkit-mask: url(./file=html/svg/menu-line.svg) no-repeat 50% 50%;
-    mask: url(./file=html/svg/menu-line.svg) no-repeat 50% 50%;
-    cursor: pointer;
-    position: relative;
-    left: 50%;
-    top: 50%;
-    transform: translate(-50%, -50%) scale(1.0);
-    
-}
-
-[id$="nav_menu"]:hover {
-	background-color: var(--primary-color);
-}
-[id$="nav_menu"]:hover::before {
-	background-color: var(--main-bg-color);
-}
-
-#clone_nav_menu{
-	position:fixed;
-	z-index:10000;
-	left:1rem;
-	top: var(--top-header-padding-top);
-}
-
-/* offcanvas quicksettings menu */
-#quicksettings_overflow {
-   position: fixed;
-    z-index: 9999;
-    display: block;
-    width: 90%;
-    background-color: var(--main-bg-color) !important;
-    top: var(--top-header-height);
-    bottom: 0px;
-    padding: 16px;
-    /*padding-top: 0px;*/
-    right: 0;
-    max-width: 480px;
-	transform: translateX(100%);
-	transition: all 0.25s ease 0s;
-    box-shadow: rgba(0,0,0,0) -30px 0 30px -30px;
-	overflow: hidden;
-
-}
-
-#quicksettings_overflow_container {
-	overflow-y: auto;
-	height: calc(100% - 45px);
-}
-
-#quicksettings_overflow.open {
-    transform: translateX(0);
-	box-shadow: rgba(0,0,0,0.4) -30px 0 30px -30px;
-}
-
-#quicksettings_overflow > div {
-	margin-bottom: var(--outside-gap-size);
-}
-
-/*
-#quicksettings_overflow > div button{
-   height:auto;
-}
-*/
-
-
-
-#top_row_sd_model_checkpoint div {
-    border: 0;
-    background: 0;
-    padding: 0 !important;
-}
-
-
-
-#top_row_sd_model_checkpoint span {
-display:none;
-}
-
-#top_row_sd_model_checkpoint .gr-input {
-padding-right: 37px;
-min-height: 34px;
-}
-
-#extra_networks_menu::before,
-#quick_menu::before {
-    content: ' ';
-    display: inline-block;
-    -webkit-mask-size: cover;
-    mask-size: cover;
-    background-color: var(--icon-color);
-    width: var(--icon-size);
-    height: var(--icon-size);
-    -webkit-mask: url(./file=html/svg/more-2-fill.svg) no-repeat 50% 50%;
-    mask: url(./file=html/svg/more-2-fill.svg) no-repeat 50% 50%;
-    cursor: pointer;
-    position: relative;
-    left: 50%;
-    top: 50%;
-    transform: translate(-50%, -50%) scale(1.0);
-    
-}
-#extra_networks_menu::before{
-	-webkit-mask: url(./file=html/svg/stack-line.svg) no-repeat 50% 50%;
-    mask: url(./file=html/svg/stack-line.svg) no-repeat 50% 50%;
-}
-
-#extra_networks_menu.fixed,
-#extra_networks_menu:hover,
-#quick_menu:hover {
-	background-color: var(--primary-color);
-}
-
-#extra_networks_menu.fixed::before,
-#extra_networks_menu:hover::before,
-#quick_menu:hover::before {
-	background-color: var(--main-bg-color);
-}
-
-
-
-/* footer to bottom of page */
-.min-h-screen > .mx-auto.container{
-	display:flex; 
-	flex-direction:column;
-	min-height: 100vh; 
-	margin:0; 
-	min-width: 300px;
-	overflow: hidden;
-	padding-top: 0;
-}
-
-.min-h-screen > .mx-auto.container > div{
-	
-}
-
-.min-h-screen > .mx-auto.container > div > #tabs{
-	flex:1;
-}
-
-.min-h-screen > .mx-auto.container > div > #footer{
-	 min-height:32px;
-}
-
-.min-h-screen > .mx-auto.container > div > #quicksettings{
-	 min-height:34px;
-}
-
-
-
-
-
-
-
-/* what is this find out */
-#settings_json{
-	display:none !important;
-}
-
-
-
-/* form seperator */
-.dark .dark\:bg-gray-700 {
-    background-color: var(--panel-border-color) !important;
-}
-
-
-.dark .gr-box {
-    height: auto !important;
-}
-
-
-
-
-#tab_ti textarea{
-	align-self: flex-end !important;
-}
-
-/*
-.gr-compact {
-    border: 0;
-    overflow: visible;
-}
-*/
-
-.gr-button {
-    border-color: var(--panel-border-color);
-    background-color: var(--input-bg-color);
-    --tw-gradient-from: unset;
-}
-
-.gr-button:hover {
-    border-color: var(--panel-border-color);
-    background-color: var(--primary-color) !important;
-}
-
-
-.gr-button-lg {
-    border-radius: var(--panel-border-radius);
-    padding: calc(var(--inside-padding-size));
-    font-size: 1rem;
-    line-height: 1rem;
-    font-weight: 600;
-}
-
-
-#img2img_checkboxes,
-#txt2img_checkboxes {
-    margin-bottom: .5em;
-    margin-left: 0;
-}
-
-#img2img_checkboxes>div,
-#txt2img_checkboxes>div {
-    flex: 0;
-    white-space: nowrap;
-    min-width: auto;
-}
-
-div.svelte-10ogue4>:not(.absolute) {
-    margin-bottom: var(--outside-gap-size);
-}
-
-[id$="2img_settings_scroll"] div.svelte-10ogue4>*:first-child{
-	border-radius: var(--panel-border-radius) !important;
-}
-
-[id$="2img_settings_scroll"] div.svelte-10ogue4>*:last-child {
-	border-radius: var(--panel-border-radius) !important;
-}
-
-#script_list{
-	border-radius: var(--panel-border-radius) !important;
-	border-top: 1px solid var(--panel-border-color) !important;
-}
-
-/*
-div.svelte-10ogue4>*:first-child{
-	border-radius: var(--panel-border-radius) !important;
-}
-
-div.svelte-10ogue4>*:last-child {
-	border-radius: var(--panel-border-radius) !important;
-}
-*/
-
-div.svelte-10ogue4>*+:not(.absolute) {
-    border-top-width: 1px !important;
-}
-
-div.svelte-10ogue4 #script-list {
-    border-top-width: 1px !important;
-}
-
-.gap-2,
-.gap-4 {	
-    gap: var(--outside-gap-size);
-}
-
-/*
-.gr-padded{
-	margin-bottom: var(--outside-gap-size);
-}
-*/
-
-.warning{
-	filter: sepia(100%) saturate(100%) brightness(70%) hue-rotate(320deg);
-}
-
-.output-html {
-    min-height: unset;
-}
-
-.dark .\!text-gray-700,
-.dark .\!text-gray-800,
-.dark .text-gray-700,
-.dark .text-gray-800,
-.dark .text-gray-900 {
-    align-items: baseline;
-    margin-top: 0px;
-}
-
-.dark .gr-input {
-    margin-top: 0;
-    border-radius: 0;
-    padding: 6px;
-}
-
-.dark .gr-input-label {
-    --tw-gradient-from: unset;
-    background-color: var(--input-bg-color);
-    max-height: 34px;
-}
-.gr-input-label,
-label.bg-white {
-    padding-top: 2px;
-}
-
-.gr-input-label div:first-child {
-    position: relative;
-    top: 3px;
-}
-.gr-text-input {
-    height: 32px !important;
-}
-
-.dark .gr-check-radio {
-    border-color: var(--input-border-color);
-    background-color: var(--input-bg-color);
-}
-.dark .gr-check-radio:checked {
-    background-color: var(--primary-color);
-}
-.dark .gr-check-radio {
-    margin-top: 2px;
-}
-.dark .gr-check-radio {
-    position: relative;
-    top: 3px;
-}
-
-.gr-block.gr-box span.text-gray-500,
-fieldset span.text-gray-500,
-label.block span {
-    position: absolute;
-    top: -.7em;
-    line-height: 1.2em;
-    padding: 0;
-    margin: 0 .5em;
-    background-color: #fff;
-    box-shadow: 6px 0 6px 0#fff, -6px 0 6px 0#fff;
-    z-index: 300;
-}
-
-.dark .gr-block.gr-box span.text-gray-500,
-.dark fieldset span.text-gray-500,
-.dark label.block span {
-    box-shadow: none;
-    border: 1px solid rgba(128, 128, 128, .1);
-    border-radius: 6px;
-    border-top: 1px solid rgb(55 65 81);
-    border-left: 1px solid rgb(55 65 81);
-    border-right: 1px solid rgb(55 65 81);
-    background-color: transparent;
-    top: 0;
-    border: 0;
-    position: relative;
-    padding: 5px 1px;
-}
-
-input[type=range] {
-    margin: .7em 0 0;
-}
-
-.gr-input-label,
-label.bg-white {
-    padding-top: 2px;
-}
-
-.gr-input-label div:first-child {
-    position: relative;
-    top: 3px;
-}
-
-.gr-box>div>div>label {
-    width: calc(100% - 64px) !important;
-}
-
-.gr-box>div>div>input.gr-text-input {
-    position: absolute;
-    right: calc(var(--inside-padding-size) + 0px);
-    top: calc(var(--inside-padding-size) + 0px);
-    z-index: 200;
-    border-radius: 0;
-    width: 64px;
-    margin: 0;
-    text-align: left;
-    padding: 5px 2px 5px 5px;
-    height: 25px !important;
-}
-
-.gr-padded {
-    padding: var(--inside-padding-size);
-}
-
-/* label margin */
-
-.gr-block.gr-box span.text-gray-500, 
-fieldset span.text-gray-500, 
-label.block span {
-    margin: 0 var(--inside-padding-size) 0 2px;
-}
-
-/***********************/
-/* Panels */
-/***********************/
-
-/* outmost panel */
-.gr-panel {
-    padding: var(--outside-gap-size);
-	border-radius: var(--panel-border-radius);
-}
-
-.dark .dark\:bg-gray-950 {
-    background-color: var(--main-bg-color);
-}
-
-.dark .gr-panel {
-    background-color: var(--frame-bg-color);
-}
-
-.dark .gr-box {
-    background-color: var(--panel-bg-color);	
-}
-
-.dark .gr-box:not(.border-dashed){
-	border-radius: var(--panel-border-radius);
-}
-
-
-[id*="_sub-group"] .gr-box:not(.border-dashed)
-{
-	border-radius: var(--subpanel-border-radius);
-}
-
-.dark .gr-input, 
-.dark .gr-button, 
-.dark input {
-    background-color: var(--input-bg-color);
-    border-color: var(--input-border-color);
-    border-radius: var(--panel-border-radius);
-	--tw-gradient-from: none;
-}
-
-/***********************/
-/* Tool buttons */
-/***********************/
-
-.gr-button {
-    border-radius: 0;
-}
-
-.gr-button-tool,
-.gr-button-tool-top {
-    max-width: var(--tool-button-size);
-    min-width: var(--tool-button-size) !important;
-    height: var(--tool-button-size);
-	padding: var(--inside-padding-size);
-	border-radius: var(--tool-button-radius);
-}
-
-
-#textual_inversion_wiki{
-	position:absolute;
-	transform: translateX(-50%) rotate(-90deg);
-}
-
-[id$="2img_res_switch_btn"]
-{
-    height: auto;
-}
-
-/*************/
-/* Borders */
-/*************/
-.border,
-.gr-input,
-.gr-button,
-input
-{
-	border-radius: var(--panel-border-radius) !important;
-}
-
-.border {
-     border-color: var(--panel-border-color) !important;
-}
-/***********************/
-/* Accordion */
-/***********************/
-/*
-.dark .dark\:hover\:border-gray-600>div.cursor-pointer {
-	background-color: var(--panel-bg-color);
-    border-radius: var(--panel-border-radius);
-}
-.dark .dark\:hover\:border-gray-600:hover>div.cursor-pointer {
-	background-color: var(--primary-color)!important;
-    border-radius: var(--panel-border-radius);
-}
-*/
-
-.dark .dark\:hover\:border-gray-600:hover {
-    border: 1px solid var(--primary-color)!important;
-    background-color: var(--primary-color)!important;	
-    border-radius: var(--panel-border-radius);
-}
-
-.dark .dark\:hover\:border-gray-600>div.cursor-pointer {
-    padding: calc( var(--max-padding) + 2px) !important;
-	padding-top: var(--max-padding) !important;
-	padding-bottom: var(--max-padding) !important;
-    width: auto !important;
-	
-}
-
-.dark .dark\:hover\:border-gray-600>div.cursor-pointer+div {   
-    background-color: var(--main-bg-color)!important;
-	border-bottom-left-radius: var(--panel-border-radius);
-    border-bottom-right-radius: var(--panel-border-radius);
-	padding: max(var(--outside-gap-size), var(--inside-padding-size));
-}
-
-.dark .dark\:hover\:border-gray-600:hover>div.cursor-pointer {   
-    color: var(--main-bg-color) !important;
-    font-weight: 700 !important;
-}
-
-
-
-.p-3.border
-{	
-	border-radius: var(--panel-border-radius) !important;
-	padding:0;	
-}
-/*
-[id$=_prompt_image] + div {
-    flex-direction: row-reverse;
-}
-*/
-
-/***********************/
-/* Equal flexbox width */
-/***********************/
-
-.flex.row>div:not([id$="2img_results"]) {
-    flex-grow: 1;
-    flex-shrink: 1;
-    flex-basis: 10%;
-}
-
-/***********************/
-/* Row Margins */
-/***********************/
-
-/*gr-block gr-box relative w-full border-solid border border-gray-200 gr-padded*/
-/*
-.gr-block.gr-box.relative div:not(:only-child){
-    margin: 0;
-	padding:0;
-	border:none;	
-}
-*/
-/*
-.gr-block.gr-box.relative > .flex.row.gap-4 {
-    margin-top: var(--inside-padding-size);
-}
-*/
-
-/***********/
-/* Inpaint */
-/***********/
-
-#inpaint_controls > div:last-child
-{
-	margin-bottom:0;
-}
-
-#inpaint_controls > div:first-child
-{
-	margin-top: var(--inside-padding-size);
-}
-
-/* tab border frame */
-.dark .border-gray-200 {
-    border-color: transparent;
-}
-
-/************************/
-/* Seed Subseed Buttons */
-/************************/
-
-
-[id*="2img_seed_row"] button,
-[id*="2img_subseed_row"] button
-{
-    border-radius: 0;
-    display: flex;
-    align-self: self-end !important;
-    height: 34px;
-    width: 34px !important;
-    min-width: 34px;
-    max-width: unset;
-	flex-grow: 0;
-}
-
-[id*="2img_seed"] input[type=number],
-[id*="2img_subseed"] input[type=number]{
-	display:none;
-}
-[id*="2img_seed"] input[type=number].hidden,
-[id*="2img_subseed"] input[type=number].hidden{
-	display:block !important;
-}
-
-/*
-button
-{
-    align-self: self-end !important;
-}
-*/
-
-/*
-dark .gr-button-secondary {
-    background-color: var(--input-bg-color);
-	border: 1px solid var(--panel-border-color);
-
-}
-
-dark .gr-button-secondary:hover {
-    background-color: var(--primary-color);
-	
-}
-*/
-
-/**********************/
-/* SubGroup - Scripts */
-/**********************/
-
-
-/*[id$="2img_settings_scroll"] > div:last-child > div:not(:first-child).svelte-10ogue4,*/
-#script_list ~ div,
-[id*="_sub-group"]
-{
-    padding: var(--outside-gap-size) var(--outside-gap-size) 0;
-    margin-top: calc(var(--outside-gap-size) * -1.0); 
-    background-color: var(--subgroup-bg-color);
-	border: 1px solid var(--subpanel-border-color);
-	border-top: 0 !important;
-	border-radius: var(--panel-border-radius) !important;
-}
-
-#script_list{
-    border-bottom-right-radius: 0!important;
-    border-bottom-left-radius: 0!important;
-}
-
-#script_list ~ div{
-    border-top-right-radius: 0!important;
-    border-top-left-radius: 0!important;
-}
-
-#script_list ~ div .gr-box,
-#script_list ~ div .gr-form,
-[id*="_sub-group"] .gr-box,
-[id*="_sub-group"] .gr-form
-{
-    background-color: var(--subpanel-bg-color);
-	border-color: var(--subpanel-border-color) !important;
-	border-radius: var(--subpanel-border-radius) !important;
-}
-
-#script_list ~ div .gr-input,
-#script_list ~ div .gr-button,
-#script_list ~ div input,
-[id*="_sub-group"] .gr-input,
-[id*="_sub-group"] .gr-button,
-[id*="_sub-group"] input
-{
-    background-color: var(--subgroup-input-bg-color) !important;
-	border-color: var(--subgroup-input-border-color) !important;
-	border-radius: var(--subpanel-border-radius) !important;
-	
-}
-
-#script_list ~ div .gr-button,
-[id*="_sub-group"] .gr-button:hover{
-	 background-color: var(--primary-color) !important;
-}
-
-#script_list ~ div .bg-gray-200,
-[id*="_sub-group"] .bg-gray-200
-{
-	background-color: var(--subpanel-border-color) !important;
-}
-
-
-
-[id*="_sub-group"] .output-html
-{
-	padding: var(--outside-gap-size) var(--outside-gap-size) 0 !important;
-}
-
-[id*="_sub-group"] .output-html span.resolution:first-child{
-	color: var(--cancel-color);
-}
-
-[id*="_sub-group"] .output-html span.resolution:last-child{
-	color: var(--primary-color);
-}
-
-
-
-[id$="-collapse"],
-[id$="-collapse-one"] > div
-{
-    border:0!important;
-	margin:0!important;
-	padding:0!important;
-	border-radius:0!important;
-	background-color:transparent!important;
-	overflow: visible !important;
-
-}
-
-
-
-
-/*[id$="-collapse-all"] div:not([class*="input"]):not(span):not(label):not([class*="gr-box"])*/
-[id$="-collapse-all"] div:not([class*="input"])
-{
-    border:none !important;	
-	margin:0!important;
-	padding:0!important;
-	border-radius:0!important;
-	background-color:transparent!important;
-
-}
-
-[id$="-collapse"] button,
-[id$="-collapse-one"] button,
-[id$="-collapse-all"] button
-{
-    align-self: flex-end;
-}
-
-[id$="-collapse"] fieldset,
-[id$="-collapse-one"] fieldset,
-[id$="-collapse-all"] fieldset
-{
-   padding:0;
-}
-
-
-
-
-/* word wrap for pre elements */
-
-pre {
- white-space: pre-wrap;       /* css-3 */
- white-space: -moz-pre-wrap;  /* Mozilla, since 1999 */
- white-space: -pre-wrap;      /* Opera 4-6 */
- white-space: -o-pre-wrap;    /* Opera 7 */
- word-wrap: break-word;       /* Internet Explorer 5.5+ */
-}
-
-
-
-/*********/
-/* Focus */
-/*********/
-
-textarea:focus
-{
-    border-color: var(--textarea-focus-color) !important;
-}
-
-.gr-input:focus
-{
-    border-color: var(--input-focus-color) !important;
-}
-
-
-/***************************/
-/* Quicksettings */
-/***************************/
-
-
-
-
-
-/***************************/
-/* Generate Interrupt Skip */
-/***************************/
-
-[id$="_generate"],
-[id$="2img_settings"] > button:first-child
-{
-    min-height: var(--generate-button-height);
-}
-
-[id$="_interrupt"],
-[id$="_skip"]
-{
-    background-color: var(--input-bg-color);    
-	position: absolute;
-    width: 50%;
-    height: 100%; 
-    display: none;
-}
-
-[id$="_interrupt"]:hover,
-[id$="_skip"]:hover
-{
-    background-color: var(--cancel-color) !important;
-}
-
-[id$="2img_generate_box"]
-{
-    position: relative;
-}
-
-[id$="_interrupt"]
-{
-    left: 0;
-    border-radius: .5rem 0 0 .5rem;
-}
-
-[id$="_skip"]
-{
-    right: 0;
-    border-radius: 0 .5rem .5rem 0;
-}
-
-/* fixed position circle next version
-[id$="2img_generate"]
-{
-	min-width: min(70px, 100%);
-    flex-grow: 1;
-    position: fixed;
-    top: 16px;
-    z-index: 999;
-    width: 20px;
-    right: 16px;
-    border-radius: 100% !important;
-}
-*/
-
-/***************************/
-/* Context Menu */
-/***************************/
-
-#context-menu {
-    z-index: 99999;
-    position: absolute;
-    display: block;
-    padding: 0;
-    border: 1px solid var(--primary-color);
-    border-radius: 0;
-    box-shadow: none;
-    width: 200px;
-	background-color: var(--nav-bg-color) !important;
-}
-
-.context-menu-items a:hover {
-	color: var(--nav-bg-color);
-    background-color: var(--primary-color);
-}
-
-.context-menu-items {
-    list-style: none;
-    margin: 0;
-    padding: 0;
-}
-
-.context-menu-items a {
-    display: block;
-    padding: 5px;
-    cursor: pointer;
-}
-
-
-
-
-/************************/
-/* Settings Scroll View */
-/************************/
-
-[id$="2img_settings"]
-{
-    min-width: min(490px, 100%) !important;
-	flex: 1 1 0%;
-}
-
-[id$="2img_settings_scroll"]
-{
-	/* need to calculate this */
-    height: calc(var(--container-height-gap) - var(--generate-button-height) - (var(--outside-gap-size)));
-    overflow-y: auto !important;
-    overflow-x: hidden;
-    padding-top: var(--outside-gap-size);
-}
-
-[id*="2img_copy_to_"]
-{
-    background-color: var(--main-bg-color);
-	border:0;
-}
-
-
-[id*="2img_copy_to_"] button
-{
-    /*min-width: fit-content;*/
-    border: 1px solid var(--panel-border-color) !important;
-}
-
-[id*=img2img_label_copy_to_] {
-	font-size: 1em;
-    font-weight: 700;
-    text-align: left;
-    flex-grow: 0 !important;
-    margin: auto;
-    align-self: center;
-}
-
-
-#img2img_inpaint_upload_tab > div{
-	flex-direction:row;
-}
-
-#mode_img2img > div{
-	padding-left: 0;
-	padding-right: 0;
-	padding-bottom: 0;
-}
-
-[id*=inpaint_controls] > div:first-child {
-	margin-top: var(--outside-gap-size);
-}
-
-[id*=inpaint_controls] > div:last-child {
-	margin-bottom: 0;
-}
-
-
-
-div[data-testid="image"]{
-	position: relative;
-    max-height: 50vh;
-	height:auto;
-	background-color: var(--main-bg-color);
-}
-
-div[data-testid="image"] > div
-{
-	position: relative;
-    max-height: 50vh;
-	height:auto;
-	background-color: var(--main-bg-color);
-}
-
-div[data-testid="image"] img
-{	
-    max-height: 50vh;
-	position: relative !important;
-	background-color: var(--main-bg-color);
-}
-
-div[data-testid="image"] .touch-none {
-	width: 100% !important;
-    height: auto !important;
-	position: absolute !important;
-	top: unset !important;
-    left: unset !important;
-}
-
-canvas {
-    object-fit: contain !important;
-    max-height: 50vh !important;
-    width: 100% !important;
-    height: auto !important;
-    position: absolute !important;
-    top: 0 !important;
-    left: 0 !important;	
-}
-
-
-#dim_controls > div:last-child{
-	margin-bottom:0;
-}
-#dim_controls > div:first-child{
-	margin-top:var(--outside-gap-size);
-}
-
-.cropper-view-box > img {
-    display: none;
-}
-
-
-
-
-div[data-testid="image"] input[type=range]
-{
-	min-width:100px;
-}
-
-[id$="_image"] {
-	border-radius: 0 !important;
-}
-
-
-
-.gr-compact>*, .gr-compact .gr-box {
-    border-radius: var(--panel-border-radius) !important;
-}
-
-.dark .gr-compact {
-    border-radius: 0 !important;
-}
-
-/* small tool buttons */
-.dark .dark\:bg-gray-900 {   
-    background-color: var(--input-bg-color);
-	color: var(--icon-color);
-}
-
-.dark .dark\:bg-gray-900:hover {   
-    background-color: var(--primary-color);
-	color: var(--icon-hover-color);
-}
-
-.dark .dark\:ring-gray-600 {
-    border:none !important;
-}
-/*
-.gr-compact .gr-box {
-    border: 1px solid #ff0000 !important;
-}
-*/
-
-
-/*div[title^="custom-marker-wqs-tailrace"][title$="bbu-l2"]*/
-
-.border-dashed{
-	border-radius:0 !important;
-}
-
-
-/*inpaint_controls_sub-group-collapse*/
-
-#tabs > div {
-	padding-left:0;
-	padding-right:0;
-}
-
-
-canvas[key=mask] {
-    z-index: 12 !important;
-    filter: invert();
-    mix-blend-mode: multiply;
-    pointer-events: none;
-}
-
-/************************/
-/* Scroll fader overlay */
-/************************/
-
-[id$="2img_settings"]::before
-{
-    pointer-events: none;
-    content: "";
-    position: absolute;
-    z-index: 1;
-    height: calc(var(--container-height-gap) - var(--generate-button-height));
-    top: calc(var(--generate-button-height) + (var(--outside-gap-size) * 2.0));
-    left: 0;
-    bottom: 0;
-    width: 100%;
-	background: linear-gradient(0deg, var(--main-bg-color), transparent 2%, transparent 98%, var(--main-bg-color) 100%);
-}
-
-/***********/
-/* PngInfo */
-/***********/
-
-[id$="png_2img_settings"]::before
-{
-	display:none;
-}
-[id$="png_2img_settings_scroll"]
-{
-	padding:0;
-    height: calc(100vh - 170px);
-}
-
-[id$="png_2img_settings_scroll"] div[data-testid="image"] img {
-    max-height: unset;;
-}
-
-#pnginfo_image div[data-testid="image"] > div{
-	max-height: calc(100vh - 175px) !important;
-	height: 100%;
-}
-#pnginfo_image{
-	height: 100% !important;
-}
-
-#pnginfo_image div[data-testid="image"] {
-    max-height: unset;
-	height: 100%;
-}
-[id$="png_2img_results"] > div:nth-child(3) {
-    display:none;
-}
-
-[id$="train_tabs_2img_settings"]::before {
-
-    display:none;
-}
-
-[id$="train_tabs_2img_settings"] .tabitem {
-    background-color:var(--input-bg-color) !important;
-	border-radius: var(--panel-border-radius) !important;
-}
-
-
-[id$="train_tabs_2img_settings"] > div:first-child {
-  margin-bottom: var(--outside-gap-size);
-}
-
-[id$="train_tabs_2img_settings"] [id$="_2img_settings_scroll"] {
-    padding-top: 0 !important;
-}
-
-.p-2 {
-    padding: var(--outside-gap-size);
-}
-
-[id$="2img_extra_tabs"] ~ * {
-    display:none;
-}
-
-[id$="train_tabs_2img_settings"] > div:first-child {
-  margin-bottom: var(--outside-gap-size);
-}
-
-[id$="settings_2img_settings"] {
-	max-height: calc(100vh - 245px);
-    overflow-y: auto;
-}
-
-[id$="settings_2img_settings"]::before
-{
-	display:none;
-}
-
-[id^="setting_postprocessing"] input
-{
-	margin:0;
-	margin-right:8px;
-}
-
-#quicksettings_overflow_container > div > div:nth-child(2),
-[id$="settings_2img_settings"] > div > div:nth-child(2)
-{
-	flex-shrink: 1 !important;
-    flex-grow: 0 !important;
-    flex-basis: 0% !important;
-    min-width: unset;
-    position: relative;
-    margin-left: -1px;
-}
-
-#quicksettings_overflow_container > div > div:nth-child(2) > div,
-[id$="settings_2img_settings"] > div > div:nth-child(2) > div{
-	min-width:unset !important;
-}
-
-#quicksettings_overflow_container > div,
-[id$="settings_2img_settings"] > div{
-	gap:0 !important;
-}
-
-/*#settings_sd #row_setting_sd_model_checkpoint,*/
-#top_row_sd_model_checkpoint > div > div:nth-child(2){
-	display:none;
-}
-
-
-
-
-
-#nav_menu_header_tabs button{
-	font-size: 14px;
-    flex: 1 1 auto;
-    flex-grow: 0;
-    min-width: unset;
-	padding-bottom: 0;
-	padding-right: 0;
-	padding-top:0;
-    border: 0;
-	color:var(--nav-color);
-	background: 0 !important;
-}
-#nav_menu_header_tabs button.bg-white{
-	color:var(--primary-color);
-}
-
-
-
-/*
-[id$="settings_2img_settings"] button {
-	height:auto;
-}
-*/
-#settings>div {
-    padding-top:0;
-}
-
-#settings > div > .bg-white { 
-    color: var(--primary-color);
-}
-/****************/
-/* Results View */
-/****************/
-
-[id$="2img_results"]
-{
-    overflow-x: hidden !important;   
-    max-height: calc(var(--container-height));
-    overflow-y: auto !important;
-	height: 100%;	
-}
-/*
-[id$=_gallery] div
-{
-    background: 0 !important;
-    position: relative;	
-}
-*/
-#tabs > div:not(:first-child){
-	padding: 0!important;
-}
-[id$="2img_gallery"].gr-box:not(.border-dashed)
-{
-	border-radius: 0!important;
-}
-
-[id$="2img_gallery"] {
-    display: flex;
-    flex-direction: row;
-    overflow: hidden !important;
-	
-}
-
-.dark .gr-box:not(.border-dashed) {
-    /* border-radius: var(--panel-border-radius) !important; */
-}
-
-
-[id$="2img_gallery"] .overflow-y-auto
-{
-
-    width: 100%;
-	max-height: calc(var(--container-height-gap) - 2px)!important;
-    min-height: calc(var(--container-height-gap) - 2px)!important;
-    overflow-x: hidden !important;
-	
-}
-
-[id$="2img_gallery"] .overflow-y-auto>div:first-child
-{
-    height: calc(var(--container-total-height) - (var(--outside-gap-size) * 2));
-}
-
-[id$="2img_gallery"] div>img
-{
-    height: calc(100% - 60px);
-    width: auto;
-    object-fit: scale-down;
-	background-color: var(--main-bg-color) !important;
-}
-
-[id$="2img_gallery"] .backdrop-blur 
-{
-   /* background-color: var(--main-bg-color) !important;*/
-    height: auto;
-    min-height: auto;
-    width: 100%;
-    min-width: 100%;
-    max-height: calc(var(--container-height) - 4px);
-	
-
-	
-}
-
-[id$="2img_gallery"] img+div
-{
-    background-color: var(--input-bg-color) !important;
-}
-
-[id$="2img_gallery"] div>div
-{
-    min-height: auto;
-}
-
-
-.gallery-item.svelte-1g9btlg.svelte-1g9btlg {
-    position: relative;
-    aspect-ratio: unset !important;
-    border-radius: 0 !important; 
-    background-color: var(--main-bg-color) !important;
-    --tw-ring-color: var(--panel-border-color) !important;
-}
-
-/***********************************/
-/* Live preview don't mess with it */
-/***********************************/
-
-
-
-
-.livePreview {
-    position: absolute !important;
-    width: calc(100% - (var(--outside-gap-size) * 2)) !important;
-    max-height: calc(var(--container-height-gap)) !important;
-    top: var(--outside-gap-size);
-    left: var(--outside-gap-size);
-    right: 0;
-    bottom: 0;
-    pointer-events: all;
-    overflow: hidden !important;    
-	background-color: var(--main-bg-color);
-	z-index: 300;
-	box-sizing: border-box;
-	padding: var(--processing-border);
-	border: 1px solid var(--panel-border-color);
-}
-
-.livePreview img{
-	background-color: var(--main-bg-color) !important;
-	border-radius:0 !important;
-	box-sizing: border-box;    
-	position: absolute;
-    width: calc(100% - var(--processing-border-double));
-    height: calc(100% - var(--processing-border-double));
-    object-fit: scale-down;
-}
-
-
-
-div.svelte-10ogue4>*:first-child.livePreview {
-    border-radius:0 !important;	
-	
-}
-
-
-@keyframes rotate {
-	100% {
-		transform: scale(2) rotate(1turn);
-	}
-}
-
-	
-.livePreview:not(.dropPreview)::before {
-	content: '';
-	position: absolute;
-	z-index: -2;
-	left: -50%;
-	top: -50%;
-	width: 200%;
-	height: 200%;
-	background-color: var(--main-bg-color);
-	background-repeat: no-repeat;
-	background-position: 0 0;
-	background-image: conic-gradient(transparent, var(--primary-color), transparent 30%);
-	animation: rotate 4s linear infinite;
-}
-	
-.livePreview::after {	
-
-	content: '';
-	position: absolute;
-	z-index: -1;
-	left: var(--processing-border);
-	top: var(--processing-border);
-	width: calc(100% - var(--processing-border-double));
-	height: calc(100% - var(--processing-border-double));
-	background: var(--main-bg-color);
-	border-radius: 0;
-	
-}
-
-.livePreview::before {
-	content: '';
-	position: absolute;
-	z-index: -2;
-	left: -50%;
-	top: -50%;
-	width: 200%;
-	height: 200%;
-	background-color: var(--main-bg-color);
-	background-repeat: no-repeat;
-	background-position: 0 0;
-	background-image: conic-gradient(transparent, var(--primary-color), transparent 30%);
-	animation: rotate 4s linear infinite;
-}
-
-.livePreview.dropPreview::before,
-.livePreview.dropPreview::after {	
-	display:none;
-}
-
-
-
-
-
-/***********************************/
-/* Progressbar */
-/***********************************/
-
-.progressDiv {
-    background-color: var(--main-bg-color) !important;
-    border-radius: 0 !important;
-    height: 16px;
-    position: fixed;
-    z-index: 10000;
-    top: 0px;
-    /* width: calc(100% - 16px) !important; */
-    left: 0;
-    width: 100% !important;
-    /* border: 1px solid var(--panel-border-color); */
-}
-
-.progressDiv .progress {
-    width: 0%;
-    height: 3px;
-    background-color: var(--primary-color);
-    color: var(--input-color);
-    line-height: 20px;
-    text-align: right;
-    border-radius: 0;
-    padding: 0 2px;
-    font-size: 12px;
-	white-space: nowrap;
-	font-weight: 600;
-}
-
-/***********/
-/* prompts */
-/***********/
-
-[id$=_neg_prompt],
-[id$=_prompt],
-[id$="2img_styles"]
-{
-	padding: 0;
-}
-
-[id$=_neg_prompt] > *,
-[id$=_prompt] > *
-{
-    border: 0 !important;
-	background-color: transparent !important;
-}
-/*
-[id$=_neg_prompt] label,
-[id$=_prompt] label
-{
-	background-color: var(--main-bg-color);
-    border: 1px solid var(--panel-border-color);
-	border: 0;
-	
-}
-*/
-/*
-[id$=_neg_prompt] span,
-[id$=_prompt] span
-{
-
-	color: #797f86 !important;
-    border: 1px solid var(--panel-border-color) !important;
-	margin: 0 !important;       
-    padding: 5px !important;
-	min-height: 28px;
-	border-bottom: 0 !important;
-	border-bottom-left-radius: 0 !important;
-    border-bottom-right-radius: 0 !important;
-    
-}
-*/
-
-[id$=_prompt] span
-{
-	/*color: #797f86 !important;*/
-	opacity:0.5;
-    
-}
-
-[id$=_neg_prompt] textarea,
-[id$=_prompt] textarea
-{
-	
-	border: 1px solid var(--panel-border-color);
-	min-height: 37px;
-	/*overflow: hidden !important;	*/
-	border-top-left-radius: 0 !important;
-	border-top-right-radius: 0 !important;
-}
-
-[id$=_neg_prompt] .gr-form,
-[id$=_prompt] .gr-form
-{	
-	border:0 !important;
-}
-
-/*****************/
-/* prompt styles */
-/*****************/
-
-[id$="2img_styles"]
-{
-    background: 0 !important;
-	margin-top: 0;
-}
-
-[id$="2img_styles_row"]
-{
-    display: flex;
-    flex-direction: row;
-}
-
-#setting_sd_model_checkpoint label,
-[id$="2img_styles"] label
-{
-    min-height: 34px;	
-	width: 100% !important;
-	display: flex;
-    align-items: center;
-	background-color: var(--main-bg-color);
-}
-
-[id$="2img_styles"] span
-{
-    display: block;
-    align-self: flex-start;
-}
-
-[id$="2img_styles"] div
-{
-	background: none;
-}
-
-[id$="2img_styles"]>label>div
-{
-    min-height: 34px;
-	background-color: var(--input-bg-color);
-	width: 100%;
-}
-
-[id$="2img_styles_row"]>button
-{
-    /*margin: auto !important;*/
-	height: 34px;
-	width: 34px;
-    min-width: 34px !important;
-}
-
-
-ul.list-none {
-    max-height: 30vh;
-    z-index: 2000;
-	border-radius:0!important;
-	background-color: var(--input-bg-color) !important;
-	overflow-y:auto;
-}
-
-
-[id$="2img_override_settings"] .token,
-[id$="2img_styles"] .token
-{
-    margin: 1px 1px;
-    padding: 4px 10px 4px 0;
-    position: relative;
-    top: 0px;
-}
-[id$="2img_styles"] .token{
-	max-height:unset;
-}
-
-[id$="2img_override_settings"] .token{
-	max-height: 30px;
-    min-height: 30px;
-    padding: 3px 10px 3px 0;
-}
-
-[id$="2img_override_settings"] .token > div{
-	top:1px !important;
-	left:4px !important;
-}
-
-[id$="2img_override_settings"] div > input,
-[id$="2img_override_settings"] .token + div > input{
-	margin: 0;
-    margin-right: 8px;
-    border-right: 1px solid var(--panel-border-color);
-    min-height: 32px;
-}
-
-[id$="2img_override_settings"] .token span{
-	position:relative;
-	top:-2px;
-}
-.show{
-	display:block !important;
-}
-
-/* x svg icon styles */ 
-.gr-input-label div:first-child {
-    position: relative;
-    top: 0px;
-    left: 2px;
-}
-
-
-
-/**********/
-/* tokens */
-/**********/
-
-.token-counter div {
-    display: inline-block;
-}
-
-.token-counter span {
-    padding: 0 10px;
-	line-height: 27px;
-	display:block;
-	border-bottom: 0;
-}
-
-.token-counter.error span {    
-    background-color: var(--cancel-color) !important;
-}
-
-
-[id$="2img_negative_token_counter"],
-[id$="2img_token_counter"]
-{
-	top:0;
-	right: 0;
-    position: absolute;
-    z-index: 100;
-    min-height: 27px;	
-}
-
-/***********************/
-/* Action tool buttons */
-/***********************/
-
-[id$="2img_actions_column"] 
-{
-    min-width: unset !important;
-    flex-grow: 0;
-	padding: 0;
-    display: flex;
-    justify-content: flex-start;
-	max-width: var(--tool-button-size);
-	margin-right: 0px;
-	
-}
-/*
-[id$="2img_actions_column"] button
-
-{
-    flex-grow: 0;
-    padding-left: .25em;
-    padding-right: .25em;
-    margin: .1em 0;
-	min-width: 2.2em;
-    min-height: 2.2em;
-    max-width: 2.2em;
-    max-height: 2.2em;
-	
-}
-*/
-[id$="2img_actions_column"]+div,
-[id$="2img_actions_column"]+div+div {
-    justify-content: space-between;
-}
-
-[id$="2img_tools"]
-{
-    gap: 2px;/*var(--inside-padding-size)*/;
-}
-
-/**********************/
-/* splitter and views */
-/**********************/
-
-[id$=_prompt_image] + div
-{
-	flex-wrap:nowrap;
-}
-
-
-[id$="2img_settings"]
-{
-  flex-grow: 1;
-  flex-shrink: 0;
-  /*overflow-x: auto;*/
-  flex-basis: 50%;
-}
-
-[id$="2img_results"]
-{
-  flex-grow: 0 !important;
-  flex-shrink: 1 !important;
-  flex-basis: 50%; 
-}
-
-[id$=_splitter] {
-    flex-grow: 0;
-    flex-shrink: 0;
-    /* background-color: var(--input-bg-color); */
-    cursor: col-resize;
-    margin: 0 0 0 auto;
-    min-width: 2px;
-    max-width: 2px;
-    align-self: stretch;
-    border: 1px dashed var(--input-bg-color);
-}
-
-
-
-/* fix issue with canvas */
-/*
-#img2img_sketch, #img2img_sketch>.h-60, #img2img_sketch>.h-60>div, #img2img_sketch>.h-60>div>img, #img2maskimg, #inpaint_sketch {
-
-    object-fit: scale-down !important;
-	width:100% !important;
-	height:auto !important;
-}
-*/
-
-/*************/
-/* extra div */
-/*************/
-[id$="2img_group_seed"] > div 
-{
-	flex-grow:8 !important;
-}
-
-[id$="2img_group_seed"] > div + div
-{
-	flex-grow:1 !important;
-}
-/*******************/
-/* buttons send to */
-/*******************/
-
-[id^="image_buttons_"] button 
-{
-    min-width: auto;
-    padding-left: 16px;
-    padding-right: 16px;
-}
-
-
-/******************/
-/* extra-network-cards */
-/******************/
-/*
-#quicksettings_overflow {
-   position: fixed;
-    z-index: 9999;
-    display: block;
-    width: 90%;
-    background-color: var(--main-bg-color) !important;
-    top: var(--top-header-height);
-    bottom: 0px;
-    padding: 16px;
-   
-    right: 0;
-    max-width: 480px;
-	transform: translateX(100%);
-	transition: all 0.25s ease 0s;
-    box-shadow: rgba(0,0,0,0) -30px 0 30px -30px;
-	overflow: hidden;
-
-}
-
-#quicksettings_overflow_container {
-	overflow-y: auto;
-	height: calc(100% - 45px);
-}
-
-#quicksettings_overflow.open {
-    transform: translateX(0);
-	box-shadow: rgba(0,0,0,0.4) -30px 0 30px -30px;
-}
-
-#quicksettings_overflow > div {
-	margin-bottom: var(--outside-gap-size);
-}
-*/
-
-[id$="2img_extra_networks_row"].aside
-{
-	position: fixed;
-    top: var(--top-header-height);
-    width: 90%;
-    right: 0;
-    height: calc(100% - var(--top-header-height));
-    max-width: 480px;
-    z-index: 9999;
-	transform: translateX(100%);
-	transition: all 0.25s ease 0s;
-    box-shadow: rgba(0,0,0,0) -30px 0 30px -30px;
-	padding: calc(1rem - var(--outside-gap-size));
-	background-color: var(--main-bg-color) !important;
-}
-
-[id$="2img_extra_networks_row"].aside.open
-{
-	transform: translateX(0);
-	box-shadow: rgba(0,0,0,0.4) -30px 0 30px -30px;
-}
-
-[id$="2img_extra_networks_row"].aside > div:first-child
-{
-	border: 0 !important;
-}
-
-[id$="2img_extra_networks_row"].aside > div:first-child > div:first-child
-{
-	display: none;
-    border: 0;
-}
-[id$="2img_extra_networks_row"].aside.\!hidden,
-[id$="2img_extra_networks_row"].aside > div:first-child > div:last-child
-{
-	display: block !important;
-}
-[id$="2img_extra_close"]{
-	display:none;
-}
-
-[id$="2img_checkpoints_subdirs"] button{
-	max-height:34px;
-	margin-bottom: var(--inside-padding-size);
-}
-
-
-.extra-network-cards .nocards,
-.extra-network-thumbs .nocards {
-    margin: 1.25em .5em .5em;
-}
-
-.extra-network-cards .nocards h1,
-.extra-network-thumbs .nocards h1 {
-    font-size: 1.5em;
-    margin-bottom: 1em;
-}
-
-.extra-network-cards .nocards li,
-.extra-network-thumbs .nocards li {
-    margin-left: .5em;
-}
-
-
-
-
-.extra-networks div {
-  margin: 0;
-  padding:0;
-  border:0;
-}
-
-.extra-networks > div:first-child > * {
-  margin-bottom: var(--inside-padding-size);
-}
-
-
-.extra-networks .search,
-[id$="2img_extra_refresh"],
-[id$="2img_extra_close"] 
-{
-    max-height: 32px;
-    margin-right: 4px;
-    border: 0;
-    flex-grow: 1;
-    padding-bottom: 0px !important;
-    min-height: 32px;
-}
-
-.extra-networks .search
-{
-	width:60%;
-}
-
-
-.extra-network-cards {
-    display: grid;
-    /* grid-template-columns: repeat(auto-fill, var(--extra-networks-card-real-size));  
-	overflow-y: auto;
-	scroll-snap-type: y mandatory;
-	*/
-    grid-gap: var(--inside-padding-size);
-   
-    max-height: calc(var(--extra-networks-height) * 1.33);
-	
-	grid-template-rows: repeat(var(--extra-networks-visible-rows), calc(var(--extra-networks-card-real-size) * 1.33));
-    grid-auto-columns: var(--extra-networks-card-real-size);
-    grid-auto-flow: column;
-    overflow-x: auto;
-	overflow-y: hidden;
-	scroll-snap-type: x mandatory;
-	
-}
-[id$="2img_extra_networks_row"].aside .extra-network-cards
-{
-	/*grid-template-columns: repeat(auto-fill, var(--extra-networks-card-real-size)); */ 
-	/*grid-template-columns: repeat(calc( var(--extra-networks-card-size) * 4), calc( var(--extra-networks-card-size) * 25%));*/
-	grid-template-columns: repeat(auto-fit, minmax(calc(var(--extra-networks-card-size) * 25%), 1fr));
-	overflow-y: auto;
-	scroll-snap-type: y mandatory;
-	overflow-x: hidden;
-	grid-template-rows: auto;
-	grid-auto-flow: row;
-    max-height: calc(100vh - 216px);
-}
-
-
-.extra-network-cards .card {
-    position: relative;
-    background-size: cover;
-    background-repeat: no-repeat;
-    background-position: center;
-	z-index:1;
-	cursor: pointer;
-	border: 1px dashed var(--panel-bg-color);
-}
-
-.extra-network-cards .card::after {
-    display: block;
-    content: '';  
-    padding-bottom: 133%;
-}
-
-.extra-network-cards .card-container {
-	position:relative;
-}
-
-.extra-network-cards .image-icon {
-    background-color: var(--panel-border-color);
-    -webkit-mask: url(./file=html/svg/image-icon.svg) no-repeat 50% 50%;
-    mask: url(./file=html/svg/image-icon.svg) no-repeat 50% 50%;
-    position: absolute;
-    width: 24px;
-    height: 24px;
-    top: 50%;
-    left: 50%;
-    z-index: 0;
-	transform: translateX(-50%) translateY(-50%);
-}
-
-/*
-.extra-network-cards::after {
-    display: block;
-    content: '';
-    padding-bottom: 133%;
-}
-*/
-
-/*
-.extra-network-cards{
-	display: grid;
-    grid-gap: var(--inside-padding-size);
-    grid-template-columns: repeat(auto-fill,minmax(160px,1fr));
-    grid-auto-flow: column;
-    grid-auto-columns: minmax(160px,1fr);
-    overflow-x: auto;
-	scroll-snap-type: x mandatory;
-	
-}
-
-.extra-network-cards .card::before,
-.extra-network-thumbs .card::before 
-{
-	content: ' ';
-	display: inline-block;
-	-webkit-mask: url(./file=html/svg/image-icon.svg) no-repeat 50% 50%;
-	mask: url(./file=html/svg/image-icon.svg) no-repeat 50% 50%;
-	-webkit-mask-size: cover;
-	mask-size: cover;
-	background-color: var(--panel-bg-color);
-	top: calc(50% - 12px);
-	left: 50%;
-	transform: translate(-50%, -50%);
-	width: 32px;
-	height: 32px;
-	position: absolute;
-}
-
-.extra-network-cards .card {
-	display: inline-block;
-    width: 160px;
-    height: 213px;
-	margin-bottom: var(--inside-padding-size);
-	scroll-snap-align: start;
-	transition: all 0.2s;
-}
-
-.extra-networks .tabitem {
-	padding: var(--inside-padding-size) 0;
-}
-
-.extra-network-thumbs .actions .additional a {
-    background-image: url(./file=html/svg/image-update.svg);
-    background-repeat: no-repeat;
-    background-size: cover;
-    background-position: center center;
-    position: absolute;
-    top: 0;
-    left: 0;
-    width: 24px;
-    height: 24px;
-    display: none;
-    font-size: 0;
-    text-align: -9999;
-	
-}
-
-.extra-network-thumbs .actions .name {
-    position: absolute;
-    bottom: 0;
-    font-size: 10px;
-    padding: 3px;
-    width: 100%;
-    overflow: hidden;
-    white-space: nowrap;
-    text-overflow: ellipsis;
-    background: rgba(0, 0, 0, .5);
-    color: #fff;
-}
-
-.extra-network-thumbs .card:hover .actions .name {
-    white-space: normal;
-    word-break: break-all;
-}
-
-*/
-
-.extra-network-cards .card:hover {
-    /*box-shadow: 0 0 2px .3em rgba(0, 128, 255, .35);*/
-}
-
-.extra-network-cards .card .actions {
-    position: absolute;
-    bottom: 0;
-    left: 0;
-    right: 0;
-    padding: .5em;
-    color: #fff;
-    background: rgba(0, 0, 0, .5);
-    /*box-shadow: 0 0 .25em .25em rgba(0, 0, 0, .5);*/
-    text-shadow: 0 0 .2em #000;
-}
-
-.extra-network-cards .card .actions:hover {
-    background-color: rgba(0, 0, 0, .5);
-}
-
-.extra-network-cards .card .actions .name {
-    font-size: var(--extra-networks-name-size);
-    font-weight: 700;
-    line-break: anywhere;
-}
-
-.extra-network-cards .card .actions:hover .additional {
-    display: block;
-}
-
-.extra-network-cards .card ul {
-    margin: .25em 0 .75em .25em;
-    cursor: unset;
-}
-
-.extra-network-cards .card ul a {
-    cursor: pointer;
-}
-
-/******************/
-/* extras tab */
-/******************/
-
-#mode_extras > div:not(first-child){
-	padding-left:0;
-	padding-right:0;
-	padding-bottom:0;
-	
-}
-
-#extras_2img_settings_scroll > div.gr-box.gr-padded {
-	padding:0;
-	border:0;
-	background: transparent;
-	margin-top: calc(var(--outside-gap-size) * -1);
-} 
-
-#extras_2img_settings_scroll > div.gr-box.gr-padded > div {
-	margin:0;
-} 
-
-#extras_2img_settings_scroll > div.gr-box.gr-padded > div > div {
-	margin-bottom: var(--outside-gap-size);
-}
-
-#extras_resize_mode {
-    padding: 0;
-    margin: 0;
-	border-top-left-radius: 0;
-    border-top-right-radius: 0;
-}
-
-#extras_scale_to_tab,
-#extras_scale_by_tab{
-	/*min-height: 81px; */
-    margin: -2px !important;
-    margin-top: calc(var(--outside-gap-size) * -1) !important;
-    background-color: transparent !important;
-    margin-bottom: calc(var(--outside-gap-size) - 2px) !important;
-	padding: 0;
-}
-#extras_resize_mode > div:first-child{
-	padding-top: var(--outside-gap-size);
-	/*margin-top:2px;*/	
-	margin-top: var(--outside-gap-size);
-    border-top-left-radius: var(--panel-border-radius);
-    border-top-right-radius: var(--panel-border-radius);
-}
-#extras_scale_to_tab div,
-#extras_scale_by_tab div{
-	border-top-left-radius: 0 !important;
-	border-top-right-radius: 0 !important;
-}
-
-
-/******************/
-/* extensions tab */
-/******************/
-
-#tab_extensions table {
-    border-collapse: collapse;
-	width: 100%;
-}
-
-#tab_extensions table td,
-#tab_extensions table th {
-    padding: .25em .5em;
-    border: 1px solid var(--panel-border-color);
-}
-
-#tab_extensions table input[type=checkbox] {
-    margin-right: .5em;
-    top: -3px;
-}
-
-#tab_extensions button {
-    max-width: 16em;
-}
-
-#extensions_installed_top div{
-	display:none;
-}
-
-#tab_extensions input[disabled=disabled] {
-    opacity: .5;
-}
-
-.extension-tag {
-    font-weight: 700;
-    font-size: 95%;
-}
-
-#available_extensions .info {
-    margin: 0;
-}
-
-#available_extensions .date_added {
-    opacity: .85;
-    font-size: 90%;
-}
-
-/****************/
-/* modelmerger  */
-/****************/
-
-#modelmerger_results_container {
-    margin-top: 1em;
-    overflow: visible;
-}
-/*
-#modelmerger_models {
-    gap: 0;
-}
-
-
-
-#modelmerger_interp_description {
-    margin: .35rem .75rem 1.23rem;
-}
-*/
-
-#modelmerger_interp_description>p {
-    margin: 0 !important;
-    text-align: center;
-}
-
-/*************/
-/* settings  */
-/*************/
-
-#settings .gr-block.gr-box span.text-gray-500,
-#settings fieldset span.text-gray-500,
-#settings label.block span {
-    position: relative;
-    border: 0;
-    margin-right: 0;
-}
-
-#settings .gr-panel div.flex-col div.justify-between div {
-    position: relative;
-    z-index: 200;
-}
-
-#settings,
-.extra-network-thumbs .card:hover .additional a {
-    display: block;
-}
-
-#settings>div {
-    border: 0;
-    margin-left: 10em;
-}
-
-#settings>div.flex-wrap {
-    float: left;
-    display: block;
-    margin-left: 0;
-    width: 10em;
-}
-
-#settings>div.flex-wrap button {
-    display: block;
-    border: 0;
-    text-align: left;
-    padding: .25em .5em;
-}
-
-#settings_result {
-    height: 20px !important;
-    width: 100%;
-    text-align: center;
-	color:var(--primary-color);
-}
-#settings_sd #row_setting_sd_model_checkpoint{
-	display:none;
-}
-
-
-/******************/
-/* lightboxModal  */
-/******************/
-
-
-#lightboxModal {
-    display: none;
-    position: fixed;
-    z-index: 10001;
-    padding-top: 100px;
-    left: 0;
-    top: 0;
-    width: 100%;
-    height: 100%;
-    overflow: auto;
-    background-color: #000;
-    user-select: none;
-    -webkit-user-select: none;
-}
-
-.modalControls {
-    display: grid;
-    grid-template-columns: 32px 32px 32px 1fr 32px;
-    grid-template-areas: "zoom tile save space close";
-    position: absolute;
-    top: 0;
-    left: 0;
-    right: 0;
-    padding: 16px;
-    gap: 16px;
-    background-color: rgba(0, 0, 0, .2);
-}
-
-.modalClose {
-    grid-area: close;
-}
-
-.modalZoom {
-    grid-area: zoom;
-}
-
-.modalSave {
-    grid-area: save;
-}
-
-.modalTileImage {
-    grid-area: tile;
-}
-
-.modalClose,
-.modalSave,
-.modalTileImage,
-.modalZoom {
-    color: #fff;
-    font-size: 35px;
-    font-weight: 700;
-    cursor: pointer;
-}
-
-.modalSave {
-    font-size: 28px;
-    margin-top: 8px;
-}
-
-.modalClose:focus,
-.modalClose:hover,
-.modalSave:focus,
-.modalSave:hover,
-.modalZoom:focus,
-.modalZoom:hover {
-    color: #999;
-    text-decoration: none;
-    cursor: pointer;
-}
-
-#modalImage {
-    display: block;
-    margin-left: auto;
-    margin-right: auto;
-    margin-top: auto;
-    width: auto;
-}
-
-.modalImageFullscreen {
-    object-fit: contain;
-    height: 90%;
-}
-
-.modalNext,
-.modalPrev {
-    cursor: pointer;
-    position: absolute;
-    top: 50%;
-    width: auto;
-    padding: 16px;
-    margin-top: -50px;
-    color: #fff;
-    font-weight: 700;
-    font-size: 20px;
-    transition: .6s ease;
-    border-radius: 0 3px 3px 0;
-    user-select: none;
-    -webkit-user-select: none;
-}
-
-.modalNext {
-    right: 0;
-    border-radius: 3px 0 0 3px;
-}
-
-.modalNext:hover,
-.modalPrev:hover {
-    background-color: rgba(0, 0, 0, .8);
-}
-
-#imageARPreview {
-    position: absolute;
-    top: 0;
-    left: 0;
-    border: 2px solid red;
-    background: rgba(255, 0, 0, .3);
-    z-index: 900;
-    pointer-events: none;
-    display: none;
-}
-
-
-.transition {
-  -webkit-transition: none !important;
-  -moz-transition: none !important;
-  -o-transition: none !important;
-  transition: none !important;
-}
-
-
-
-/*********************/
-/* Mobile breakpoint */
-/*********************/
-
-@media only screen and (max-width: 860px) {
-  /* For tablets: */
-	[id$=_splitter]
-	{
-		display:none
-	}
-	
-  	[id$="2img_gallery"] .overflow-y-auto 
-	{
-		/*min-height: unset !important;	*/	
-	}
-	
-	[id$="2img_settings_scroll"]
-	{
-		height: auto !important;		
-	}
-
-	[id$="2img_results"]
-	{
-		max-height: unset !important;			
-	}
-	
-	[id$="2img_settings"]::before
-	{
-		display:none;
-	}
-	
-	[id$="2img_actions_column"]
-	{
-		flex-basis: 100% !important;
-		max-width: 100% !important;
-	}
-	
-
-	[id$="2img_settings_scroll"]
-	{
-		padding-top: 0;
-	}
-	
-	.dark .gr-block,
-	.gr-form,
-	#txt2img_seed,
-	#img2img_seed,
-	#txt2img_subseed,
-	#img2img_subseed,
-	#txt2img_seed_row > div, 
-	#img2img_seed_row > div, 
-	#txt2img_subseed_row > div, 
-	#img2img_subseed_row > div {
-		min-width:70px;
-	}
-	
-	[id$="2img_gallery"]
-	{
-		margin-bottom: 0px;
-	}
-	
-
-	
-	[id$="2img_tools"]
-	{
-		gap: 2px;
-	}
-	/*
-	.dark .dark\:hover\:border-gray-600>div.cursor-pointer+div {
-		margin-top: 4px !important;
-	}*/
-	
-	[id$="2img_results"]
-	{
-	  flex-grow: 1 !important;
-	  flex-shrink: 1 !important;
-	  overflow-x: hidden;
-	}
-
-	#splitter {
-		display:none;
-	}
-	
-	[id$="2img_prompt_image"] + div
-	{
-		flex-wrap: wrap;
-	}
-	
-	[id$="2img_results"]
-	{
-		flex-grow: 1 !important;	
-	}
-	
-	.token-counter span {
-		position: relative;
-		top: 3px;
-		right: 3px;
-	}
-	
-	#settings>div {		
-		margin-left: 0;
-	}
-	
-	#settings>div.flex-wrap {
-		float: none;
-		display: flex !important;
-		margin-left: 0;
-		width: auto;
-		margin-bottom: 20px;
-	}
-	
-	[id$="2img_hr_scale"]
-	{
-		flex-basis: 100% !important;	
-	}
-	
-
-
-	[id$="2img_gallery"] div.modify-upload{
-		position:absolute;
-	}
-	
-	[id$="2img_gallery"],	
-	[id$="2img_gallery"] div>img,
-	[id$="2img_gallery"] div.backdrop-blur,
-	[id$="2img_gallery"] img+div.overflow-x-scroll{
-		position:relative;
-		height: auto !important;
-		min-height: auto;
-		border-radius: 0 !important;
-	}
-	
-	[id$="2img_gallery"],	
-	[id$="2img_gallery"] div>img,
-	[id$="2img_gallery"] div.backdrop-blur
-	{
-		max-height: unset !important;
-	}
-	
-	[id$="2img_gallery"] div>img{
-		object-fit: contain;
-	}
-	
-	[id$="2img_gallery"] .overflow-y-auto {
-		min-height: auto !important;
-	}
-	
-	.livePreview img{
-		object-position:top;
-		border-radius: 0 !important;
-		position: relative;
-		width: 100%;
-
-	}
-	
-	.livePreview img:nth-child(2){
-		position:absolute;
-		top: var(--processing-border);
-		left: var(--processing-border);
-		width: calc(100% - var(--processing-double-border));
-	}
-	
-	.livePreview.init,
-	.livePreview:not(.init) + div{  
-		display:none;
-	}
-	
-	
- 	.livePreview {  
-		/*width: calc(100% - (var(--outside-gap-size) * 2)) !important; */  
-		max-height: unset !important;
-		/*bottom:60px;*/
-		position: relative !important;
-		left: 0;
-		top: 0;
-		width: auto !important;
-	}
-	div.svelte-10ogue4>*:first-child.livePreview {
-		/*height: calc(100% - 60px - var(--outside-gap-size) - 2px) !important;*/
-		/*height: auto !important;*/
-	}
-	
-	div.svelte-10ogue4>*:first-child.livePreview > img {		
-		/*height: auto !important;*/
-	}
-	
-	[id$="png_2img_results"]{
-		order:1;
-	}
-	
-	[id$="settings_2img_settings"] {
-		max-height: none;
-	}
-	
-	#nav_menu_header_tabs,
-	#tab_extensions td,
-	#tab_extensions th {
-		display:none !important;
-	}
-	
-	#tab_extensions td:first-child,
-	#tab_extensions td:last-child,
-	#tab_extensions th:first-child,
-	#tab_extensions th:last-child
-	{
-		display:table-cell !important;
-	}
-	
-	#quicksettings {
-		margin-left: 8px;
-		margin-right: 8px;
-	}
-		
-		
-	
-
-}
-
-
-footer {
-    display: none !important;
-}
-
-#footer {
-    position:relative;
-	z-index:999;
-	/*margin:auto !important;
-	width:auto;*/
-}
-
-
-.footer-wrapper{
-	display:flex;
-}
-
-.footer-links {
-  position: relative;
-  width: 100%;
-  margin: 0;
-  padding: 0;
-  list-style-type: none;
-  display: flex;
-  flex-direction: row;
-  justify-content: center;
-  align-items: center;
-}
-
-.footer-links > li {
-    display: inline-block;
-    width: 32px;
-    height: 32px;
-    text-align: center;
-    float: left;
-    /*background: var(--panel-bg-color);*/
-    border-radius: 100%;
-    position: relative;
-	display: flex;
-}
-
-.footer-links > li > div,
-.footer-links > li > a {
-    position: absolute;
-    top: 50%;
-    left: 50%;
-    transform: translate(-50%, -50%);
-    font-size: 24px;
-    fill: var(--primary-color);
-}
-
-.footer-links > li:last-child {
-  position: absolute;
-  top: 0;
-  right: 0;
-}
-
-
-
-a[data-tooltip].top:before, a[data-tooltip].top:after {
-  transform: translateY(10px);
-}
-a[data-tooltip].top:hover:after, a[data-tooltip].top:hover:before {
-  transform: translateY(0px);
-}
-
-a[data-tooltip].right:before, a[data-tooltip].right:after {
-  transform: translateX(0px);
-}
-a[data-tooltip].right:hover:after, a[data-tooltip].right:hover:before {
-  transform: translateX(10px);
-}
-
-a[data-tooltip].bottom:before, a[data-tooltip].bottom:after {
-  transform: translateY(-10px);
-}
-a[data-tooltip].bottom:hover:after, a[data-tooltip].bottom:hover:before {
-  transform: translateY(0px);
-}
-
-a[data-tooltip].left:before, a[data-tooltip].left:after {
-  transform: translateX(0px);
-}
-a[data-tooltip].left:hover:after, a[data-tooltip].left:hover:before {
-  transform: translateX(-10px);
-}
-
-a[data-tooltip] {
-  position: relative;
-  max-width:320px;
-}
-a[data-tooltip]:after, a[data-tooltip]:before {
-  position: absolute;
-  visibility: hidden;
-  opacity: 0;
-  transition: transform 200ms ease, opacity 200ms;
-  box-shadow: 0 0 10px rgba(0, 0, 0, 0.3);
-  z-index: 99;
-}
-a[data-tooltip]:before {
-  content: attr(data-tooltip);
-  background-color: var(--main-bg-color);
-  /*color: #fff;*/
-  font-size: 10px;
-  font-weight: bold;
-  padding: 10px 15px;
-  border-radius: 5px;
-  white-space: nowrap;
-  text-decoration: none;
-  text-transform: uppercase;
-  letter-spacing: 1px;
-}
-a[data-tooltip]:after {
-  width: 0;
-  height: 0;
-  border: 6px solid transparent;
-  content: "";
-}
-a[data-tooltip]:hover:after, a[data-tooltip]:hover:before {
-  visibility: visible;
-  opacity: 1.0;
-  transform: translateY(0px);
-}
-
-a[data-tooltip][data-position=top]:before {
-  bottom: 100%;
-  left: -130%;
-  margin-bottom: 10px;
-}
-
-a[data-tooltip][data-position=top]:after {
-  border-top-color: var(--main-bg-color);
-  border-bottom: none;
-  bottom: 101%;
-  left: calc(50% - 6px);
-  margin-bottom: 4px;
-}
-
-a[data-tooltip][data-position=left]:before {
-  top: -12%;
-  right: 100%;
-  margin-right: 10px;
-}
-
-a[data-tooltip][data-position=left]:after {
-  border-left-color: var(--main-bg-color);
-  border-right: none;
-  top: calc(50% - 3px);
-  right: 100%;
-  margin-top: -6px;
-  margin-right: 4px;
-}
-
-a[data-tooltip][data-position=right]:before {
-  top: -5%;
-  left: 100%;
-  margin-left: 10px;
-}
-
-a[data-tooltip][data-position=right]:after {
-  border-right-color: var(--main-bg-color);
-  border-left: none;
-  top: calc(50% - 6px);
-  left: calc(100% + 4px);
-}
-
-a[data-tooltip][data-position=bottom]:before {
-  top: 100%;
-  left: -130%;
-  margin-top: 10px;
-}
-
-a[data-tooltip][data-position=bottom]:after {
-  border-bottom-color: var(--main-bg-color);
-  border-top: none;
-  top: 100%;
-  left: 5px;
-  margin-top: 4px;
-}
-
-
-.tooltip-html {
-    text-align: left;  
-    position: absolute;
-    top: 50%;
-    left: 50%;
-    transform: translate(-50%, -50%);
-    transform-origin: 0 0;   
-}
-
-.tooltip-html i {
-	position: relative;
-    display: block;
-}
-
-.tooltip-html .icon-info {	 
-    fill: var(--primary-color);
-	scale:0.9;
-}
-
-li.coffee-circle {	 
-    background: #FFDD00;
-    margin-left: 5px;
-	margin-right: 5px;
-}
-
-
-.tooltip-html .coffee {
-    fill: var(--main-bg-color);
-}
-
-.tooltip-html .top {
-    min-width: 200px;
-    max-width: 400px;
-    top: -20px;
-    left: 50%;
-    transform: translate(-90%,-100%);
-    padding: 10px 20px;  
-    background-color: var(--main-bg-color);
-    font-weight: normal;
-    font-size: 14px;
-    border-radius: var(--panel-border-radius);
-    position: absolute;
-    z-index: 99;
-    box-sizing: border-box;
-    box-shadow: 0 1px 8px rgb(0 0 0 / 50%);
-    display: none;
-}
-
-.tooltip-html .top.center{
-    transform: translate(-50%,-100%);
-}
-
-
-.tooltip-html:hover .top {
-    display:block;
-}
-
-.tooltip-html .top i {
-    position:absolute;
-    top:100%;
-    left:90%;
-    margin-left:-15px;
-    width:30px;
-    height:15px;
-    overflow:hidden;
-}
-
-.tooltip-html .top.center i {
-    left:50%;
-}
-
-.tooltip-html .top i::after {
-    content:'';
-    position:absolute;
-    width:15px;
-    height:15px;
-    left:50%;
-    transform:translate(-50%,-50%) rotate(45deg);
-    background-color: var(--main-bg-color);
-    box-shadow:0 1px 8px rgba(0,0,0,0.5);
-}
-
-.tooltip-html span{
-	opacity:0.5;
-}
-
-.tooltip-html a{
-	color: var(--primary-color);
-}
-
-
-
-/**********************/
-/* Sliders Scrollbars */
-/**********************/
-
-::-webkit-scrollbar {
-    width: 10px;
-}
-
-[id$="2img_settings_scroll"]::-webkit-scrollbar
-{
-    width: 12px;
-}
-
-::-webkit-scrollbar-track {
-    box-shadow: inset 0 0 10px 10px var(--main-bg-color);
-}
-
-::-webkit-scrollbar-thumb {
-    box-shadow: inset 0 0 10px 10px var(--panel-bg-color);
-}
-
-::-webkit-scrollbar-button {
-    display: none;
-}
-
-::-webkit-scrollbar-thumb,
-::-webkit-scrollbar-track {
-    border-left: solid 6px var(--main-bg-color);
-    border-radius: 0;
-}
-
-[id$="2img_settings_scroll"]::-webkit-scrollbar-thumb,
-[id$="2img_settings_scroll"]::-webkit-scrollbar-track
-{
-    border-left: solid 8px transparent;
-}
-
-
-
-@media screen and (-webkit-min-device-pixel-ratio:0) {
-    input[type=range] {
-        overflow: hidden;
-        width: 100%;
-        -webkit-appearance: none;
-        background-color: var(--input-bg-color);
-        border: 1px solid var(--input-border-color);
-		position:relative;
-    }
-	input[type=range]::after {
-		content: '';
-		position: absolute;
-		height: 13px;
-		background-image: var(--slider-bg-overlay);
-		opacity: 0.15;
-		width: 100%;
-	}
-	
-
-    input[type=range]::-webkit-slider-runnable-track {
-        height: 14px;
-        -webkit-appearance: none;
-        color: var(--primary-color);
-        margin-top: -1px;
-    }
-
-    input[type=range]::-webkit-slider-thumb {
-        width: 0px;
-        -webkit-appearance: none;
-        height: 14px;
-        cursor: ew-resize;
-        background-color: var(--primary-color);
-        box-shadow: -1024px 0 0 1024px var(--primary-color);		
-    }
-	
-	[id$="_sub-group"] input[type=range]
-	{
-		
-		background-color: var(--subgroup-input-bg-color);
-		border: 1px solid var(--subgroup-input-border-color);		
-	}
-	
-}
-
-
-/* Firefox */
-
-input[type=range]::-moz-range-progress {
-    background-color: var(--primary-color);
-	height: 14px;
-	border: 1px solid var(--primary-color);
-}
-
-input[type=range]::-moz-range-track {
-    background-color: var(--input-bg-color);
-}
-
-input[type=range]::after:: {
-	content: '';
-	position: absolute;
-	height: 13px;
-	background-image: var(--slider-bg-overlay);
-	opacity: 0.15;
-	width: 100%;
-}
-
-#quicksettings_overflow_container,
-#theme_overflow_container,
-[id$="2img_checkpoints_cards"],
-[id$="2img_results"],
-[id$="2img_settings_scroll"] 
-{
-  scrollbar-color: var(--panel-bg-color) var(--main-bg-color) !important;
-  scrollbar-width: thin !important;
-}
-
-<<<<<<< HEAD
-=======
-.extra-network-thumbs .card:hover .additional a {
-    display: inline-block;
-}
->>>>>>> 94ffa9fc
-
-input[type=range]{
-    width: 100%;
-}
-
-input[type=range]::-moz-range-track {
-    width: 100%;
-    background-color: var(--input-bg-color);
-    border: none;
-    border-radius: 0px;
-
-	position: relative;
-	height: 100%;
-	background-image: var(--slider-bg-overlay);
-	opacity: 0.15;
-	width: 100%;
-}
-
-input[type=range]::-moz-range-thumb {
-    border: 0px solid var(--primary-color);
-    width: 0px;
-    border-radius: 0%;
-    background-color: var(--primary-color);
-
-}
-
-/*hide the outline behind the border*/
-input[type=range]:-moz-focusring{
-    outline: 1px solid var(--primary-color);
-    outline-offset: -1px;
-}
-
-input[type=range]:focus::-moz-range-track {
-    background-color: var(--input-bg-color);
-}
-
-input[type="number"] {
-    -moz-appearance: textfield;
-}
-input[type="number"]:hover,
-input[type="number"]:focus {
-    -moz-appearance: initial;
-}
-
-
-<<<<<<< HEAD
-/* IE maybe later  */
-=======
-.extra-network-cards .card .actions .description {
-    display: block;
-    max-height: 3em;
-    white-space: pre-wrap;
-    line-height: 1.1;
-}
-
-.extra-network-cards .card .actions .description:hover {
-    max-height: none;
-}
-
-.extra-network-cards .card .actions:hover .additional{
-    display: block;
-}
->>>>>>> 94ffa9fc
-
-input[type=range]::-ms-fill-lower {
-	background-color: var(--primary-color);
-}
-
-input[type=range]::-ms-fill-upper {
-    background-color: var(--input-bg-color);
-}
-
-
-
-
+:host{--main-bg-color:hsl(0deg 0% 10%);--primary-color:hsl(168deg 97% 41%);--input-bg-color:hsl(225deg 6% 13%);--input-border-color:hsl(214deg 5% 30%);--panel-bg-color:hsl(225deg 5% 17%);--panel-border-color:hsl(214deg 5% 30%);--panel-border-radius:0px;--subgroup-bg-color:hsl(0deg 0% 10%);--subgroup-input-bg-color:hsl(225deg 6% 13%);--subgroup-input-border-color:hsl(214deg 5% 30%);--subpanel-bg-color:hsl(220deg 4% 14%);--subpanel-border-color:hsl(214deg 5% 30%);--subpanel-border-radius:8px;--textarea-focus-color:hsl(210deg 3% 36%);--input-focus-color:hsl(168deg 97% 41%);--outside-gap-size:8px;--inside-padding-size:8px;--tool-button-size:34px;--tool-button-radius:16px;--generate-button-height:70px;--cancel-color:hsl(0deg 84% 60%);--max-padding:max(var(--outside-gap-size),var(--inside-padding-size));--icon-color:hsl(168deg 97% 41%);--icon-hover-color:hsl(0deg 0% 10%);--icon-size:22px;--nav-bg-color:hsl(0deg 0% 4%);--nav-color:hsl(210deg 4% 80%);--nav-hover-color:hsl(0deg 0% 4%);--input-color:hsl(210deg 4% 80%);--label-color:hsl(210deg 4% 80%);--subgroup-input-color:hsl(0deg 0% 0%);--placeholder-color:hsl(214deg 5% 30%);--text-color:hsl(210deg 4% 80%);--mobile-outside-gap-size:2px;--mobile-inside-padding-size:2px;--frame-bg-color:hsl(225deg 6% 13%);}/*BREAKPOINT_CSS_CONTENT*/
+
+/*
+Theme Name: DarkUX
+Author: anapnoe
+Author URI: https://github.com/anapnoe/stable-diffusion-webui
+Version: 1.0
+License: GNU General Public License
+*/
+:host{
+	--extra-networks-card-size: 1;
+	--extra-networks-card-real-size: calc(var(--extra-networks-card-size) * 14vh);
+	--extra-networks-visible-rows: 2;
+	--extra-networks-height: calc((var(--extra-networks-card-real-size) * var(--extra-networks-visible-rows)) + ( var(--inside-padding-size) * 2 ) );
+	--extra-networks-name-size: calc(var(--extra-networks-card-size) * 1em);
+	
+	--top-header-padding-top:16px;
+	--top-header-padding-bottom:16px;
+	--top-header-inner-height:38px;
+	--top-header-height: calc( var(--top-header-padding-top) + var(--top-header-inner-height) + var(--top-header-padding-bottom) );
+	--container-padding:16px;
+	--footer-height: calc( 38px + (var(--container-padding) * 2) );
+	
+	--subtract-total: calc( var(--top-header-height) + var(--footer-height));
+	--container-height : calc(100vh - var(--subtract-total));
+	--container-total-height : calc( var(--container-height) - (var(--outside-gap-size) * 2) - (var(--inside-padding-size) * 2));
+	--container-height-gap : calc( var(--container-height) - (var(--outside-gap-size) * 2));
+	--container-height-pad : calc( var(--container-height) - (var(--inside-padding-size) * 2));
+	
+
+	--processing-border : 2px;
+	--processing-border-double: var(--processing-border) * 2;
+	
+	--slider-bg-overlay : transparent;
+
+  
+
+}
+
+@media only screen and (max-width: 860px) {
+	:host{
+		--outside-gap-size: var(--mobile-outside-gap-size);
+		--inside-padding-size: var(--mobile-inside-padding-size);
+	}
+}
+
+body {
+    background-color: var(--main-bg-color) !important;
+}
+
+#tabs{
+	margin-top: calc(var(--top-header-height));
+	min-height: var(--container-height);
+}
+
+#header-top{
+	position: fixed;
+    top: 0px;
+    left: 0;
+    right: 0;
+    z-index: 10000;
+    min-height: var(--top-header-inner-height);
+    background-color: var(--main-bg-color);
+    /* padding: 10px; */
+    padding-left: 1rem;
+    padding-right: 1rem;
+	padding-top: var(--top-header-padding-top);
+	padding-bottom: var(--top-header-padding-bottom);
+}
+
+
+#nav_menu_header_tabs {
+    position: relative;
+    height: 34px;
+    align-self: center;
+}
+
+.container {
+    padding: var(--container-padding);
+}
+
+#quicksettings {
+    align-items: center;
+    width: auto;
+    background: 0;
+    padding: 0;
+    position: relative;
+    max-height: 34px;
+    align-self: center;
+}
+
+#top_row_sd_model_checkpoint {
+    position: absolute;
+    z-index: 9999;
+    max-width: 290px;
+    right: 0;
+}
+
+#extra_networks_menu,
+#quick_menu {
+    z-index: 9999;
+    background-color: var(--input-bg-color);
+    position: relative;
+    width: 38px;
+    height: 38px;
+    border-radius: 100%;
+    cursor: pointer;
+    min-width: unset;
+    max-width: 38px;
+    align-self: center;
+}
+
+
+/* label color */
+.dark .dark\:text-gray-200 {
+    color: var(--label-color);
+}
+
+/* checkbox radio */
+.dark .text-gray-700 {
+    color: var(--input-color);
+}
+
+/* text color */
+.dark .gr-box {
+    color: var(--text-color);
+}
+
+/* input color */
+.dark .gr-input {
+    color: var(--input-color);
+}
+
+/* accordion label arrow */
+.dark {
+    color: var(--input-color);
+}
+
+.dark .gr-button {
+	color: var(--input-color);
+}
+
+.dark .gr-button-primary {
+	color: var(--input-color);
+}
+
+.dark .gr-button-secondary {
+    color: var(--input-color);
+}
+
+.dark .gr-button:hover {
+	color: var(--main-bg-color);
+}
+
+.dark .gr-button-primary:hover {
+	color: var(--main-bg-color);
+}
+
+.dark .gr-button-secondary:hover {
+    color: var(--main-bg-color);
+}
+
+/* tabs */
+.text-gray-400 {
+    color: var(--input-color);
+}
+.dark .hover\:text-gray-700:hover,
+.text-gray-400:hover {
+    color: var(--text-color);
+}
+
+/*active color*/
+.bg-white{
+	color: var(--input-color);
+}
+
+::placeholder { /* Chrome, Firefox, Opera, Safari 10.1+ */
+  color: var(--placeholder-color) !important;
+  opacity: 1.0; /* Firefox */
+}
+
+:-ms-input-placeholder { /* Internet Explorer 10-11 */
+  color: var(--placeholder-color);
+}
+
+::-ms-input-placeholder { /* Microsoft Edge */
+  color: var(--placeholder-color);
+}
+
+/* fix overwrites */
+.dark .dark\:text-white {
+    color: inherit;
+}
+
+#quicksettings_actions > div{
+	background-color: transparent !important;
+    border: 0;
+}
+
+#quicksettings_actions > div > div,
+[id*="add2quick_"] {
+	min-width: unset !important;
+    flex-grow:0 !important;
+	padding: 4px;
+	border: 1px solid;
+}
+
+#quicksettings_actions > div label,
+[id*="add2quick_"] label {
+  display: block;
+  position: relative;
+  cursor: pointer;
+  line-height: 25px;
+  -webkit-user-select: none;
+  -moz-user-select: none;
+  -ms-user-select: none;
+  user-select: none;
+  margin: auto !important;
+  padding: 0 !important;
+  min-width: 25px;
+  min-height: 25px;
+}
+
+/* Hide the browser's default checkbox */
+#quicksettings_actions > div input,
+[id*="add2quick_"] input {
+  position: absolute;
+  opacity: 0;
+  cursor: pointer;
+  height: 0;
+  width: 0;
+}
+
+/* Create a custom checkbox */
+#quicksettings_actions > div span,
+[id*="add2quick_"] span {
+	position: absolute;
+	top: 0;
+	left: 0;
+	height: 25px;
+	width: 25px;
+	background-color: var(--input-color);
+	padding: 0;
+    margin: 0 !important;
+	opacity:0.5;
+}
+
+[id*="add2quick_"] span {
+	-webkit-mask: url(./file=html/svg/menu-add-fill.svg) no-repeat 50% 50%;
+	mask: url(./file=html/svg/menu-add-fill.svg) no-repeat 50% 50%;
+}
+
+/* On mouse-over, add a grey background color */
+#quicksettings_draggable label input:checked ~ span,
+#quicksettings_actions > div label:hover input ~ span,
+[id*="add2quick_"] label:hover input ~ span {
+  background-color: var(--icon-color);
+  opacity:1.0;
+}
+
+/* When the checkbox is checked, add a blue background */
+
+[id*="add2quick_"] label input:checked ~ span {
+	-webkit-mask: url(./file=html/svg/close-line.svg) no-repeat 50% 50%;
+	mask: url(./file=html/svg/close-line.svg) no-repeat 50% 50%;
+	background-color: var(--input-color);
+	opacity:0.5;
+}
+
+#quicksettings_draggable span {
+	-webkit-mask: url(./file=html/svg/drag-drop-line.svg) no-repeat 50% 50%;
+	mask: url(./file=html/svg/drag-drop-line.svg) no-repeat 50% 50%;
+}
+
+#quicksettings_sort_asc span {
+	-webkit-mask: url(./file=html/svg/sort-asc.svg) no-repeat 50% 50%;
+	mask: url(./file=html/svg/sort-asc.svg) no-repeat 50% 50%;
+}
+
+#quicksettings_sort_desc span {
+	-webkit-mask: url(./file=html/svg/sort-desc.svg) no-repeat 50% 50%;
+	mask: url(./file=html/svg/sort-desc.svg) no-repeat 50% 50%;
+}
+
+#quicksettings_overflow_container > div.marker-bottom:after,
+#quicksettings_overflow_container > div.marker-top:before {
+	content: ' ';
+    display: inline-block; 	
+    background-color: var(--primary-color);
+    width: 100%;
+    height: 2px;
+    position: relative;
+	margin-top: calc( (1px + ( var(--outside-gap-size) / 2 )) * -1 );
+}
+#quicksettings_overflow_container > div.marker-bottom:after {
+    top: calc(( var(--outside-gap-size) / 2 ) - 1px);
+}
+
+#quicksettings_overflow_container > div:first-child {
+    margin-top: var(--outside-gap-size);
+}
+
+#quicksettings_overflow_container.no-scroll{
+	/*overflow:hidden;
+	width:100%;*/
+}
+/* #quicksettings_actions{
+	 margin-bottom:0 !important;
+} */
+
+#quicksettings_overflow_container > div.dragging {
+   opacity:0.4 !important;
+}
+
+[draggable="true"] [id*="add2quick_"]{
+	pointer-events: none;
+}
+
+[draggable="true"] [id*="add2quick_"] label input:checked ~ span {
+	-webkit-mask: url(./file=html/svg/drag-drop-line.svg) no-repeat 50% 50%;
+	mask: url(./file=html/svg/drag-drop-line.svg) no-repeat 50% 50%;
+	background-color: var(--input-color);
+	opacity:0.5;
+}
+
+#quicksettings_actions > div label input:checked ~ span:after,
+#quicksettings_actions > div label:hover input:checked ~ span,
+[id*="add2quick_"] label:hover input:checked ~ span {
+	background-color: var(--icon-color);
+	opacity:1.0;
+}
+
+/* Create the checkmark/indicator (hidden when not checked) */
+#quicksettings_actions > div label span:after,
+[id*="add2quick_"] label span:after {
+  content: "";
+  position: absolute;
+  display: none;
+}
+
+/* Show the checkmark when checked */
+#quicksettings_actions > div label input:checked ~ span:after,
+[id*="add2quick_"] label input:checked ~ span:after {
+  display: block;
+}
+
+[id*="add2quick_setting_quicksettings"]{
+	display:none;
+}
+
+
+/* icons */
+[id^="refresh_"],
+[id$="_refresh"],
+[id$="_clear_prompt"],
+[id$="2img_style_create"],
+[id$="2img_style_apply"],
+[id$="2img_extra_networks"],
+[id$="paste"],
+#img2img_actions_column [id$="interrogate"],
+#img2img_actions_column [id$="deepbooru"],
+[id^="open_folder"],
+[id*="2img_random"],
+[id*="2img_reuse"],
+[id^="save_"],
+[id^="save_zip_"],
+[id="extras_tab"],
+[id="img2img_tab"],
+[id="inpaint_tab"],
+[id="txt2img_tab"]
+{
+	/*background-color: var(--panel-bg-color);*/
+	position: relative;
+	font-size: 0 !important;
+}
+
+
+[id$="_refresh"]::before,
+[id^="refresh_"]::before,
+[id$="_clear_prompt"]::before,
+[id$="2img_style_create"]::before,
+[id$="2img_style_apply"]::before,
+[id$="2img_extra_networks"]::before,
+[id$="paste"]::before,
+#img2img_actions_column [id$="interrogate"]::before,
+#img2img_actions_column [id$="deepbooru"]::before,
+[id^="open_folder"]::before,
+[id*="2img_random"]::before,
+[id*="2img_reuse"]::before,
+[id^="save_"]::before,
+[id^="save_zip_"]::before,
+[id="extras_tab"]::before,
+[id="img2img_tab"]::before,
+[id="inpaint_tab"]::before,
+[id="txt2img_tab"]::before
+{
+	content: ' ';
+    display: inline-block; 
+	-webkit-mask-size: cover;
+    mask-size: cover;
+    background-color: var(--icon-color);
+    width: var(--icon-size);
+    height: var(--icon-size);
+    position: absolute;
+}
+
+[id*="2img_random"]::before,
+[id*="2img_reuse"]::before
+{
+    background-color: var(--primary-color);
+}
+
+[id$="_refresh"]:hover::before,
+[id^="refresh_"]:hover::before,
+[id$="_clear_prompt"]:hover::before,
+[id$="2img_style_create"]:hover::before,
+[id$="2img_style_apply"]:hover::before,
+[id$="2img_extra_networks"]:hover::before,
+[id$="paste"]:hover::before,
+#img2img_actions_column [id$="interrogate"]:hover::before,
+#img2img_actions_column [id$="deepbooru"]:hover::before,
+[id^="open_folder"]:hover::before,
+[id*="2img_random"]:hover::before,
+[id*="2img_reuse"]:hover::before,
+[id^="save_"]:hover::before,
+[id^="save_zip_"]:hover::before,
+[id="extras_tab"]:hover::before,
+[id="img2img_tab"]:hover::before,
+[id="inpaint_tab"]:hover::before,
+[id="txt2img_tab"]:hover::before
+{
+    background-color: var(--icon-hover-color);
+}
+
+[id$="_refresh"]::before,
+[id^="refresh_"]::before 
+{
+    -webkit-mask: url(./file=html/svg/refresh-line.svg) no-repeat 50% 50%;
+    mask: url(./file=html/svg/refresh-line.svg) no-repeat 50% 50%;
+}
+
+[id$="_clear_prompt"]::before 
+{
+    -webkit-mask: url(./file=html/svg/delete-bin-5-line.svg) no-repeat 50% 50%;
+    mask: url(./file=html/svg/delete-bin-5-line.svg) no-repeat 50% 50%;
+}
+
+[id$="2img_style_create"]::before 
+{
+    -webkit-mask: url(./file=html/svg/save-3-line.svg) no-repeat 50% 50%;
+    mask: url(./file=html/svg/save-3-line.svg) no-repeat 50% 50%;
+}
+
+[id$="2img_style_apply"]::before
+{
+    -webkit-mask: url(./file=html/svg/clipboard-line.svg) no-repeat 50% 50%;
+    mask: url(./file=html/svg/clipboard-line.svg) no-repeat 50% 50%;
+}
+
+[id$="paste"]::before
+{
+    -webkit-mask: url(./file=html/svg/magic-line.svg) no-repeat 50% 50%;
+    mask: url(./file=html/svg/magic-line.svg) no-repeat 50% 50%;
+}
+
+[id$="2img_extra_networks"]::before
+{
+    -webkit-mask: url(./file=html/svg/stack-line.svg) no-repeat 50% 50%;
+    mask: url(./file=html/svg/stack-line.svg) no-repeat 50% 50%;
+}
+
+#img2img_actions_column [id$="interrogate"]::before
+{
+    -webkit-mask: url(./file=html/svg/question-answer-line.svg) no-repeat 50% 50%;
+    mask: url(./file=html/svg/question-answer-line.svg) no-repeat 50% 50%;
+}
+
+#img2img_actions_column [id$="deepbooru"]::before
+{
+    -webkit-mask: url(./file=html/svg/question-answer-fill.svg) no-repeat 50% 50%;
+    mask: url(./file=html/svg/question-answer-fill.svg) no-repeat 50% 50%;
+}
+
+[id^="open_folder"]::before
+{
+    -webkit-mask: url(./file=html/svg/folder-open-line.svg) no-repeat 50% 50%;
+    mask: url(./file=html/svg/folder-open-line.svg) no-repeat 50% 50%;
+}
+
+[id*="2img_random"]::before
+{
+    -webkit-mask: url(./file=html/svg/dice-1.svg) no-repeat 50% 50%;
+    mask: url(./file=html/svg/dice-1.svg) no-repeat 50% 50%;
+}
+
+[id*="2img_reuse"]::before
+{
+    -webkit-mask: url(./file=html/svg/recycle-line.svg) no-repeat 50% 50%;
+    mask: url(./file=html/svg/recycle-line.svg) no-repeat 50% 50%;
+}
+
+
+[id^="save_"]::before
+{
+    -webkit-mask: url(./file=html/svg/save-2-line.svg) no-repeat 50% 50%;
+    mask: url(./file=html/svg/save-2-line.svg) no-repeat 50% 50%;
+}
+
+[id^="save_zip_"]::before
+{
+    -webkit-mask: url(./file=html/svg/file-zip-line.svg) no-repeat 50% 50%;
+    mask: url(./file=html/svg/file-zip-line.svg) no-repeat 50% 50%;
+}
+
+[id="extras_tab"]::before
+{
+    -webkit-mask: url(./file=html/svg/picture-in-picture-exit-line.svg) no-repeat 50% 50%;
+    mask: url(./file=html/svg/picture-in-picture-exit-line.svg) no-repeat 50% 50%;
+}
+
+[id="img2img_tab"]::before
+{
+    -webkit-mask: url(./file=html/svg/landscape-line.svg) no-repeat 50% 50%;
+    mask: url(./file=html/svg/landscape-line.svg) no-repeat 50% 50%;
+}
+
+[id="inpaint_tab"]::before
+{
+    -webkit-mask: url(./file=html/svg/paint-brush-line.svg) no-repeat 50% 50%;
+    mask: url(./file=html/svg/paint-brush-line.svg) no-repeat 50% 50%;
+}
+
+[id="txt2img_tab"]::before
+{
+    -webkit-mask: url(./file=html/svg/t-box-fill.svg) no-repeat 50% 50%;
+    mask: url(./file=html/svg/t-box-fill.svg) no-repeat 50% 50%;
+}
+
+
+
+/*
+.tabitem.wtf
+{
+	display:block !important;
+}
+.tabitem:not(.wtf){
+	display:none !important;
+}
+*/
+
+.livePreview > img,
+#img2img_gallery .overflow-y-auto,
+#txt2img_gallery .overflow-y-auto
+{
+    background-color: var(--main-bg-color);
+}
+.gallery-item
+{
+	 background-color: var(--main-bg-color) !important;
+}
+
+
+.container {
+    max-width: 100%;
+}
+
+/* useless padding and margin img2img accordion*/
+.my-4 {
+    margin-top: 0;
+    margin-bottom: 0;
+}
+
+.gap-3 {
+    gap: 0;
+}
+
+
+#sh {
+    min-width: 2em;
+    min-height: 2em;
+    max-width: 2em;
+    max-height: 2em;
+    flex-grow: 0;
+    padding-left: .25em;
+    padding-right: .25em;
+    margin: .1em 0;
+    opacity: 0%;
+    cursor: default;
+}
+
+.output-html p {
+    margin-bottom: var(--outside-gap-size);
+}
+
+
+.row>*,
+.row>.gr-form>* {
+    min-width: min(70px, 100%);
+    flex: 1 1 0%;
+}
+
+.performance {
+    font-size: .85em;
+    color: var(--primary-color);
+}
+
+.performance p {
+    display: inline-block;
+}
+
+.performance .time {
+    margin-right: 0;
+}
+
+
+#hidden_element,
+#img2img_preview div.left-0.top-0,
+#ti_preview div.left-0.top-0,
+#txt2img_preview div.left-0.top-0,
+.extra-network-cards .card .actions .additional {
+    display: none;
+}
+
+
+
+.gr-compact {
+    border: 0;
+}
+
+.dark .bg-white,
+.dark .dark\:border-gray-700,
+.p-2,
+.tabitem {
+    background-color: var(--main-bg-color) !important;
+}
+
+
+.tabs .border-b-2{
+	border-color: var(--input-bg-color);
+}
+
+.tabs>div>button {
+    border-bottom: none;/*2px solid var(--input-bg-color);*/
+    padding: var(--outside-gap-size);
+    padding-top: 0;
+}
+
+.tabs>div>.bg-white {
+    border: 2px solid var(--main-bg-color);
+    border-bottom: 2px solid var(--primary-color);
+   
+}
+#tabs > div:first-child > button.bg-white {
+    color: var(--primary-color);
+}
+
+/* offcanvas menu */
+#tabs > div:first-child {
+    position: fixed;
+    z-index: 10000;
+    display: block;
+    width: 90%;
+    height: 100%;
+    background-color: var(--nav-bg-color) !important;
+    top: 0;
+    padding-top: var(--top-header-height);
+    left:0;
+    max-width: 320px;
+	transform: translateX(-100%);
+	transition: all 0.25s ease 0s;
+    box-shadow: rgba(0,0,0,0)-30px 0 30px 30px;
+	overflow-y: auto;
+	overflow-x: hidden;
+
+}
+
+#tabs > div:first-child.open {
+    transform: translateX(0);
+	box-shadow: rgba(0,0,0,0.4)-30px 0 30px 30px;
+}
+
+#tabs > div:first-child > button {
+    display: block;
+    width: 320px;
+    text-align: left;
+    background-color: transparent !important;
+    border-top: 2px !important; 
+	border-bottom: 2px !important;
+    border-left: 0;
+    border-right: 0;
+    border-radius: 0 !important;
+    padding: 0px;
+    padding-left: 20px;
+    min-height: 37px;
+    color: var(--nav-color);
+}
+	
+
+#tabs > div:first-child > button:hover{	
+
+    background-color: var(--primary-color) !important;
+	color: var(--main-bg-color) !important;
+
+}
+
+[id$="nav_menu"]{
+    z-index: 9999;
+    background-color: var(--input-bg-color);
+    position: relative;
+    width: 38px;
+    height: 38px;
+    border-radius: 100%;
+    cursor: pointer;
+    max-width: 38px;
+    min-width: unset;
+    align-self: center;
+}
+
+
+[id$="nav_menu"]::before {
+    content: ' ';
+    display: inline-block;
+    -webkit-mask-size: cover;
+    mask-size: cover;
+    background-color: var(--icon-color);
+    width: var(--icon-size);
+    height: var(--icon-size);
+    -webkit-mask: url(./file=html/svg/menu-line.svg) no-repeat 50% 50%;
+    mask: url(./file=html/svg/menu-line.svg) no-repeat 50% 50%;
+    cursor: pointer;
+    position: relative;
+    left: 50%;
+    top: 50%;
+    transform: translate(-50%, -50%) scale(1.0);
+    
+}
+
+[id$="nav_menu"]:hover {
+	background-color: var(--primary-color);
+}
+[id$="nav_menu"]:hover::before {
+	background-color: var(--main-bg-color);
+}
+
+#clone_nav_menu{
+	position:fixed;
+	z-index:10000;
+	left:1rem;
+	top: var(--top-header-padding-top);
+}
+
+/* offcanvas quicksettings menu */
+#quicksettings_overflow {
+   position: fixed;
+    z-index: 9999;
+    display: block;
+    width: 90%;
+    background-color: var(--main-bg-color) !important;
+    top: var(--top-header-height);
+    bottom: 0px;
+    padding: 16px;
+    /*padding-top: 0px;*/
+    right: 0;
+    max-width: 480px;
+	transform: translateX(100%);
+	transition: all 0.25s ease 0s;
+    box-shadow: rgba(0,0,0,0) -30px 0 30px -30px;
+	overflow: hidden;
+
+}
+
+#quicksettings_overflow_container {
+	overflow-y: auto;
+	height: calc(100% - 45px);
+}
+
+#quicksettings_overflow.open {
+    transform: translateX(0);
+	box-shadow: rgba(0,0,0,0.4) -30px 0 30px -30px;
+}
+
+#quicksettings_overflow > div {
+	margin-bottom: var(--outside-gap-size);
+}
+
+/*
+#quicksettings_overflow > div button{
+   height:auto;
+}
+*/
+
+
+
+#top_row_sd_model_checkpoint div {
+    border: 0;
+    background: 0;
+    padding: 0 !important;
+}
+
+
+
+#top_row_sd_model_checkpoint span {
+display:none;
+}
+
+#top_row_sd_model_checkpoint .gr-input {
+padding-right: 37px;
+min-height: 34px;
+}
+
+#extra_networks_menu::before,
+#quick_menu::before {
+    content: ' ';
+    display: inline-block;
+    -webkit-mask-size: cover;
+    mask-size: cover;
+    background-color: var(--icon-color);
+    width: var(--icon-size);
+    height: var(--icon-size);
+    -webkit-mask: url(./file=html/svg/more-2-fill.svg) no-repeat 50% 50%;
+    mask: url(./file=html/svg/more-2-fill.svg) no-repeat 50% 50%;
+    cursor: pointer;
+    position: relative;
+    left: 50%;
+    top: 50%;
+    transform: translate(-50%, -50%) scale(1.0);
+    
+}
+#extra_networks_menu::before{
+	-webkit-mask: url(./file=html/svg/stack-line.svg) no-repeat 50% 50%;
+    mask: url(./file=html/svg/stack-line.svg) no-repeat 50% 50%;
+}
+
+#extra_networks_menu.fixed,
+#extra_networks_menu:hover,
+#quick_menu:hover {
+	background-color: var(--primary-color);
+}
+
+#extra_networks_menu.fixed::before,
+#extra_networks_menu:hover::before,
+#quick_menu:hover::before {
+	background-color: var(--main-bg-color);
+}
+
+
+
+/* footer to bottom of page */
+.min-h-screen > .mx-auto.container{
+	display:flex; 
+	flex-direction:column;
+	min-height: 100vh; 
+	margin:0; 
+	min-width: 300px;
+	overflow: hidden;
+	padding-top: 0;
+}
+
+.min-h-screen > .mx-auto.container > div{
+	
+}
+
+.min-h-screen > .mx-auto.container > div > #tabs{
+	flex:1;
+}
+
+.min-h-screen > .mx-auto.container > div > #footer{
+	 min-height:32px;
+}
+
+.min-h-screen > .mx-auto.container > div > #quicksettings{
+	 min-height:34px;
+}
+
+
+
+
+
+
+
+/* what is this find out */
+#settings_json{
+	display:none !important;
+}
+
+
+
+/* form seperator */
+.dark .dark\:bg-gray-700 {
+    background-color: var(--panel-border-color) !important;
+}
+
+
+.dark .gr-box {
+    height: auto !important;
+}
+
+
+
+
+#tab_ti textarea{
+	align-self: flex-end !important;
+}
+
+/*
+.gr-compact {
+    border: 0;
+    overflow: visible;
+}
+*/
+
+.gr-button {
+    border-color: var(--panel-border-color);
+    background-color: var(--input-bg-color);
+    --tw-gradient-from: unset;
+}
+
+.gr-button:hover {
+    border-color: var(--panel-border-color);
+    background-color: var(--primary-color) !important;
+}
+
+
+.gr-button-lg {
+    border-radius: var(--panel-border-radius);
+    padding: calc(var(--inside-padding-size));
+    font-size: 1rem;
+    line-height: 1rem;
+    font-weight: 600;
+}
+
+
+#img2img_checkboxes,
+#txt2img_checkboxes {
+    margin-bottom: .5em;
+    margin-left: 0;
+}
+
+#img2img_checkboxes>div,
+#txt2img_checkboxes>div {
+    flex: 0;
+    white-space: nowrap;
+    min-width: auto;
+}
+
+div.svelte-10ogue4>:not(.absolute) {
+    margin-bottom: var(--outside-gap-size);
+}
+
+[id$="2img_settings_scroll"] div.svelte-10ogue4>*:first-child{
+	border-radius: var(--panel-border-radius) !important;
+}
+
+[id$="2img_settings_scroll"] div.svelte-10ogue4>*:last-child {
+	border-radius: var(--panel-border-radius) !important;
+}
+
+#script_list{
+	border-radius: var(--panel-border-radius) !important;
+	border-top: 1px solid var(--panel-border-color) !important;
+}
+
+/*
+div.svelte-10ogue4>*:first-child{
+	border-radius: var(--panel-border-radius) !important;
+}
+
+div.svelte-10ogue4>*:last-child {
+	border-radius: var(--panel-border-radius) !important;
+}
+*/
+
+div.svelte-10ogue4>*+:not(.absolute) {
+    border-top-width: 1px !important;
+}
+
+div.svelte-10ogue4 #script-list {
+    border-top-width: 1px !important;
+}
+
+.gap-2,
+.gap-4 {	
+    gap: var(--outside-gap-size);
+}
+
+/*
+.gr-padded{
+	margin-bottom: var(--outside-gap-size);
+}
+*/
+
+.warning{
+	filter: sepia(100%) saturate(100%) brightness(70%) hue-rotate(320deg);
+}
+
+.output-html {
+    min-height: unset;
+}
+
+.dark .\!text-gray-700,
+.dark .\!text-gray-800,
+.dark .text-gray-700,
+.dark .text-gray-800,
+.dark .text-gray-900 {
+    align-items: baseline;
+    margin-top: 0px;
+}
+
+.dark .gr-input {
+    margin-top: 0;
+    border-radius: 0;
+    padding: 6px;
+}
+
+.dark .gr-input-label {
+    --tw-gradient-from: unset;
+    background-color: var(--input-bg-color);
+    max-height: 34px;
+}
+.gr-input-label,
+label.bg-white {
+    padding-top: 2px;
+}
+
+.gr-input-label div:first-child {
+    position: relative;
+    top: 3px;
+}
+.gr-text-input {
+    height: 32px !important;
+}
+
+.dark .gr-check-radio {
+    border-color: var(--input-border-color);
+    background-color: var(--input-bg-color);
+}
+.dark .gr-check-radio:checked {
+    background-color: var(--primary-color);
+}
+.dark .gr-check-radio {
+    margin-top: 2px;
+}
+.dark .gr-check-radio {
+    position: relative;
+    top: 3px;
+}
+
+.gr-block.gr-box span.text-gray-500,
+fieldset span.text-gray-500,
+label.block span {
+    position: absolute;
+    top: -.7em;
+    line-height: 1.2em;
+    padding: 0;
+    margin: 0 .5em;
+    background-color: #fff;
+    box-shadow: 6px 0 6px 0#fff, -6px 0 6px 0#fff;
+    z-index: 300;
+}
+
+.dark .gr-block.gr-box span.text-gray-500,
+.dark fieldset span.text-gray-500,
+.dark label.block span {
+    box-shadow: none;
+    border: 1px solid rgba(128, 128, 128, .1);
+    border-radius: 6px;
+    border-top: 1px solid rgb(55 65 81);
+    border-left: 1px solid rgb(55 65 81);
+    border-right: 1px solid rgb(55 65 81);
+    background-color: transparent;
+    top: 0;
+    border: 0;
+    position: relative;
+    padding: 5px 1px;
+}
+
+input[type=range] {
+    margin: .7em 0 0;
+}
+
+.gr-input-label,
+label.bg-white {
+    padding-top: 2px;
+}
+
+.gr-input-label div:first-child {
+    position: relative;
+    top: 3px;
+}
+
+.gr-box>div>div>label {
+    width: calc(100% - 64px) !important;
+}
+
+.gr-box>div>div>input.gr-text-input {
+    position: absolute;
+    right: calc(var(--inside-padding-size) + 0px);
+    top: calc(var(--inside-padding-size) + 0px);
+    z-index: 200;
+    border-radius: 0;
+    width: 64px;
+    margin: 0;
+    text-align: left;
+    padding: 5px 2px 5px 5px;
+    height: 25px !important;
+}
+
+.gr-padded {
+    padding: var(--inside-padding-size);
+}
+
+/* label margin */
+
+.gr-block.gr-box span.text-gray-500, 
+fieldset span.text-gray-500, 
+label.block span {
+    margin: 0 var(--inside-padding-size) 0 2px;
+}
+
+/***********************/
+/* Panels */
+/***********************/
+
+/* outmost panel */
+.gr-panel {
+    padding: var(--outside-gap-size);
+	border-radius: var(--panel-border-radius);
+}
+
+.dark .dark\:bg-gray-950 {
+    background-color: var(--main-bg-color);
+}
+
+.dark .gr-panel {
+    background-color: var(--frame-bg-color);
+}
+
+.dark .gr-box {
+    background-color: var(--panel-bg-color);	
+}
+
+.dark .gr-box:not(.border-dashed){
+	border-radius: var(--panel-border-radius);
+}
+
+
+[id*="_sub-group"] .gr-box:not(.border-dashed)
+{
+	border-radius: var(--subpanel-border-radius);
+}
+
+.dark .gr-input, 
+.dark .gr-button, 
+.dark input {
+    background-color: var(--input-bg-color);
+    border-color: var(--input-border-color);
+    border-radius: var(--panel-border-radius);
+	--tw-gradient-from: none;
+}
+
+/***********************/
+/* Tool buttons */
+/***********************/
+
+.gr-button {
+    border-radius: 0;
+}
+
+.gr-button-tool,
+.gr-button-tool-top {
+    max-width: var(--tool-button-size);
+    min-width: var(--tool-button-size) !important;
+    height: var(--tool-button-size);
+	padding: var(--inside-padding-size);
+	border-radius: var(--tool-button-radius);
+}
+
+
+#textual_inversion_wiki{
+	position:absolute;
+	transform: translateX(-50%) rotate(-90deg);
+}
+
+[id$="2img_res_switch_btn"]
+{
+    height: auto;
+}
+
+/*************/
+/* Borders */
+/*************/
+.border,
+.gr-input,
+.gr-button,
+input
+{
+	border-radius: var(--panel-border-radius) !important;
+}
+
+.border {
+     border-color: var(--panel-border-color) !important;
+}
+/***********************/
+/* Accordion */
+/***********************/
+/*
+.dark .dark\:hover\:border-gray-600>div.cursor-pointer {
+	background-color: var(--panel-bg-color);
+    border-radius: var(--panel-border-radius);
+}
+.dark .dark\:hover\:border-gray-600:hover>div.cursor-pointer {
+	background-color: var(--primary-color)!important;
+    border-radius: var(--panel-border-radius);
+}
+*/
+
+.dark .dark\:hover\:border-gray-600:hover {
+    border: 1px solid var(--primary-color)!important;
+    background-color: var(--primary-color)!important;	
+    border-radius: var(--panel-border-radius);
+}
+
+.dark .dark\:hover\:border-gray-600>div.cursor-pointer {
+    padding: calc( var(--max-padding) + 2px) !important;
+	padding-top: var(--max-padding) !important;
+	padding-bottom: var(--max-padding) !important;
+    width: auto !important;
+	
+}
+
+.dark .dark\:hover\:border-gray-600>div.cursor-pointer+div {   
+    background-color: var(--main-bg-color)!important;
+	border-bottom-left-radius: var(--panel-border-radius);
+    border-bottom-right-radius: var(--panel-border-radius);
+	padding: max(var(--outside-gap-size), var(--inside-padding-size));
+}
+
+.dark .dark\:hover\:border-gray-600:hover>div.cursor-pointer {   
+    color: var(--main-bg-color) !important;
+    font-weight: 700 !important;
+}
+
+
+
+.p-3.border
+{	
+	border-radius: var(--panel-border-radius) !important;
+	padding:0;	
+}
+/*
+[id$=_prompt_image] + div {
+    flex-direction: row-reverse;
+}
+*/
+
+/***********************/
+/* Equal flexbox width */
+/***********************/
+
+.flex.row>div:not([id$="2img_results"]) {
+    flex-grow: 1;
+    flex-shrink: 1;
+    flex-basis: 10%;
+}
+
+/***********************/
+/* Row Margins */
+/***********************/
+
+/*gr-block gr-box relative w-full border-solid border border-gray-200 gr-padded*/
+/*
+.gr-block.gr-box.relative div:not(:only-child){
+    margin: 0;
+	padding:0;
+	border:none;	
+}
+*/
+/*
+.gr-block.gr-box.relative > .flex.row.gap-4 {
+    margin-top: var(--inside-padding-size);
+}
+*/
+
+/***********/
+/* Inpaint */
+/***********/
+
+#inpaint_controls > div:last-child
+{
+	margin-bottom:0;
+}
+
+#inpaint_controls > div:first-child
+{
+	margin-top: var(--inside-padding-size);
+}
+
+/* tab border frame */
+.dark .border-gray-200 {
+    border-color: transparent;
+}
+
+/************************/
+/* Seed Subseed Buttons */
+/************************/
+
+
+[id*="2img_seed_row"] button,
+[id*="2img_subseed_row"] button
+{
+    border-radius: 0;
+    display: flex;
+    align-self: self-end !important;
+    height: 34px;
+    width: 34px !important;
+    min-width: 34px;
+    max-width: unset;
+	flex-grow: 0;
+}
+
+[id*="2img_seed"] input[type=number],
+[id*="2img_subseed"] input[type=number]{
+	display:none;
+}
+[id*="2img_seed"] input[type=number].hidden,
+[id*="2img_subseed"] input[type=number].hidden{
+	display:block !important;
+}
+
+/*
+button
+{
+    align-self: self-end !important;
+}
+*/
+
+/*
+dark .gr-button-secondary {
+    background-color: var(--input-bg-color);
+	border: 1px solid var(--panel-border-color);
+
+}
+
+dark .gr-button-secondary:hover {
+    background-color: var(--primary-color);
+	
+}
+*/
+
+/**********************/
+/* SubGroup - Scripts */
+/**********************/
+
+
+/*[id$="2img_settings_scroll"] > div:last-child > div:not(:first-child).svelte-10ogue4,*/
+#script_list ~ div,
+[id*="_sub-group"]
+{
+    padding: var(--outside-gap-size) var(--outside-gap-size) 0;
+    margin-top: calc(var(--outside-gap-size) * -1.0); 
+    background-color: var(--subgroup-bg-color);
+	border: 1px solid var(--subpanel-border-color);
+	border-top: 0 !important;
+	border-radius: var(--panel-border-radius) !important;
+}
+
+#script_list{
+    border-bottom-right-radius: 0!important;
+    border-bottom-left-radius: 0!important;
+}
+
+#script_list ~ div{
+    border-top-right-radius: 0!important;
+    border-top-left-radius: 0!important;
+}
+
+#script_list ~ div .gr-box,
+#script_list ~ div .gr-form,
+[id*="_sub-group"] .gr-box,
+[id*="_sub-group"] .gr-form
+{
+    background-color: var(--subpanel-bg-color);
+	border-color: var(--subpanel-border-color) !important;
+	border-radius: var(--subpanel-border-radius) !important;
+}
+
+#script_list ~ div .gr-input,
+#script_list ~ div .gr-button,
+#script_list ~ div input,
+[id*="_sub-group"] .gr-input,
+[id*="_sub-group"] .gr-button,
+[id*="_sub-group"] input
+{
+    background-color: var(--subgroup-input-bg-color) !important;
+	border-color: var(--subgroup-input-border-color) !important;
+	border-radius: var(--subpanel-border-radius) !important;
+	
+}
+
+#script_list ~ div .gr-button,
+[id*="_sub-group"] .gr-button:hover{
+	 background-color: var(--primary-color) !important;
+}
+
+#script_list ~ div .bg-gray-200,
+[id*="_sub-group"] .bg-gray-200
+{
+	background-color: var(--subpanel-border-color) !important;
+}
+
+
+
+[id*="_sub-group"] .output-html
+{
+	padding: var(--outside-gap-size) var(--outside-gap-size) 0 !important;
+}
+
+[id*="_sub-group"] .output-html span.resolution:first-child{
+	color: var(--cancel-color);
+}
+
+[id*="_sub-group"] .output-html span.resolution:last-child{
+	color: var(--primary-color);
+}
+
+
+
+[id$="-collapse"],
+[id$="-collapse-one"] > div
+{
+    border:0!important;
+	margin:0!important;
+	padding:0!important;
+	border-radius:0!important;
+	background-color:transparent!important;
+	overflow: visible !important;
+
+}
+
+
+
+
+/*[id$="-collapse-all"] div:not([class*="input"]):not(span):not(label):not([class*="gr-box"])*/
+[id$="-collapse-all"] div:not([class*="input"])
+{
+    border:none !important;	
+	margin:0!important;
+	padding:0!important;
+	border-radius:0!important;
+	background-color:transparent!important;
+
+}
+
+[id$="-collapse"] button,
+[id$="-collapse-one"] button,
+[id$="-collapse-all"] button
+{
+    align-self: flex-end;
+}
+
+[id$="-collapse"] fieldset,
+[id$="-collapse-one"] fieldset,
+[id$="-collapse-all"] fieldset
+{
+   padding:0;
+}
+
+
+
+
+/* word wrap for pre elements */
+
+pre {
+ white-space: pre-wrap;       /* css-3 */
+ white-space: -moz-pre-wrap;  /* Mozilla, since 1999 */
+ white-space: -pre-wrap;      /* Opera 4-6 */
+ white-space: -o-pre-wrap;    /* Opera 7 */
+ word-wrap: break-word;       /* Internet Explorer 5.5+ */
+}
+
+
+
+/*********/
+/* Focus */
+/*********/
+
+textarea:focus
+{
+    border-color: var(--textarea-focus-color) !important;
+}
+
+.gr-input:focus
+{
+    border-color: var(--input-focus-color) !important;
+}
+
+
+/***************************/
+/* Quicksettings */
+/***************************/
+
+
+
+
+
+/***************************/
+/* Generate Interrupt Skip */
+/***************************/
+
+[id$="_generate"],
+[id$="2img_settings"] > button:first-child
+{
+    min-height: var(--generate-button-height);
+}
+
+[id$="_interrupt"],
+[id$="_skip"]
+{
+    background-color: var(--input-bg-color);    
+	position: absolute;
+    width: 50%;
+    height: 100%; 
+    display: none;
+}
+
+[id$="_interrupt"]:hover,
+[id$="_skip"]:hover
+{
+    background-color: var(--cancel-color) !important;
+}
+
+[id$="2img_generate_box"]
+{
+    position: relative;
+}
+
+[id$="_interrupt"]
+{
+    left: 0;
+    border-radius: .5rem 0 0 .5rem;
+}
+
+[id$="_skip"]
+{
+    right: 0;
+    border-radius: 0 .5rem .5rem 0;
+}
+
+/* fixed position circle next version
+[id$="2img_generate"]
+{
+	min-width: min(70px, 100%);
+    flex-grow: 1;
+    position: fixed;
+    top: 16px;
+    z-index: 999;
+    width: 20px;
+    right: 16px;
+    border-radius: 100% !important;
+}
+*/
+
+/***************************/
+/* Context Menu */
+/***************************/
+
+#context-menu {
+    z-index: 99999;
+    position: absolute;
+    display: block;
+    padding: 0;
+    border: 1px solid var(--primary-color);
+    border-radius: 0;
+    box-shadow: none;
+    width: 200px;
+	background-color: var(--nav-bg-color) !important;
+}
+
+.context-menu-items a:hover {
+	color: var(--nav-bg-color);
+    background-color: var(--primary-color);
+}
+
+.context-menu-items {
+    list-style: none;
+    margin: 0;
+    padding: 0;
+}
+
+.context-menu-items a {
+    display: block;
+    padding: 5px;
+    cursor: pointer;
+}
+
+
+
+
+/************************/
+/* Settings Scroll View */
+/************************/
+
+[id$="2img_settings"]
+{
+    min-width: min(490px, 100%) !important;
+	flex: 1 1 0%;
+}
+
+[id$="2img_settings_scroll"]
+{
+	/* need to calculate this */
+    height: calc(var(--container-height-gap) - var(--generate-button-height) - (var(--outside-gap-size)));
+    overflow-y: auto !important;
+    overflow-x: hidden;
+    padding-top: var(--outside-gap-size);
+}
+
+[id*="2img_copy_to_"]
+{
+    background-color: var(--main-bg-color);
+	border:0;
+}
+
+
+[id*="2img_copy_to_"] button
+{
+    /*min-width: fit-content;*/
+    border: 1px solid var(--panel-border-color) !important;
+}
+
+[id*=img2img_label_copy_to_] {
+	font-size: 1em;
+    font-weight: 700;
+    text-align: left;
+    flex-grow: 0 !important;
+    margin: auto;
+    align-self: center;
+}
+
+
+#img2img_inpaint_upload_tab > div{
+	flex-direction:row;
+}
+
+#mode_img2img > div{
+	padding-left: 0;
+	padding-right: 0;
+	padding-bottom: 0;
+}
+
+[id*=inpaint_controls] > div:first-child {
+	margin-top: var(--outside-gap-size);
+}
+
+[id*=inpaint_controls] > div:last-child {
+	margin-bottom: 0;
+}
+
+
+
+div[data-testid="image"]{
+	position: relative;
+    max-height: 50vh;
+	height:auto;
+	background-color: var(--main-bg-color);
+}
+
+div[data-testid="image"] > div
+{
+	position: relative;
+    max-height: 50vh;
+	height:auto;
+	background-color: var(--main-bg-color);
+}
+
+div[data-testid="image"] img
+{	
+    max-height: 50vh;
+	position: relative !important;
+	background-color: var(--main-bg-color);
+}
+
+div[data-testid="image"] .touch-none {
+	width: 100% !important;
+    height: auto !important;
+	position: absolute !important;
+	top: unset !important;
+    left: unset !important;
+}
+
+canvas {
+    object-fit: contain !important;
+    max-height: 50vh !important;
+    width: 100% !important;
+    height: auto !important;
+    position: absolute !important;
+    top: 0 !important;
+    left: 0 !important;	
+}
+
+
+#dim_controls > div:last-child{
+	margin-bottom:0;
+}
+#dim_controls > div:first-child{
+	margin-top:var(--outside-gap-size);
+}
+
+.cropper-view-box > img {
+    display: none;
+}
+
+
+
+
+div[data-testid="image"] input[type=range]
+{
+	min-width:100px;
+}
+
+[id$="_image"] {
+	border-radius: 0 !important;
+}
+
+
+
+.gr-compact>*, .gr-compact .gr-box {
+    border-radius: var(--panel-border-radius) !important;
+}
+
+.dark .gr-compact {
+    border-radius: 0 !important;
+}
+
+/* small tool buttons */
+.dark .dark\:bg-gray-900 {   
+    background-color: var(--input-bg-color);
+	color: var(--icon-color);
+}
+
+.dark .dark\:bg-gray-900:hover {   
+    background-color: var(--primary-color);
+	color: var(--icon-hover-color);
+}
+
+.dark .dark\:ring-gray-600 {
+    border:none !important;
+}
+/*
+.gr-compact .gr-box {
+    border: 1px solid #ff0000 !important;
+}
+*/
+
+
+/*div[title^="custom-marker-wqs-tailrace"][title$="bbu-l2"]*/
+
+.border-dashed{
+	border-radius:0 !important;
+}
+
+
+/*inpaint_controls_sub-group-collapse*/
+
+#tabs > div {
+	padding-left:0;
+	padding-right:0;
+}
+
+
+canvas[key=mask] {
+    z-index: 12 !important;
+    filter: invert();
+    mix-blend-mode: multiply;
+    pointer-events: none;
+}
+
+/************************/
+/* Scroll fader overlay */
+/************************/
+
+[id$="2img_settings"]::before
+{
+    pointer-events: none;
+    content: "";
+    position: absolute;
+    z-index: 1;
+    height: calc(var(--container-height-gap) - var(--generate-button-height));
+    top: calc(var(--generate-button-height) + (var(--outside-gap-size) * 2.0));
+    left: 0;
+    bottom: 0;
+    width: 100%;
+	background: linear-gradient(0deg, var(--main-bg-color), transparent 2%, transparent 98%, var(--main-bg-color) 100%);
+}
+
+/***********/
+/* PngInfo */
+/***********/
+
+[id$="png_2img_settings"]::before
+{
+	display:none;
+}
+[id$="png_2img_settings_scroll"]
+{
+	padding:0;
+    height: calc(100vh - 170px);
+}
+
+[id$="png_2img_settings_scroll"] div[data-testid="image"] img {
+    max-height: unset;;
+}
+
+#pnginfo_image div[data-testid="image"] > div{
+	max-height: calc(100vh - 175px) !important;
+	height: 100%;
+}
+#pnginfo_image{
+	height: 100% !important;
+}
+
+#pnginfo_image div[data-testid="image"] {
+    max-height: unset;
+	height: 100%;
+}
+[id$="png_2img_results"] > div:nth-child(3) {
+    display:none;
+}
+
+[id$="train_tabs_2img_settings"]::before {
+
+    display:none;
+}
+
+[id$="train_tabs_2img_settings"] .tabitem {
+    background-color:var(--input-bg-color) !important;
+	border-radius: var(--panel-border-radius) !important;
+}
+
+
+[id$="train_tabs_2img_settings"] > div:first-child {
+  margin-bottom: var(--outside-gap-size);
+}
+
+[id$="train_tabs_2img_settings"] [id$="_2img_settings_scroll"] {
+    padding-top: 0 !important;
+}
+
+.p-2 {
+    padding: var(--outside-gap-size);
+}
+
+[id$="2img_extra_tabs"] ~ * {
+    display:none;
+}
+
+[id$="train_tabs_2img_settings"] > div:first-child {
+  margin-bottom: var(--outside-gap-size);
+}
+
+[id$="settings_2img_settings"] {
+	max-height: calc(100vh - 245px);
+    overflow-y: auto;
+}
+
+[id$="settings_2img_settings"]::before
+{
+	display:none;
+}
+
+[id^="setting_postprocessing"] input
+{
+	margin:0;
+	margin-right:8px;
+}
+
+#quicksettings_overflow_container > div > div:nth-child(2),
+[id$="settings_2img_settings"] > div > div:nth-child(2)
+{
+	flex-shrink: 1 !important;
+    flex-grow: 0 !important;
+    flex-basis: 0% !important;
+    min-width: unset;
+    position: relative;
+    margin-left: -1px;
+}
+
+#quicksettings_overflow_container > div > div:nth-child(2) > div,
+[id$="settings_2img_settings"] > div > div:nth-child(2) > div{
+	min-width:unset !important;
+}
+
+#quicksettings_overflow_container > div,
+[id$="settings_2img_settings"] > div{
+	gap:0 !important;
+}
+
+/*#settings_sd #row_setting_sd_model_checkpoint,*/
+#top_row_sd_model_checkpoint > div > div:nth-child(2){
+	display:none;
+}
+
+
+
+
+
+#nav_menu_header_tabs button{
+	font-size: 14px;
+    flex: 1 1 auto;
+    flex-grow: 0;
+    min-width: unset;
+	padding-bottom: 0;
+	padding-right: 0;
+	padding-top:0;
+    border: 0;
+	color:var(--nav-color);
+	background: 0 !important;
+}
+#nav_menu_header_tabs button.bg-white{
+	color:var(--primary-color);
+}
+
+
+
+/*
+[id$="settings_2img_settings"] button {
+	height:auto;
+}
+*/
+#settings>div {
+    padding-top:0;
+}
+
+#settings > div > .bg-white { 
+    color: var(--primary-color);
+}
+/****************/
+/* Results View */
+/****************/
+
+[id$="2img_results"]
+{
+    overflow-x: hidden !important;   
+    max-height: calc(var(--container-height));
+    overflow-y: auto !important;
+	height: 100%;	
+}
+/*
+[id$=_gallery] div
+{
+    background: 0 !important;
+    position: relative;	
+}
+*/
+#tabs > div:not(:first-child){
+	padding: 0!important;
+}
+[id$="2img_gallery"].gr-box:not(.border-dashed)
+{
+	border-radius: 0!important;
+}
+
+[id$="2img_gallery"] {
+    display: flex;
+    flex-direction: row;
+    overflow: hidden !important;
+	
+}
+
+.dark .gr-box:not(.border-dashed) {
+    /* border-radius: var(--panel-border-radius) !important; */
+}
+
+
+[id$="2img_gallery"] .overflow-y-auto
+{
+
+    width: 100%;
+	max-height: calc(var(--container-height-gap) - 2px)!important;
+    min-height: calc(var(--container-height-gap) - 2px)!important;
+    overflow-x: hidden !important;
+	
+}
+
+[id$="2img_gallery"] .overflow-y-auto>div:first-child
+{
+    height: calc(var(--container-total-height) - (var(--outside-gap-size) * 2));
+}
+
+[id$="2img_gallery"] div>img
+{
+    height: calc(100% - 60px);
+    width: auto;
+    object-fit: scale-down;
+	background-color: var(--main-bg-color) !important;
+}
+
+[id$="2img_gallery"] .backdrop-blur 
+{
+   /* background-color: var(--main-bg-color) !important;*/
+    height: auto;
+    min-height: auto;
+    width: 100%;
+    min-width: 100%;
+    max-height: calc(var(--container-height) - 4px);
+	
+
+	
+}
+
+[id$="2img_gallery"] img+div
+{
+    background-color: var(--input-bg-color) !important;
+}
+
+[id$="2img_gallery"] div>div
+{
+    min-height: auto;
+}
+
+
+.gallery-item.svelte-1g9btlg.svelte-1g9btlg {
+    position: relative;
+    aspect-ratio: unset !important;
+    border-radius: 0 !important; 
+    background-color: var(--main-bg-color) !important;
+    --tw-ring-color: var(--panel-border-color) !important;
+}
+
+/***********************************/
+/* Live preview don't mess with it */
+/***********************************/
+
+
+
+
+.livePreview {
+    position: absolute !important;
+    width: calc(100% - (var(--outside-gap-size) * 2)) !important;
+    max-height: calc(var(--container-height-gap)) !important;
+    top: var(--outside-gap-size);
+    left: var(--outside-gap-size);
+    right: 0;
+    bottom: 0;
+    pointer-events: all;
+    overflow: hidden !important;    
+	background-color: var(--main-bg-color);
+	z-index: 300;
+	box-sizing: border-box;
+	padding: var(--processing-border);
+	border: 1px solid var(--panel-border-color);
+}
+
+.livePreview img{
+	background-color: var(--main-bg-color) !important;
+	border-radius:0 !important;
+	box-sizing: border-box;    
+	position: absolute;
+    width: calc(100% - var(--processing-border-double));
+    height: calc(100% - var(--processing-border-double));
+    object-fit: scale-down;
+}
+
+
+
+div.svelte-10ogue4>*:first-child.livePreview {
+    border-radius:0 !important;	
+	
+}
+
+
+@keyframes rotate {
+	100% {
+		transform: scale(2) rotate(1turn);
+	}
+}
+
+	
+.livePreview:not(.dropPreview)::before {
+	content: '';
+	position: absolute;
+	z-index: -2;
+	left: -50%;
+	top: -50%;
+	width: 200%;
+	height: 200%;
+	background-color: var(--main-bg-color);
+	background-repeat: no-repeat;
+	background-position: 0 0;
+	background-image: conic-gradient(transparent, var(--primary-color), transparent 30%);
+	animation: rotate 4s linear infinite;
+}
+	
+.livePreview::after {	
+
+	content: '';
+	position: absolute;
+	z-index: -1;
+	left: var(--processing-border);
+	top: var(--processing-border);
+	width: calc(100% - var(--processing-border-double));
+	height: calc(100% - var(--processing-border-double));
+	background: var(--main-bg-color);
+	border-radius: 0;
+	
+}
+
+.livePreview::before {
+	content: '';
+	position: absolute;
+	z-index: -2;
+	left: -50%;
+	top: -50%;
+	width: 200%;
+	height: 200%;
+	background-color: var(--main-bg-color);
+	background-repeat: no-repeat;
+	background-position: 0 0;
+	background-image: conic-gradient(transparent, var(--primary-color), transparent 30%);
+	animation: rotate 4s linear infinite;
+}
+
+.livePreview.dropPreview::before,
+.livePreview.dropPreview::after {	
+	display:none;
+}
+
+
+
+
+
+/***********************************/
+/* Progressbar */
+/***********************************/
+
+.progressDiv {
+    background-color: var(--main-bg-color) !important;
+    border-radius: 0 !important;
+    height: 16px;
+    position: fixed;
+    z-index: 10000;
+    top: 0px;
+    /* width: calc(100% - 16px) !important; */
+    left: 0;
+    width: 100% !important;
+    /* border: 1px solid var(--panel-border-color); */
+}
+
+.progressDiv .progress {
+    width: 0%;
+    height: 3px;
+    background-color: var(--primary-color);
+    color: var(--input-color);
+    line-height: 20px;
+    text-align: right;
+    border-radius: 0;
+    padding: 0 2px;
+    font-size: 12px;
+	white-space: nowrap;
+	font-weight: 600;
+}
+
+/***********/
+/* prompts */
+/***********/
+
+[id$=_neg_prompt],
+[id$=_prompt],
+[id$="2img_styles"]
+{
+	padding: 0;
+}
+
+[id$=_neg_prompt] > *,
+[id$=_prompt] > *
+{
+    border: 0 !important;
+	background-color: transparent !important;
+}
+/*
+[id$=_neg_prompt] label,
+[id$=_prompt] label
+{
+	background-color: var(--main-bg-color);
+    border: 1px solid var(--panel-border-color);
+	border: 0;
+	
+}
+*/
+/*
+[id$=_neg_prompt] span,
+[id$=_prompt] span
+{
+
+	color: #797f86 !important;
+    border: 1px solid var(--panel-border-color) !important;
+	margin: 0 !important;       
+    padding: 5px !important;
+	min-height: 28px;
+	border-bottom: 0 !important;
+	border-bottom-left-radius: 0 !important;
+    border-bottom-right-radius: 0 !important;
+    
+}
+*/
+
+[id$=_prompt] span
+{
+	/*color: #797f86 !important;*/
+	opacity:0.5;
+    
+}
+
+[id$=_neg_prompt] textarea,
+[id$=_prompt] textarea
+{
+	
+	border: 1px solid var(--panel-border-color);
+	min-height: 37px;
+	/*overflow: hidden !important;	*/
+	border-top-left-radius: 0 !important;
+	border-top-right-radius: 0 !important;
+}
+
+[id$=_neg_prompt] .gr-form,
+[id$=_prompt] .gr-form
+{	
+	border:0 !important;
+}
+
+/*****************/
+/* prompt styles */
+/*****************/
+
+[id$="2img_styles"]
+{
+    background: 0 !important;
+	margin-top: 0;
+}
+
+[id$="2img_styles_row"]
+{
+    display: flex;
+    flex-direction: row;
+}
+
+#setting_sd_model_checkpoint label,
+[id$="2img_styles"] label
+{
+    min-height: 34px;	
+	width: 100% !important;
+	display: flex;
+    align-items: center;
+	background-color: var(--main-bg-color);
+}
+
+[id$="2img_styles"] span
+{
+    display: block;
+    align-self: flex-start;
+}
+
+[id$="2img_styles"] div
+{
+	background: none;
+}
+
+[id$="2img_styles"]>label>div
+{
+    min-height: 34px;
+	background-color: var(--input-bg-color);
+	width: 100%;
+}
+
+[id$="2img_styles_row"]>button
+{
+    /*margin: auto !important;*/
+	height: 34px;
+	width: 34px;
+    min-width: 34px !important;
+}
+
+
+ul.list-none {
+    max-height: 30vh;
+    z-index: 2000;
+	border-radius:0!important;
+	background-color: var(--input-bg-color) !important;
+	overflow-y:auto;
+}
+
+
+[id$="2img_override_settings"] .token,
+[id$="2img_styles"] .token
+{
+    margin: 1px 1px;
+    padding: 4px 10px 4px 0;
+    position: relative;
+    top: 0px;
+}
+[id$="2img_styles"] .token{
+	max-height:unset;
+}
+
+[id$="2img_override_settings"] .token{
+	max-height: 30px;
+    min-height: 30px;
+    padding: 3px 10px 3px 0;
+}
+
+[id$="2img_override_settings"] .token > div{
+	top:1px !important;
+	left:4px !important;
+}
+
+[id$="2img_override_settings"] div > input,
+[id$="2img_override_settings"] .token + div > input{
+	margin: 0;
+    margin-right: 8px;
+    border-right: 1px solid var(--panel-border-color);
+    min-height: 32px;
+}
+
+[id$="2img_override_settings"] .token span{
+	position:relative;
+	top:-2px;
+}
+.show{
+	display:block !important;
+}
+
+/* x svg icon styles */ 
+.gr-input-label div:first-child {
+    position: relative;
+    top: 0px;
+    left: 2px;
+}
+
+
+
+/**********/
+/* tokens */
+/**********/
+
+.token-counter div {
+    display: inline-block;
+}
+
+.token-counter span {
+    padding: 0 10px;
+	line-height: 27px;
+	display:block;
+	border-bottom: 0;
+}
+
+.token-counter.error span {    
+    background-color: var(--cancel-color) !important;
+}
+
+
+[id$="2img_negative_token_counter"],
+[id$="2img_token_counter"]
+{
+	top:0;
+	right: 0;
+    position: absolute;
+    z-index: 100;
+    min-height: 27px;	
+}
+
+/***********************/
+/* Action tool buttons */
+/***********************/
+
+[id$="2img_actions_column"] 
+{
+    min-width: unset !important;
+    flex-grow: 0;
+	padding: 0;
+    display: flex;
+    justify-content: flex-start;
+	max-width: var(--tool-button-size);
+	margin-right: 0px;
+	
+}
+/*
+[id$="2img_actions_column"] button
+
+{
+    flex-grow: 0;
+    padding-left: .25em;
+    padding-right: .25em;
+    margin: .1em 0;
+	min-width: 2.2em;
+    min-height: 2.2em;
+    max-width: 2.2em;
+    max-height: 2.2em;
+	
+}
+*/
+[id$="2img_actions_column"]+div,
+[id$="2img_actions_column"]+div+div {
+    justify-content: space-between;
+}
+
+[id$="2img_tools"]
+{
+    gap: 2px;/*var(--inside-padding-size)*/;
+}
+
+/**********************/
+/* splitter and views */
+/**********************/
+
+[id$=_prompt_image] + div
+{
+	flex-wrap:nowrap;
+}
+
+
+[id$="2img_settings"]
+{
+  flex-grow: 1;
+  flex-shrink: 0;
+  /*overflow-x: auto;*/
+  flex-basis: 50%;
+}
+
+[id$="2img_results"]
+{
+  flex-grow: 0 !important;
+  flex-shrink: 1 !important;
+  flex-basis: 50%; 
+}
+
+[id$=_splitter] {
+    flex-grow: 0;
+    flex-shrink: 0;
+    /* background-color: var(--input-bg-color); */
+    cursor: col-resize;
+    margin: 0 0 0 auto;
+    min-width: 2px;
+    max-width: 2px;
+    align-self: stretch;
+    border: 1px dashed var(--input-bg-color);
+}
+
+
+
+/* fix issue with canvas */
+/*
+#img2img_sketch, #img2img_sketch>.h-60, #img2img_sketch>.h-60>div, #img2img_sketch>.h-60>div>img, #img2maskimg, #inpaint_sketch {
+
+    object-fit: scale-down !important;
+	width:100% !important;
+	height:auto !important;
+}
+*/
+
+/*************/
+/* extra div */
+/*************/
+[id$="2img_group_seed"] > div 
+{
+	flex-grow:8 !important;
+}
+
+[id$="2img_group_seed"] > div + div
+{
+	flex-grow:1 !important;
+}
+/*******************/
+/* buttons send to */
+/*******************/
+
+[id^="image_buttons_"] button 
+{
+    min-width: auto;
+    padding-left: 16px;
+    padding-right: 16px;
+}
+
+
+/******************/
+/* extra-network-cards */
+/******************/
+/*
+#quicksettings_overflow {
+   position: fixed;
+    z-index: 9999;
+    display: block;
+    width: 90%;
+    background-color: var(--main-bg-color) !important;
+    top: var(--top-header-height);
+    bottom: 0px;
+    padding: 16px;
+   
+    right: 0;
+    max-width: 480px;
+	transform: translateX(100%);
+	transition: all 0.25s ease 0s;
+    box-shadow: rgba(0,0,0,0) -30px 0 30px -30px;
+	overflow: hidden;
+
+}
+
+#quicksettings_overflow_container {
+	overflow-y: auto;
+	height: calc(100% - 45px);
+}
+
+#quicksettings_overflow.open {
+    transform: translateX(0);
+	box-shadow: rgba(0,0,0,0.4) -30px 0 30px -30px;
+}
+
+#quicksettings_overflow > div {
+	margin-bottom: var(--outside-gap-size);
+}
+*/
+
+[id$="2img_extra_networks_row"].aside
+{
+	position: fixed;
+    top: var(--top-header-height);
+    width: 90%;
+    right: 0;
+    height: calc(100% - var(--top-header-height));
+    max-width: 480px;
+    z-index: 9999;
+	transform: translateX(100%);
+	transition: all 0.25s ease 0s;
+    box-shadow: rgba(0,0,0,0) -30px 0 30px -30px;
+	padding: calc(1rem - var(--outside-gap-size));
+	background-color: var(--main-bg-color) !important;
+}
+
+[id$="2img_extra_networks_row"].aside.open
+{
+	transform: translateX(0);
+	box-shadow: rgba(0,0,0,0.4) -30px 0 30px -30px;
+}
+
+[id$="2img_extra_networks_row"].aside > div:first-child
+{
+	border: 0 !important;
+}
+
+[id$="2img_extra_networks_row"].aside > div:first-child > div:first-child
+{
+	display: none;
+    border: 0;
+}
+[id$="2img_extra_networks_row"].aside.\!hidden,
+[id$="2img_extra_networks_row"].aside > div:first-child > div:last-child
+{
+	display: block !important;
+}
+[id$="2img_extra_close"]{
+	display:none;
+}
+
+[id$="2img_checkpoints_subdirs"] button{
+	max-height:34px;
+	margin-bottom: var(--inside-padding-size);
+}
+
+
+.extra-network-cards .nocards,
+.extra-network-thumbs .nocards {
+    margin: 1.25em .5em .5em;
+}
+
+.extra-network-cards .nocards h1,
+.extra-network-thumbs .nocards h1 {
+    font-size: 1.5em;
+    margin-bottom: 1em;
+}
+
+.extra-network-cards .nocards li,
+.extra-network-thumbs .nocards li {
+    margin-left: .5em;
+}
+
+
+
+
+.extra-networks div {
+  margin: 0;
+  padding:0;
+  border:0;
+}
+
+.extra-networks > div:first-child > * {
+  margin-bottom: var(--inside-padding-size);
+}
+
+
+.extra-networks .search,
+[id$="2img_extra_refresh"],
+[id$="2img_extra_close"] 
+{
+    max-height: 32px;
+    margin-right: 4px;
+    border: 0;
+    flex-grow: 1;
+    padding-bottom: 0px !important;
+    min-height: 32px;
+}
+
+.extra-networks .search
+{
+	width:60%;
+}
+
+
+.extra-network-cards {
+    display: grid;
+    /* grid-template-columns: repeat(auto-fill, var(--extra-networks-card-real-size));  
+	overflow-y: auto;
+	scroll-snap-type: y mandatory;
+	*/
+    grid-gap: var(--inside-padding-size);
+   
+    max-height: calc(var(--extra-networks-height) * 1.33);
+	
+	grid-template-rows: repeat(var(--extra-networks-visible-rows), calc(var(--extra-networks-card-real-size) * 1.33));
+    grid-auto-columns: var(--extra-networks-card-real-size);
+    grid-auto-flow: column;
+    overflow-x: auto;
+	overflow-y: hidden;
+	scroll-snap-type: x mandatory;
+	
+}
+[id$="2img_extra_networks_row"].aside .extra-network-cards
+{
+	/*grid-template-columns: repeat(auto-fill, var(--extra-networks-card-real-size)); */ 
+	/*grid-template-columns: repeat(calc( var(--extra-networks-card-size) * 4), calc( var(--extra-networks-card-size) * 25%));*/
+	grid-template-columns: repeat(auto-fit, minmax(calc(var(--extra-networks-card-size) * 25%), 1fr));
+	overflow-y: auto;
+	scroll-snap-type: y mandatory;
+	overflow-x: hidden;
+	grid-template-rows: auto;
+	grid-auto-flow: row;
+    max-height: calc(100vh - 216px);
+}
+
+
+.extra-network-cards .card {
+    position: relative;
+    background-size: cover;
+    background-repeat: no-repeat;
+    background-position: center;
+	z-index:1;
+	cursor: pointer;
+	border: 1px dashed var(--panel-bg-color);
+}
+
+.extra-network-cards .card::after {
+    display: block;
+    content: '';  
+    padding-bottom: 133%;
+}
+
+.extra-network-cards .card-container {
+	position:relative;
+}
+
+.extra-network-cards .image-icon {
+    background-color: var(--panel-border-color);
+    -webkit-mask: url(./file=html/svg/image-icon.svg) no-repeat 50% 50%;
+    mask: url(./file=html/svg/image-icon.svg) no-repeat 50% 50%;
+    position: absolute;
+    width: 24px;
+    height: 24px;
+    top: 50%;
+    left: 50%;
+    z-index: 0;
+	transform: translateX(-50%) translateY(-50%);
+}
+
+/*
+.extra-network-cards::after {
+    display: block;
+    content: '';
+    padding-bottom: 133%;
+}
+*/
+
+/*
+.extra-network-cards{
+	display: grid;
+    grid-gap: var(--inside-padding-size);
+    grid-template-columns: repeat(auto-fill,minmax(160px,1fr));
+    grid-auto-flow: column;
+    grid-auto-columns: minmax(160px,1fr);
+    overflow-x: auto;
+	scroll-snap-type: x mandatory;
+	
+}
+
+.extra-network-cards .card::before,
+.extra-network-thumbs .card::before 
+{
+	content: ' ';
+	display: inline-block;
+	-webkit-mask: url(./file=html/svg/image-icon.svg) no-repeat 50% 50%;
+	mask: url(./file=html/svg/image-icon.svg) no-repeat 50% 50%;
+	-webkit-mask-size: cover;
+	mask-size: cover;
+	background-color: var(--panel-bg-color);
+	top: calc(50% - 12px);
+	left: 50%;
+	transform: translate(-50%, -50%);
+	width: 32px;
+	height: 32px;
+	position: absolute;
+}
+
+.extra-network-cards .card {
+	display: inline-block;
+    width: 160px;
+    height: 213px;
+	margin-bottom: var(--inside-padding-size);
+	scroll-snap-align: start;
+	transition: all 0.2s;
+}
+
+.extra-networks .tabitem {
+	padding: var(--inside-padding-size) 0;
+}
+
+.extra-network-thumbs .actions .additional a {
+    background-image: url(./file=html/svg/image-update.svg);
+    background-repeat: no-repeat;
+    background-size: cover;
+    background-position: center center;
+    position: absolute;
+    top: 0;
+    left: 0;
+    width: 24px;
+    height: 24px;
+    display: none;
+    font-size: 0;
+    text-align: -9999;
+	
+}
+
+.extra-network-thumbs .actions .name {
+    position: absolute;
+    bottom: 0;
+    font-size: 10px;
+    padding: 3px;
+    width: 100%;
+    overflow: hidden;
+    white-space: nowrap;
+    text-overflow: ellipsis;
+    background: rgba(0, 0, 0, .5);
+    color: #fff;
+}
+
+.extra-network-thumbs .card:hover .actions .name {
+    white-space: normal;
+    word-break: break-all;
+}
+
+*/
+
+.extra-network-cards .card:hover {
+    /*box-shadow: 0 0 2px .3em rgba(0, 128, 255, .35);*/
+}
+
+.extra-network-cards .card .actions {
+    position: absolute;
+    bottom: 0;
+    left: 0;
+    right: 0;
+    padding: .5em;
+    color: #fff;
+    background: rgba(0, 0, 0, .5);
+    /*box-shadow: 0 0 .25em .25em rgba(0, 0, 0, .5);*/
+    text-shadow: 0 0 .2em #000;
+}
+
+.extra-network-cards .card .actions:hover {
+    background-color: rgba(0, 0, 0, .5);
+}
+
+.extra-network-cards .card .actions .name {
+    font-size: var(--extra-networks-name-size);
+    font-weight: 700;
+    line-break: anywhere;
+}
+
+.extra-network-cards .card .actions:hover .additional {
+    display: block;
+}
+
+.extra-network-cards .card ul {
+    margin: .25em 0 .75em .25em;
+    cursor: unset;
+}
+
+.extra-network-cards .card ul a {
+    cursor: pointer;
+}
+
+/******************/
+/* extras tab */
+/******************/
+
+#mode_extras > div:not(first-child){
+	padding-left:0;
+	padding-right:0;
+	padding-bottom:0;
+	
+}
+
+#extras_2img_settings_scroll > div.gr-box.gr-padded {
+	padding:0;
+	border:0;
+	background: transparent;
+	margin-top: calc(var(--outside-gap-size) * -1);
+} 
+
+#extras_2img_settings_scroll > div.gr-box.gr-padded > div {
+	margin:0;
+} 
+
+#extras_2img_settings_scroll > div.gr-box.gr-padded > div > div {
+	margin-bottom: var(--outside-gap-size);
+}
+
+#extras_resize_mode {
+    padding: 0;
+    margin: 0;
+	border-top-left-radius: 0;
+    border-top-right-radius: 0;
+}
+
+#extras_scale_to_tab,
+#extras_scale_by_tab{
+	/*min-height: 81px; */
+    margin: -2px !important;
+    margin-top: calc(var(--outside-gap-size) * -1) !important;
+    background-color: transparent !important;
+    margin-bottom: calc(var(--outside-gap-size) - 2px) !important;
+	padding: 0;
+}
+#extras_resize_mode > div:first-child{
+	padding-top: var(--outside-gap-size);
+	/*margin-top:2px;*/	
+	margin-top: var(--outside-gap-size);
+    border-top-left-radius: var(--panel-border-radius);
+    border-top-right-radius: var(--panel-border-radius);
+}
+#extras_scale_to_tab div,
+#extras_scale_by_tab div{
+	border-top-left-radius: 0 !important;
+	border-top-right-radius: 0 !important;
+}
+
+
+/******************/
+/* extensions tab */
+/******************/
+
+#tab_extensions table {
+    border-collapse: collapse;
+	width: 100%;
+}
+
+#tab_extensions table td,
+#tab_extensions table th {
+    padding: .25em .5em;
+    border: 1px solid var(--panel-border-color);
+}
+
+#tab_extensions table input[type=checkbox] {
+    margin-right: .5em;
+    top: -3px;
+}
+
+#tab_extensions button {
+    max-width: 16em;
+}
+
+#extensions_installed_top div{
+	display:none;
+}
+
+#tab_extensions input[disabled=disabled] {
+    opacity: .5;
+}
+
+.extension-tag {
+    font-weight: 700;
+    font-size: 95%;
+}
+
+#available_extensions .info {
+    margin: 0;
+}
+
+#available_extensions .date_added {
+    opacity: .85;
+    font-size: 90%;
+}
+
+/****************/
+/* modelmerger  */
+/****************/
+
+#modelmerger_results_container {
+    margin-top: 1em;
+    overflow: visible;
+}
+/*
+#modelmerger_models {
+    gap: 0;
+}
+
+
+
+#modelmerger_interp_description {
+    margin: .35rem .75rem 1.23rem;
+}
+*/
+
+#modelmerger_interp_description>p {
+    margin: 0 !important;
+    text-align: center;
+}
+
+/*************/
+/* settings  */
+/*************/
+
+#settings .gr-block.gr-box span.text-gray-500,
+#settings fieldset span.text-gray-500,
+#settings label.block span {
+    position: relative;
+    border: 0;
+    margin-right: 0;
+}
+
+#settings .gr-panel div.flex-col div.justify-between div {
+    position: relative;
+    z-index: 200;
+}
+
+#settings,
+.extra-network-thumbs .card:hover .additional a {
+    display: block;
+}
+
+#settings>div {
+    border: 0;
+    margin-left: 10em;
+}
+
+#settings>div.flex-wrap {
+    float: left;
+    display: block;
+    margin-left: 0;
+    width: 10em;
+}
+
+#settings>div.flex-wrap button {
+    display: block;
+    border: 0;
+    text-align: left;
+    padding: .25em .5em;
+}
+
+#settings_result {
+    height: 20px !important;
+    width: 100%;
+    text-align: center;
+	color:var(--primary-color);
+}
+#settings_sd #row_setting_sd_model_checkpoint{
+	display:none;
+}
+
+
+/******************/
+/* lightboxModal  */
+/******************/
+
+
+#lightboxModal {
+    display: none;
+    position: fixed;
+    z-index: 10001;
+    padding-top: 100px;
+    left: 0;
+    top: 0;
+    width: 100%;
+    height: 100%;
+    overflow: auto;
+    background-color: #000;
+    user-select: none;
+    -webkit-user-select: none;
+}
+
+.modalControls {
+    display: grid;
+    grid-template-columns: 32px 32px 32px 1fr 32px;
+    grid-template-areas: "zoom tile save space close";
+    position: absolute;
+    top: 0;
+    left: 0;
+    right: 0;
+    padding: 16px;
+    gap: 16px;
+    background-color: rgba(0, 0, 0, .2);
+}
+
+.modalClose {
+    grid-area: close;
+}
+
+.modalZoom {
+    grid-area: zoom;
+}
+
+.modalSave {
+    grid-area: save;
+}
+
+.modalTileImage {
+    grid-area: tile;
+}
+
+.modalClose,
+.modalSave,
+.modalTileImage,
+.modalZoom {
+    color: #fff;
+    font-size: 35px;
+    font-weight: 700;
+    cursor: pointer;
+}
+
+.modalSave {
+    font-size: 28px;
+    margin-top: 8px;
+}
+
+.modalClose:focus,
+.modalClose:hover,
+.modalSave:focus,
+.modalSave:hover,
+.modalZoom:focus,
+.modalZoom:hover {
+    color: #999;
+    text-decoration: none;
+    cursor: pointer;
+}
+
+#modalImage {
+    display: block;
+    margin-left: auto;
+    margin-right: auto;
+    margin-top: auto;
+    width: auto;
+}
+
+.modalImageFullscreen {
+    object-fit: contain;
+    height: 90%;
+}
+
+.modalNext,
+.modalPrev {
+    cursor: pointer;
+    position: absolute;
+    top: 50%;
+    width: auto;
+    padding: 16px;
+    margin-top: -50px;
+    color: #fff;
+    font-weight: 700;
+    font-size: 20px;
+    transition: .6s ease;
+    border-radius: 0 3px 3px 0;
+    user-select: none;
+    -webkit-user-select: none;
+}
+
+.modalNext {
+    right: 0;
+    border-radius: 3px 0 0 3px;
+}
+
+.modalNext:hover,
+.modalPrev:hover {
+    background-color: rgba(0, 0, 0, .8);
+}
+
+#imageARPreview {
+    position: absolute;
+    top: 0;
+    left: 0;
+    border: 2px solid red;
+    background: rgba(255, 0, 0, .3);
+    z-index: 900;
+    pointer-events: none;
+    display: none;
+}
+
+
+.transition {
+  -webkit-transition: none !important;
+  -moz-transition: none !important;
+  -o-transition: none !important;
+  transition: none !important;
+}
+
+
+
+/*********************/
+/* Mobile breakpoint */
+/*********************/
+
+@media only screen and (max-width: 860px) {
+  /* For tablets: */
+	[id$=_splitter]
+	{
+		display:none
+	}
+	
+  	[id$="2img_gallery"] .overflow-y-auto 
+	{
+		/*min-height: unset !important;	*/	
+	}
+	
+	[id$="2img_settings_scroll"]
+	{
+		height: auto !important;		
+	}
+
+	[id$="2img_results"]
+	{
+		max-height: unset !important;			
+	}
+	
+	[id$="2img_settings"]::before
+	{
+		display:none;
+	}
+	
+	[id$="2img_actions_column"]
+	{
+		flex-basis: 100% !important;
+		max-width: 100% !important;
+	}
+	
+
+	[id$="2img_settings_scroll"]
+	{
+		padding-top: 0;
+	}
+	
+	.dark .gr-block,
+	.gr-form,
+	#txt2img_seed,
+	#img2img_seed,
+	#txt2img_subseed,
+	#img2img_subseed,
+	#txt2img_seed_row > div, 
+	#img2img_seed_row > div, 
+	#txt2img_subseed_row > div, 
+	#img2img_subseed_row > div {
+		min-width:70px;
+	}
+	
+	[id$="2img_gallery"]
+	{
+		margin-bottom: 0px;
+	}
+	
+
+	
+	[id$="2img_tools"]
+	{
+		gap: 2px;
+	}
+	/*
+	.dark .dark\:hover\:border-gray-600>div.cursor-pointer+div {
+		margin-top: 4px !important;
+	}*/
+	
+	[id$="2img_results"]
+	{
+	  flex-grow: 1 !important;
+	  flex-shrink: 1 !important;
+	  overflow-x: hidden;
+	}
+
+	#splitter {
+		display:none;
+	}
+	
+	[id$="2img_prompt_image"] + div
+	{
+		flex-wrap: wrap;
+	}
+	
+	[id$="2img_results"]
+	{
+		flex-grow: 1 !important;	
+	}
+	
+	.token-counter span {
+		position: relative;
+		top: 3px;
+		right: 3px;
+	}
+	
+	#settings>div {		
+		margin-left: 0;
+	}
+	
+	#settings>div.flex-wrap {
+		float: none;
+		display: flex !important;
+		margin-left: 0;
+		width: auto;
+		margin-bottom: 20px;
+	}
+	
+	[id$="2img_hr_scale"]
+	{
+		flex-basis: 100% !important;	
+	}
+	
+
+
+	[id$="2img_gallery"] div.modify-upload{
+		position:absolute;
+	}
+	
+	[id$="2img_gallery"],	
+	[id$="2img_gallery"] div>img,
+	[id$="2img_gallery"] div.backdrop-blur,
+	[id$="2img_gallery"] img+div.overflow-x-scroll{
+		position:relative;
+		height: auto !important;
+		min-height: auto;
+		border-radius: 0 !important;
+	}
+	
+	[id$="2img_gallery"],	
+	[id$="2img_gallery"] div>img,
+	[id$="2img_gallery"] div.backdrop-blur
+	{
+		max-height: unset !important;
+	}
+	
+	[id$="2img_gallery"] div>img{
+		object-fit: contain;
+	}
+	
+	[id$="2img_gallery"] .overflow-y-auto {
+		min-height: auto !important;
+	}
+	
+	.livePreview img{
+		object-position:top;
+		border-radius: 0 !important;
+		position: relative;
+		width: 100%;
+
+	}
+	
+	.livePreview img:nth-child(2){
+		position:absolute;
+		top: var(--processing-border);
+		left: var(--processing-border);
+		width: calc(100% - var(--processing-double-border));
+	}
+	
+	.livePreview.init,
+	.livePreview:not(.init) + div{  
+		display:none;
+	}
+	
+	
+ 	.livePreview {  
+		/*width: calc(100% - (var(--outside-gap-size) * 2)) !important; */  
+		max-height: unset !important;
+		/*bottom:60px;*/
+		position: relative !important;
+		left: 0;
+		top: 0;
+		width: auto !important;
+	}
+	div.svelte-10ogue4>*:first-child.livePreview {
+		/*height: calc(100% - 60px - var(--outside-gap-size) - 2px) !important;*/
+		/*height: auto !important;*/
+	}
+	
+	div.svelte-10ogue4>*:first-child.livePreview > img {		
+		/*height: auto !important;*/
+	}
+	
+	[id$="png_2img_results"]{
+		order:1;
+	}
+	
+	[id$="settings_2img_settings"] {
+		max-height: none;
+	}
+	
+	#nav_menu_header_tabs,
+	#tab_extensions td,
+	#tab_extensions th {
+		display:none !important;
+	}
+	
+	#tab_extensions td:first-child,
+	#tab_extensions td:last-child,
+	#tab_extensions th:first-child,
+	#tab_extensions th:last-child
+	{
+		display:table-cell !important;
+	}
+	
+	#quicksettings {
+		margin-left: 8px;
+		margin-right: 8px;
+	}
+		
+		
+	
+
+}
+
+
+footer {
+    display: none !important;
+}
+
+#footer {
+    position:relative;
+	z-index:999;
+	/*margin:auto !important;
+	width:auto;*/
+}
+
+
+.footer-wrapper{
+	display:flex;
+}
+
+.footer-links {
+  position: relative;
+  width: 100%;
+  margin: 0;
+  padding: 0;
+  list-style-type: none;
+  display: flex;
+  flex-direction: row;
+  justify-content: center;
+  align-items: center;
+}
+
+.footer-links > li {
+    display: inline-block;
+    width: 32px;
+    height: 32px;
+    text-align: center;
+    float: left;
+    /*background: var(--panel-bg-color);*/
+    border-radius: 100%;
+    position: relative;
+	display: flex;
+}
+
+
+.footer-links > li > div,
+.footer-links > li > a {
+    position: absolute;
+    top: 50%;
+    left: 50%;
+    transform: translate(-50%, -50%);
+    font-size: 24px;
+    fill: var(--primary-color);
+}
+
+.footer-links > li:last-child {
+  position: absolute;
+  top: 0;
+  right: 0;
+}
+
+
+
+a[data-tooltip].top:before, a[data-tooltip].top:after {
+  transform: translateY(10px);
+}
+a[data-tooltip].top:hover:after, a[data-tooltip].top:hover:before {
+  transform: translateY(0px);
+}
+
+a[data-tooltip].right:before, a[data-tooltip].right:after {
+  transform: translateX(0px);
+}
+a[data-tooltip].right:hover:after, a[data-tooltip].right:hover:before {
+  transform: translateX(10px);
+}
+
+a[data-tooltip].bottom:before, a[data-tooltip].bottom:after {
+  transform: translateY(-10px);
+}
+a[data-tooltip].bottom:hover:after, a[data-tooltip].bottom:hover:before {
+  transform: translateY(0px);
+}
+
+a[data-tooltip].left:before, a[data-tooltip].left:after {
+  transform: translateX(0px);
+}
+a[data-tooltip].left:hover:after, a[data-tooltip].left:hover:before {
+  transform: translateX(-10px);
+}
+
+a[data-tooltip] {
+  position: relative;
+  max-width:320px;
+}
+a[data-tooltip]:after, a[data-tooltip]:before {
+  position: absolute;
+  visibility: hidden;
+  opacity: 0;
+  transition: transform 200ms ease, opacity 200ms;
+  box-shadow: 0 0 10px rgba(0, 0, 0, 0.3);
+  z-index: 99;
+}
+a[data-tooltip]:before {
+  content: attr(data-tooltip);
+  background-color: var(--main-bg-color);
+  /*color: #fff;*/
+  font-size: 10px;
+  font-weight: bold;
+  padding: 10px 15px;
+  border-radius: 5px;
+  white-space: nowrap;
+  text-decoration: none;
+  text-transform: uppercase;
+  letter-spacing: 1px;
+}
+a[data-tooltip]:after {
+  width: 0;
+  height: 0;
+  border: 6px solid transparent;
+  content: "";
+}
+a[data-tooltip]:hover:after, a[data-tooltip]:hover:before {
+  visibility: visible;
+  opacity: 1.0;
+  transform: translateY(0px);
+}
+
+a[data-tooltip][data-position=top]:before {
+  bottom: 100%;
+  left: -130%;
+  margin-bottom: 10px;
+}
+
+a[data-tooltip][data-position=top]:after {
+  border-top-color: var(--main-bg-color);
+  border-bottom: none;
+  bottom: 101%;
+  left: calc(50% - 6px);
+  margin-bottom: 4px;
+}
+
+a[data-tooltip][data-position=left]:before {
+  top: -12%;
+  right: 100%;
+  margin-right: 10px;
+}
+
+a[data-tooltip][data-position=left]:after {
+  border-left-color: var(--main-bg-color);
+  border-right: none;
+  top: calc(50% - 3px);
+  right: 100%;
+  margin-top: -6px;
+  margin-right: 4px;
+}
+
+a[data-tooltip][data-position=right]:before {
+  top: -5%;
+  left: 100%;
+  margin-left: 10px;
+}
+
+a[data-tooltip][data-position=right]:after {
+  border-right-color: var(--main-bg-color);
+  border-left: none;
+  top: calc(50% - 6px);
+  left: calc(100% + 4px);
+}
+
+a[data-tooltip][data-position=bottom]:before {
+  top: 100%;
+  left: -130%;
+  margin-top: 10px;
+}
+
+a[data-tooltip][data-position=bottom]:after {
+  border-bottom-color: var(--main-bg-color);
+  border-top: none;
+  top: 100%;
+  left: 5px;
+  margin-top: 4px;
+}
+
+
+.tooltip-html {
+    text-align: left;  
+    position: absolute;
+    top: 50%;
+    left: 50%;
+    transform: translate(-50%, -50%);
+    transform-origin: 0 0;   
+}
+
+.tooltip-html i {
+	position: relative;
+    display: block;
+
+.extra-network-thumbs .card:hover .additional a {
+    display: inline-block;
+}
+
+.tooltip-html .icon-info {	 
+    fill: var(--primary-color);
+	scale:0.9;
+}
+
+li.coffee-circle {	 
+    background: #FFDD00;
+    margin-left: 5px;
+	margin-right: 5px;
+}
+
+
+.tooltip-html .coffee {
+    fill: var(--main-bg-color);
+}
+
+.tooltip-html .top {
+    min-width: 200px;
+    max-width: 400px;
+    top: -20px;
+    left: 50%;
+    transform: translate(-90%,-100%);
+    padding: 10px 20px;  
+    background-color: var(--main-bg-color);
+    font-weight: normal;
+    font-size: 14px;
+    border-radius: var(--panel-border-radius);
+    position: absolute;
+    z-index: 99;
+    box-sizing: border-box;
+    box-shadow: 0 1px 8px rgb(0 0 0 / 50%);
+    display: none;
+}
+
+.tooltip-html .top.center{
+    transform: translate(-50%,-100%);
+}
+
+
+.tooltip-html:hover .top {
+    display:block;
+}
+
+.tooltip-html .top i {
+    position:absolute;
+    top:100%;
+    left:90%;
+    margin-left:-15px;
+    width:30px;
+    height:15px;
+    overflow:hidden;
+}
+
+.tooltip-html .top.center i {
+    left:50%;
+}
+
+.tooltip-html .top i::after {
+    content:'';
+    position:absolute;
+    width:15px;
+    height:15px;
+    left:50%;
+    transform:translate(-50%,-50%) rotate(45deg);
+    background-color: var(--main-bg-color);
+    box-shadow:0 1px 8px rgba(0,0,0,0.5);
+}
+
+.tooltip-html span{
+	opacity:0.5;
+}
+
+.tooltip-html a{
+	color: var(--primary-color);
+}
+
+
+
+/**********************/
+/* Sliders Scrollbars */
+/**********************/
+
+::-webkit-scrollbar {
+    width: 10px;
+}
+
+[id$="2img_settings_scroll"]::-webkit-scrollbar
+{
+    width: 12px;
+}
+
+::-webkit-scrollbar-track {
+    box-shadow: inset 0 0 10px 10px var(--main-bg-color);
+}
+
+::-webkit-scrollbar-thumb {
+    box-shadow: inset 0 0 10px 10px var(--panel-bg-color);
+}
+
+::-webkit-scrollbar-button {
+    display: none;
+}
+
+::-webkit-scrollbar-thumb,
+::-webkit-scrollbar-track {
+    border-left: solid 6px var(--main-bg-color);
+    border-radius: 0;
+}
+
+[id$="2img_settings_scroll"]::-webkit-scrollbar-thumb,
+[id$="2img_settings_scroll"]::-webkit-scrollbar-track
+{
+    border-left: solid 8px transparent;
+}
+
+
+
+@media screen and (-webkit-min-device-pixel-ratio:0) {
+    input[type=range] {
+        overflow: hidden;
+        width: 100%;
+        -webkit-appearance: none;
+        background-color: var(--input-bg-color);
+        border: 1px solid var(--input-border-color);
+		position:relative;
+    }
+	input[type=range]::after {
+		content: '';
+		position: absolute;
+		height: 13px;
+		background-image: var(--slider-bg-overlay);
+		opacity: 0.15;
+		width: 100%;
+	}
+	
+
+    input[type=range]::-webkit-slider-runnable-track {
+        height: 14px;
+        -webkit-appearance: none;
+        color: var(--primary-color);
+        margin-top: -1px;
+    }
+
+    input[type=range]::-webkit-slider-thumb {
+        width: 0px;
+        -webkit-appearance: none;
+        height: 14px;
+        cursor: ew-resize;
+        background-color: var(--primary-color);
+        box-shadow: -1024px 0 0 1024px var(--primary-color);		
+    }
+	
+	[id$="_sub-group"] input[type=range]
+	{
+		
+		background-color: var(--subgroup-input-bg-color);
+		border: 1px solid var(--subgroup-input-border-color);		
+	}
+	
+}
+
+
+/* Firefox */
+
+input[type=range]::-moz-range-progress {
+    background-color: var(--primary-color);
+	height: 14px;
+	border: 1px solid var(--primary-color);
+}
+
+input[type=range]::-moz-range-track {
+    background-color: var(--input-bg-color);
+}
+
+input[type=range]::after:: {
+	content: '';
+	position: absolute;
+	height: 13px;
+	background-image: var(--slider-bg-overlay);
+	opacity: 0.15;
+	width: 100%;
+}
+
+#quicksettings_overflow_container,
+#theme_overflow_container,
+[id$="2img_checkpoints_cards"],
+[id$="2img_results"],
+[id$="2img_settings_scroll"] 
+{
+  scrollbar-color: var(--panel-bg-color) var(--main-bg-color) !important;
+  scrollbar-width: thin !important;
+}
+
+
+input[type=range]{
+    width: 100%;
+}
+
+input[type=range]::-moz-range-track {
+    width: 100%;
+    background-color: var(--input-bg-color);
+    border: none;
+    border-radius: 0px;
+
+	position: relative;
+	height: 100%;
+	background-image: var(--slider-bg-overlay);
+	opacity: 0.15;
+	width: 100%;
+}
+
+input[type=range]::-moz-range-thumb {
+    border: 0px solid var(--primary-color);
+    width: 0px;
+    border-radius: 0%;
+    background-color: var(--primary-color);
+
+}
+
+/*hide the outline behind the border*/
+input[type=range]:-moz-focusring{
+    outline: 1px solid var(--primary-color);
+    outline-offset: -1px;
+}
+
+input[type=range]:focus::-moz-range-track {
+    background-color: var(--input-bg-color);
+}
+
+input[type="number"] {
+    -moz-appearance: textfield;
+}
+input[type="number"]:hover,
+input[type="number"]:focus {
+    -moz-appearance: initial;
+}
+
+
+/* IE maybe later  */
+
+input[type=range]::-ms-fill-lower {
+	background-color: var(--primary-color);
+}
+
+input[type=range]::-ms-fill-upper {
+    background-color: var(--input-bg-color);
+}
+
+
+.extra-network-cards .card .actions .description {
+    display: block;
+    max-height: 3em;
+    white-space: pre-wrap;
+    line-height: 1.1;
+}
+
+.extra-network-cards .card .actions .description:hover {
+    max-height: none;
+}
+
+.extra-network-cards .card .actions:hover .additional{
+    display: block;
+}
+
+
+
+
 /*BREAKPOINT_CSS_CONTENT*/