--- conflicted
+++ resolved
@@ -1,42 +1,39 @@
-from modules import launch_utils
-
-
-args = launch_utils.args
-python = launch_utils.python
-git = launch_utils.git
-index_url = launch_utils.index_url
-dir_repos = launch_utils.dir_repos
-
-commit_hash = launch_utils.commit_hash
-git_tag = launch_utils.git_tag
-
-run = launch_utils.run
-is_installed = launch_utils.is_installed
-repo_dir = launch_utils.repo_dir
-
-run_pip = launch_utils.run_pip
-check_run_python = launch_utils.check_run_python
-git_clone = launch_utils.git_clone
-git_pull_recursive = launch_utils.git_pull_recursive
-<<<<<<< HEAD
-=======
-list_extensions = launch_utils.list_extensions
->>>>>>> 68f336bd
-run_extension_installer = launch_utils.run_extension_installer
-prepare_environment = launch_utils.prepare_environment
-configure_for_tests = launch_utils.configure_for_tests
-start = launch_utils.start
-
-
-def main():
-    if not args.skip_prepare_environment:
-        prepare_environment()
-
-    if args.test_server:
-        configure_for_tests()
-
-    start()
-
-
-if __name__ == "__main__":
-    main()
+from modules import launch_utils
+
+
+args = launch_utils.args
+python = launch_utils.python
+git = launch_utils.git
+index_url = launch_utils.index_url
+dir_repos = launch_utils.dir_repos
+
+commit_hash = launch_utils.commit_hash
+git_tag = launch_utils.git_tag
+
+run = launch_utils.run
+is_installed = launch_utils.is_installed
+repo_dir = launch_utils.repo_dir
+
+run_pip = launch_utils.run_pip
+check_run_python = launch_utils.check_run_python
+git_clone = launch_utils.git_clone
+git_pull_recursive = launch_utils.git_pull_recursive
+list_extensions = launch_utils.list_extensions
+run_extension_installer = launch_utils.run_extension_installer
+prepare_environment = launch_utils.prepare_environment
+configure_for_tests = launch_utils.configure_for_tests
+start = launch_utils.start
+
+
+def main():
+    if not args.skip_prepare_environment:
+        prepare_environment()
+
+    if args.test_server:
+        configure_for_tests()
+
+    start()
+
+
+if __name__ == "__main__":
+    main()