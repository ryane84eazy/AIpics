--- conflicted
+++ resolved
@@ -1,36 +1,31 @@
-GitPython
-Pillow
-accelerate
-
-blendmodes
-clean-fid
-einops
-facexlib
-fastapi>=0.90.1
-<<<<<<< HEAD
-gfpgan
-gradio==4.13.0
-=======
-gradio==3.41.2
->>>>>>> de5a8c5c
-inflection
-jsonmerge
-kornia
-lark
-numpy
-omegaconf
-open-clip-torch
-
-piexif
-psutil
-pytorch_lightning
-requests
-resize-right
-
-safetensors
-scikit-image>=0.19
-tomesd
-torch
-torchdiffeq
-torchsde
-transformers==4.30.2
+GitPython
+Pillow
+accelerate
+
+blendmodes
+clean-fid
+einops
+facexlib
+fastapi>=0.90.1
+gradio==4.13.0
+inflection
+jsonmerge
+kornia
+lark
+numpy
+omegaconf
+open-clip-torch
+
+piexif
+psutil
+pytorch_lightning
+requests
+resize-right
+
+safetensors
+scikit-image>=0.19
+tomesd
+torch
+torchdiffeq
+torchsde
+transformers==4.30.2