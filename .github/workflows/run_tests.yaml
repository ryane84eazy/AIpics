--- conflicted
+++ resolved
@@ -41,18 +41,11 @@
           --skip-prepare-environment
           --skip-torch-cuda-test
           --test-server
-<<<<<<< HEAD
-          --no-half
-          --disable-opt-split-attention
-          --use-cpu all
-          --add-stop-route
-=======
           --do-not-download-clip
           --no-half
           --disable-opt-split-attention
           --use-cpu all
           --api-server-stop
->>>>>>> 68f336bd
           2>&1 | tee output.txt &
       - name: Run tests
         run: |
@@ -60,11 +53,7 @@
           python -m pytest -vv --junitxml=test/results.xml --cov . --cov-report=xml --verify-base-url test
       - name: Kill test server
         if: always()
-<<<<<<< HEAD
-        run: curl -vv -XPOST http://127.0.0.1:7860/_stop && sleep 10
-=======
         run: curl -vv -XPOST http://127.0.0.1:7860/sdapi/v1/server-stop && sleep 10
->>>>>>> 68f336bd
       - name: Show coverage
         run: |
           python -m coverage combine .coverage*
