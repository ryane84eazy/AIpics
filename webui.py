--- conflicted
+++ resolved
@@ -1,410 +1,385 @@
-import os
-import sys
-import time
-import importlib
-import signal
-import re
-import warnings
-from fastapi import FastAPI
-from fastapi.middleware.cors import CORSMiddleware
-from fastapi.middleware.gzip import GZipMiddleware
-from packaging import version
-
-import logging
-logging.getLogger("xformers").addFilter(lambda record: 'A matching Triton is not available' not in record.getMessage())
-
-from modules import paths, timer, import_hook, errors
-
-startup_timer = timer.Timer()
-
-import torch
-import pytorch_lightning # pytorch_lightning should be imported after torch, but it re-enables warnings on import so import once to disable them
-warnings.filterwarnings(action="ignore", category=DeprecationWarning, module="pytorch_lightning")
-startup_timer.record("import torch")
-
-import gradio
-startup_timer.record("import gradio")
-
-import ldm.modules.encoders.modules
-startup_timer.record("import ldm")
-
-from modules import extra_networks, ui_extra_networks_checkpoints
-from modules import extra_networks_hypernet, ui_extra_networks_hypernets, ui_extra_networks_textual_inversion
-from modules.call_queue import wrap_queued_call, queue_lock, wrap_gradio_gpu_call
-
-# Truncate version number of nightly/local build of PyTorch to not cause exceptions with CodeFormer or Safetensors
-if ".dev" in torch.__version__ or "+git" in torch.__version__:
-    torch.__long_version__ = torch.__version__
-    torch.__version__ = re.search(r'[\d.]+[\d]', torch.__version__).group(0)
-
-from modules import shared, devices, sd_samplers, upscaler, extensions, localization, ui_tempdir, ui_extra_networks
-import modules.codeformer_model as codeformer
-import modules.face_restoration
-import modules.gfpgan_model as gfpgan
-import modules.img2img
-
-import modules.lowvram
-import modules.scripts
-import modules.sd_hijack
-import modules.sd_models
-import modules.sd_vae
-import modules.txt2img
-import modules.script_callbacks
-import modules.textual_inversion.textual_inversion
-import modules.progress
-
-import modules.ui
-from modules import modelloader
-from modules.shared import cmd_opts
-import modules.hypernetworks.hypernetwork
-
-startup_timer.record("other imports")
-
-
-if cmd_opts.server_name:
-    server_name = cmd_opts.server_name
-else:
-    server_name = "0.0.0.0" if cmd_opts.listen else None
-
-
-def check_versions():
-    if shared.cmd_opts.skip_version_check:
-        return
-
-    expected_torch_version = "1.13.1"
-
-    if version.parse(torch.__version__) < version.parse(expected_torch_version):
-        errors.print_error_explanation(f"""
-You are running torch {torch.__version__}.
-The program is tested to work with torch {expected_torch_version}.
-To reinstall the desired version, run with commandline flag --reinstall-torch.
-Beware that this will cause a lot of large files to be downloaded, as well as
-there are reports of issues with training tab on the latest version.
-
-Use --skip-version-check commandline argument to disable this check.
-        """.strip())
-
-    expected_xformers_version = "0.0.16rc425"
-    if shared.xformers_available:
-        import xformers
-
-        if version.parse(xformers.__version__) < version.parse(expected_xformers_version):
-            errors.print_error_explanation(f"""
-You are running xformers {xformers.__version__}.
-The program is tested to work with xformers {expected_xformers_version}.
-To reinstall the desired version, run with commandline flag --reinstall-xformers.
-
-Use --skip-version-check commandline argument to disable this check.
-            """.strip())
-
-
-def initialize():
-    check_versions()
-
-    extensions.list_extensions()
-    localization.list_localizations(cmd_opts.localizations_dir)
-    startup_timer.record("list extensions")
-
-    if cmd_opts.ui_debug_mode:
-        shared.sd_upscalers = upscaler.UpscalerLanczos().scalers
-        modules.scripts.load_scripts()
-        return
-
-    modelloader.cleanup_models()
-    modules.sd_models.setup_model()
-    startup_timer.record("list SD models")
-
-    codeformer.setup_model(cmd_opts.codeformer_models_path)
-    startup_timer.record("setup codeformer")
-
-    gfpgan.setup_model(cmd_opts.gfpgan_models_path)
-    startup_timer.record("setup gfpgan")
-
-    modelloader.list_builtin_upscalers()
-    startup_timer.record("list builtin upscalers")
-
-    modules.scripts.load_scripts()
-    startup_timer.record("load scripts")
-
-    modelloader.load_upscalers()
-    startup_timer.record("load upscalers")
-
-    modules.sd_vae.refresh_vae_list()
-    startup_timer.record("refresh VAE")
-
-    modules.textual_inversion.textual_inversion.list_textual_inversion_templates()
-    startup_timer.record("refresh textual inversion templates")
-
-    try:
-        modules.sd_models.load_model()
-    except Exception as e:
-        errors.display(e, "loading stable diffusion model")
-        print("", file=sys.stderr)
-        print("Stable diffusion model failed to load, exiting", file=sys.stderr)
-        exit(1)
-    startup_timer.record("load SD checkpoint")
-
-    shared.opts.data["sd_model_checkpoint"] = shared.sd_model.sd_checkpoint_info.title
-
-    shared.opts.onchange("sd_model_checkpoint", wrap_queued_call(lambda: modules.sd_models.reload_model_weights()))
-    shared.opts.onchange("sd_vae", wrap_queued_call(lambda: modules.sd_vae.reload_vae_weights()), call=False)
-    shared.opts.onchange("sd_vae_as_default", wrap_queued_call(lambda: modules.sd_vae.reload_vae_weights()), call=False)
-    shared.opts.onchange("temp_dir", ui_tempdir.on_tmpdir_changed)
-    startup_timer.record("opts onchange")
-
-    shared.reload_hypernetworks()
-    startup_timer.record("reload hypernets")
-
-    ui_extra_networks.intialize()
-    ui_extra_networks.register_page(ui_extra_networks_textual_inversion.ExtraNetworksPageTextualInversion())
-    ui_extra_networks.register_page(ui_extra_networks_hypernets.ExtraNetworksPageHypernetworks())
-    ui_extra_networks.register_page(ui_extra_networks_checkpoints.ExtraNetworksPageCheckpoints())
-
-    extra_networks.initialize()
-    extra_networks.register_extra_network(extra_networks_hypernet.ExtraNetworkHypernet())
-    startup_timer.record("extra networks")
-
-    if cmd_opts.tls_keyfile is not None and cmd_opts.tls_keyfile is not None:
-
-        try:
-            if not os.path.exists(cmd_opts.tls_keyfile):
-                print("Invalid path to TLS keyfile given")
-            if not os.path.exists(cmd_opts.tls_certfile):
-                print(f"Invalid path to TLS certfile: '{cmd_opts.tls_certfile}'")
-        except TypeError:
-            cmd_opts.tls_keyfile = cmd_opts.tls_certfile = None
-            print("TLS setup invalid, running webui without TLS")
-        else:
-            print("Running with TLS")
-        startup_timer.record("TLS")
-
-    # make the program just exit at ctrl+c without waiting for anything
-    def sigint_handler(sig, frame):
-        print(f'Interrupted with signal {sig} in {frame}')
-        os._exit(0)
-
-    signal.signal(signal.SIGINT, sigint_handler)
-
-
-def setup_middleware(app):
-    app.middleware_stack = None # reset current middleware to allow modifying user provided list
-    app.add_middleware(GZipMiddleware, minimum_size=1000)
-    if cmd_opts.cors_allow_origins and cmd_opts.cors_allow_origins_regex:
-        app.add_middleware(CORSMiddleware, allow_origins=cmd_opts.cors_allow_origins.split(','), allow_origin_regex=cmd_opts.cors_allow_origins_regex, allow_methods=['*'], allow_credentials=True, allow_headers=['*'])
-    elif cmd_opts.cors_allow_origins:
-        app.add_middleware(CORSMiddleware, allow_origins=cmd_opts.cors_allow_origins.split(','), allow_methods=['*'], allow_credentials=True, allow_headers=['*'])
-    elif cmd_opts.cors_allow_origins_regex:
-        app.add_middleware(CORSMiddleware, allow_origin_regex=cmd_opts.cors_allow_origins_regex, allow_methods=['*'], allow_credentials=True, allow_headers=['*'])
-    app.build_middleware_stack() # rebuild middleware stack on-the-fly
-
-
-def create_api(app):
-    from modules.api.api import Api
-    print("api server starting...")
-    api = Api(app, queue_lock)
-    return api
-
-
-def wait_on_server(demo=None):
-    while 1:
-        time.sleep(0.5)
-        if shared.state.need_restart:
-            shared.state.need_restart = False
-            time.sleep(0.5)
-            demo.close()
-            time.sleep(0.5)
-            break
-
-
-def api_only():
-    initialize()
-
-    app = FastAPI()
-    setup_middleware(app)
-    api = create_api(app)
-
-    modules.script_callbacks.app_started_callback(None, app)
-
-    print(f"Startup time: {startup_timer.summary()}.")
-    api.launch(server_name="0.0.0.0" if cmd_opts.listen else "127.0.0.1", port=cmd_opts.port if cmd_opts.port else 7861)
-
-
-def webui():
-    launch_api = cmd_opts.api
-    initialize()
-
-    while 1:
-        if shared.opts.clean_temp_dir_at_start:
-            ui_tempdir.cleanup_tmpdr()
-            startup_timer.record("cleanup temp dir")
-
-        modules.script_callbacks.before_ui_callback()
-        startup_timer.record("scripts before_ui_callback")
-
-        shared.demo = modules.ui.create_ui()
-        startup_timer.record("create ui")
-
-<<<<<<< HEAD
-        shared.demo.queue(1)
-=======
-        shared.demo.queue(32)
->>>>>>> f3923c14
-
-        gradio_auth_creds = []
-        if cmd_opts.gradio_auth:
-            gradio_auth_creds += [x.strip() for x in cmd_opts.gradio_auth.strip('"').replace('\n', '').split(',') if x.strip()]
-        if cmd_opts.gradio_auth_path:
-            with open(cmd_opts.gradio_auth_path, 'r', encoding="utf8") as file:
-                for line in file.readlines():
-                    gradio_auth_creds += [x.strip() for x in line.split(',') if x.strip()]
-        # from install_ext import safety_setup
-        # safety_setup()
-
-        from modules.user import authorization
-<<<<<<< HEAD
-        auth = None
-        if not cmd_opts.noauth:
-            auth = authorization
-=======
->>>>>>> f3923c14
-
-        app, local_url, share_url = shared.demo.launch(
-            share=cmd_opts.share,
-            server_name=server_name,
-            server_port=cmd_opts.port,
-            ssl_keyfile=cmd_opts.tls_keyfile,
-            ssl_certfile=cmd_opts.tls_certfile,
-            debug=cmd_opts.gradio_debug,
-<<<<<<< HEAD
-            auth=auth,
-            auth_message="美术SD-WEBUI",
-=======
-            auth=authorization,
-            auth_message="行者AI",
->>>>>>> f3923c14
-            inbrowser=cmd_opts.autolaunch,
-            prevent_thread_lock=True
-        )
-        # after initial launch, disable --autolaunch for subsequent restarts
-        cmd_opts.autolaunch = False
-
-        startup_timer.record("gradio launch")
-
-        # gradio uses a very open CORS policy via app.user_middleware, which makes it possible for
-        # an attacker to trick the user into opening a malicious HTML page, which makes a request to the
-        # running web ui and do whatever the attacker wants, including installing an extension and
-        # running its code. We disable this here. Suggested by RyotaK.
-        app.user_middleware = [x for x in app.user_middleware if x.cls.__name__ != 'CORSMiddleware']
-
-        setup_middleware(app)
-
-        modules.progress.setup_progress_api(app)
-
-        if launch_api:
-            create_api(app)
-
-        ui_extra_networks.add_pages_to_demo(app)
-
-        modules.script_callbacks.app_started_callback(shared.demo, app)
-        startup_timer.record("scripts app_started_callback")
-
-        print(f"Startup time: {startup_timer.summary()}.")
-
-        wait_on_server(shared.demo)
-        print('Restarting UI...')
-
-        if hasattr(startup_timer, 'reset'):
-            startup_timer.reset()
-        else:
-            startup_timer.start = time.time()
-            startup_timer.total = 0
-            startup_timer.records = {}
-
-        sd_samplers.set_samplers()
-
-        modules.script_callbacks.script_unloaded_callback()
-        extensions.list_extensions()
-        startup_timer.record("list extensions")
-
-        localization.list_localizations(cmd_opts.localizations_dir)
-
-        modelloader.forbid_loaded_nonbuiltin_upscalers()
-        modules.scripts.reload_scripts()
-        startup_timer.record("load scripts")
-
-        modules.script_callbacks.model_loaded_callback(shared.sd_model)
-        startup_timer.record("model loaded callback")
-
-        modelloader.load_upscalers()
-        startup_timer.record("load upscalers")
-
-        for module in [module for name, module in sys.modules.items() if name.startswith("modules.ui")]:
-            importlib.reload(module)
-        startup_timer.record("reload script modules")
-
-        modules.sd_models.list_models()
-        startup_timer.record("list SD models")
-
-        shared.reload_hypernetworks()
-        startup_timer.record("reload hypernetworks")
-
-        ui_extra_networks.intialize()
-        ui_extra_networks.register_page(ui_extra_networks_textual_inversion.ExtraNetworksPageTextualInversion())
-        ui_extra_networks.register_page(ui_extra_networks_hypernets.ExtraNetworksPageHypernetworks())
-        ui_extra_networks.register_page(ui_extra_networks_checkpoints.ExtraNetworksPageCheckpoints())
-
-        extra_networks.initialize()
-        extra_networks.register_extra_network(extra_networks_hypernet.ExtraNetworkHypernet())
-        startup_timer.record("initialize extra networks")
-
-
-def check_resource():
-<<<<<<< HEAD
-    from scripts.pull_repo_res import pull_res
-    pull_res()
-
-
-def run_worker():
-    from consumer import run_executor
-    from worker.task_send import RedisSender, VipLevel
-    from handlers.img2img import Img2ImgTask
-    from handlers.extension.controlnet import bind_debug_img_task_args
-
-    tasks = Img2ImgTask.debug_task()
-    sender = RedisSender()
-    # sender.push_task(VipLevel.Level_1, *bind_debug_img_task_args(*tasks))
-    initialize()
-    modules.script_callbacks.before_ui_callback()
-    startup_timer.record("scripts before_ui_callback")
-
-    shared.demo = modules.ui.create_ui()
-
-    run_executor(shared.sd_model_recorder, train_only=cmd_opts.train_only)
-=======
-    from scripts.pull_repo_res import pull_code_former_weights, try_find_cache_json_file
-    pull_code_former_weights()
-    try_find_cache_json_file()
->>>>>>> f3923c14
-
-
-if __name__ == "__main__":
-    import sys
-<<<<<<< HEAD
-    from tools.mysql import dispose
-    print(sys.argv)
-    check_resource()
-
-    if cmd_opts.worker:
-        run_worker()
-=======
-    print(sys.argv)
-    check_resource()
-    if cmd_opts.nowebui:
-        api_only()
->>>>>>> f3923c14
-    else:
-        if cmd_opts.nowebui:
-            api_only()
-        else:
-            webui()
-    dispose()
+import os
+import sys
+import time
+import importlib
+import signal
+import re
+import warnings
+from fastapi import FastAPI
+from fastapi.middleware.cors import CORSMiddleware
+from fastapi.middleware.gzip import GZipMiddleware
+from packaging import version
+
+import logging
+logging.getLogger("xformers").addFilter(lambda record: 'A matching Triton is not available' not in record.getMessage())
+
+from modules import paths, timer, import_hook, errors
+
+startup_timer = timer.Timer()
+
+import torch
+import pytorch_lightning # pytorch_lightning should be imported after torch, but it re-enables warnings on import so import once to disable them
+warnings.filterwarnings(action="ignore", category=DeprecationWarning, module="pytorch_lightning")
+startup_timer.record("import torch")
+
+import gradio
+startup_timer.record("import gradio")
+
+import ldm.modules.encoders.modules
+startup_timer.record("import ldm")
+
+from modules import extra_networks, ui_extra_networks_checkpoints
+from modules import extra_networks_hypernet, ui_extra_networks_hypernets, ui_extra_networks_textual_inversion
+from modules.call_queue import wrap_queued_call, queue_lock, wrap_gradio_gpu_call
+
+# Truncate version number of nightly/local build of PyTorch to not cause exceptions with CodeFormer or Safetensors
+if ".dev" in torch.__version__ or "+git" in torch.__version__:
+    torch.__long_version__ = torch.__version__
+    torch.__version__ = re.search(r'[\d.]+[\d]', torch.__version__).group(0)
+
+from modules import shared, devices, sd_samplers, upscaler, extensions, localization, ui_tempdir, ui_extra_networks
+import modules.codeformer_model as codeformer
+import modules.face_restoration
+import modules.gfpgan_model as gfpgan
+import modules.img2img
+
+import modules.lowvram
+import modules.scripts
+import modules.sd_hijack
+import modules.sd_models
+import modules.sd_vae
+import modules.txt2img
+import modules.script_callbacks
+import modules.textual_inversion.textual_inversion
+import modules.progress
+
+import modules.ui
+from modules import modelloader
+from modules.shared import cmd_opts
+import modules.hypernetworks.hypernetwork
+
+startup_timer.record("other imports")
+
+
+if cmd_opts.server_name:
+    server_name = cmd_opts.server_name
+else:
+    server_name = "0.0.0.0" if cmd_opts.listen else None
+
+
+def check_versions():
+    if shared.cmd_opts.skip_version_check:
+        return
+
+    expected_torch_version = "1.13.1"
+
+    if version.parse(torch.__version__) < version.parse(expected_torch_version):
+        errors.print_error_explanation(f"""
+You are running torch {torch.__version__}.
+The program is tested to work with torch {expected_torch_version}.
+To reinstall the desired version, run with commandline flag --reinstall-torch.
+Beware that this will cause a lot of large files to be downloaded, as well as
+there are reports of issues with training tab on the latest version.
+
+Use --skip-version-check commandline argument to disable this check.
+        """.strip())
+
+    expected_xformers_version = "0.0.16rc425"
+    if shared.xformers_available:
+        import xformers
+
+        if version.parse(xformers.__version__) < version.parse(expected_xformers_version):
+            errors.print_error_explanation(f"""
+You are running xformers {xformers.__version__}.
+The program is tested to work with xformers {expected_xformers_version}.
+To reinstall the desired version, run with commandline flag --reinstall-xformers.
+
+Use --skip-version-check commandline argument to disable this check.
+            """.strip())
+
+
+def initialize():
+    check_versions()
+
+    extensions.list_extensions()
+    localization.list_localizations(cmd_opts.localizations_dir)
+    startup_timer.record("list extensions")
+
+    if cmd_opts.ui_debug_mode:
+        shared.sd_upscalers = upscaler.UpscalerLanczos().scalers
+        modules.scripts.load_scripts()
+        return
+
+    modelloader.cleanup_models()
+    modules.sd_models.setup_model()
+    startup_timer.record("list SD models")
+
+    codeformer.setup_model(cmd_opts.codeformer_models_path)
+    startup_timer.record("setup codeformer")
+
+    gfpgan.setup_model(cmd_opts.gfpgan_models_path)
+    startup_timer.record("setup gfpgan")
+
+    modelloader.list_builtin_upscalers()
+    startup_timer.record("list builtin upscalers")
+
+    modules.scripts.load_scripts()
+    startup_timer.record("load scripts")
+
+    modelloader.load_upscalers()
+    startup_timer.record("load upscalers")
+
+    modules.sd_vae.refresh_vae_list()
+    startup_timer.record("refresh VAE")
+
+    modules.textual_inversion.textual_inversion.list_textual_inversion_templates()
+    startup_timer.record("refresh textual inversion templates")
+
+    try:
+        modules.sd_models.load_model()
+    except Exception as e:
+        errors.display(e, "loading stable diffusion model")
+        print("", file=sys.stderr)
+        print("Stable diffusion model failed to load, exiting", file=sys.stderr)
+        exit(1)
+    startup_timer.record("load SD checkpoint")
+
+    shared.opts.data["sd_model_checkpoint"] = shared.sd_model.sd_checkpoint_info.title
+
+    shared.opts.onchange("sd_model_checkpoint", wrap_queued_call(lambda: modules.sd_models.reload_model_weights()))
+    shared.opts.onchange("sd_vae", wrap_queued_call(lambda: modules.sd_vae.reload_vae_weights()), call=False)
+    shared.opts.onchange("sd_vae_as_default", wrap_queued_call(lambda: modules.sd_vae.reload_vae_weights()), call=False)
+    shared.opts.onchange("temp_dir", ui_tempdir.on_tmpdir_changed)
+    startup_timer.record("opts onchange")
+
+    shared.reload_hypernetworks()
+    startup_timer.record("reload hypernets")
+
+    ui_extra_networks.intialize()
+    ui_extra_networks.register_page(ui_extra_networks_textual_inversion.ExtraNetworksPageTextualInversion())
+    ui_extra_networks.register_page(ui_extra_networks_hypernets.ExtraNetworksPageHypernetworks())
+    ui_extra_networks.register_page(ui_extra_networks_checkpoints.ExtraNetworksPageCheckpoints())
+
+    extra_networks.initialize()
+    extra_networks.register_extra_network(extra_networks_hypernet.ExtraNetworkHypernet())
+    startup_timer.record("extra networks")
+
+    if cmd_opts.tls_keyfile is not None and cmd_opts.tls_keyfile is not None:
+
+        try:
+            if not os.path.exists(cmd_opts.tls_keyfile):
+                print("Invalid path to TLS keyfile given")
+            if not os.path.exists(cmd_opts.tls_certfile):
+                print(f"Invalid path to TLS certfile: '{cmd_opts.tls_certfile}'")
+        except TypeError:
+            cmd_opts.tls_keyfile = cmd_opts.tls_certfile = None
+            print("TLS setup invalid, running webui without TLS")
+        else:
+            print("Running with TLS")
+        startup_timer.record("TLS")
+
+    # make the program just exit at ctrl+c without waiting for anything
+    def sigint_handler(sig, frame):
+        print(f'Interrupted with signal {sig} in {frame}')
+        os._exit(0)
+
+    signal.signal(signal.SIGINT, sigint_handler)
+
+
+def setup_middleware(app):
+    app.middleware_stack = None # reset current middleware to allow modifying user provided list
+    app.add_middleware(GZipMiddleware, minimum_size=1000)
+    if cmd_opts.cors_allow_origins and cmd_opts.cors_allow_origins_regex:
+        app.add_middleware(CORSMiddleware, allow_origins=cmd_opts.cors_allow_origins.split(','), allow_origin_regex=cmd_opts.cors_allow_origins_regex, allow_methods=['*'], allow_credentials=True, allow_headers=['*'])
+    elif cmd_opts.cors_allow_origins:
+        app.add_middleware(CORSMiddleware, allow_origins=cmd_opts.cors_allow_origins.split(','), allow_methods=['*'], allow_credentials=True, allow_headers=['*'])
+    elif cmd_opts.cors_allow_origins_regex:
+        app.add_middleware(CORSMiddleware, allow_origin_regex=cmd_opts.cors_allow_origins_regex, allow_methods=['*'], allow_credentials=True, allow_headers=['*'])
+    app.build_middleware_stack() # rebuild middleware stack on-the-fly
+
+
+def create_api(app):
+    from modules.api.api import Api
+    print("api server starting...")
+    api = Api(app, queue_lock)
+    return api
+
+
+def wait_on_server(demo=None):
+    while 1:
+        time.sleep(0.5)
+        if shared.state.need_restart:
+            shared.state.need_restart = False
+            time.sleep(0.5)
+            demo.close()
+            time.sleep(0.5)
+            break
+
+
+def api_only():
+    initialize()
+
+    app = FastAPI()
+    setup_middleware(app)
+    api = create_api(app)
+
+    modules.script_callbacks.app_started_callback(None, app)
+
+    print(f"Startup time: {startup_timer.summary()}.")
+    api.launch(server_name="0.0.0.0" if cmd_opts.listen else "127.0.0.1", port=cmd_opts.port if cmd_opts.port else 7861)
+
+
+def webui():
+    launch_api = cmd_opts.api
+    initialize()
+
+    while 1:
+        if shared.opts.clean_temp_dir_at_start:
+            ui_tempdir.cleanup_tmpdr()
+            startup_timer.record("cleanup temp dir")
+
+        modules.script_callbacks.before_ui_callback()
+        startup_timer.record("scripts before_ui_callback")
+
+        shared.demo = modules.ui.create_ui()
+        startup_timer.record("create ui")
+
+        shared.demo.queue(32)
+
+        gradio_auth_creds = []
+        if cmd_opts.gradio_auth:
+            gradio_auth_creds += [x.strip() for x in cmd_opts.gradio_auth.strip('"').replace('\n', '').split(',') if x.strip()]
+        if cmd_opts.gradio_auth_path:
+            with open(cmd_opts.gradio_auth_path, 'r', encoding="utf8") as file:
+                for line in file.readlines():
+                    gradio_auth_creds += [x.strip() for x in line.split(',') if x.strip()]
+        # from install_ext import safety_setup
+        # safety_setup()
+
+        from modules.user import authorization
+        auth = None
+        if not cmd_opts.noauth:
+            auth = authorization
+
+        app, local_url, share_url = shared.demo.launch(
+            share=cmd_opts.share,
+            server_name=server_name,
+            server_port=cmd_opts.port,
+            ssl_keyfile=cmd_opts.tls_keyfile,
+            ssl_certfile=cmd_opts.tls_certfile,
+            debug=cmd_opts.gradio_debug,
+            auth=auth,
+            auth_message="美术SD-WEBUI",
+            inbrowser=cmd_opts.autolaunch,
+            prevent_thread_lock=True
+        )
+        # after initial launch, disable --autolaunch for subsequent restarts
+        cmd_opts.autolaunch = False
+
+        startup_timer.record("gradio launch")
+
+        # gradio uses a very open CORS policy via app.user_middleware, which makes it possible for
+        # an attacker to trick the user into opening a malicious HTML page, which makes a request to the
+        # running web ui and do whatever the attacker wants, including installing an extension and
+        # running its code. We disable this here. Suggested by RyotaK.
+        app.user_middleware = [x for x in app.user_middleware if x.cls.__name__ != 'CORSMiddleware']
+
+        setup_middleware(app)
+
+        modules.progress.setup_progress_api(app)
+
+        if launch_api:
+            create_api(app)
+
+        ui_extra_networks.add_pages_to_demo(app)
+
+        modules.script_callbacks.app_started_callback(shared.demo, app)
+        startup_timer.record("scripts app_started_callback")
+
+        print(f"Startup time: {startup_timer.summary()}.")
+
+        wait_on_server(shared.demo)
+        print('Restarting UI...')
+
+        if hasattr(startup_timer, 'reset'):
+            startup_timer.reset()
+        else:
+            startup_timer.start = time.time()
+            startup_timer.total = 0
+            startup_timer.records = {}
+
+        sd_samplers.set_samplers()
+
+        modules.script_callbacks.script_unloaded_callback()
+        extensions.list_extensions()
+        startup_timer.record("list extensions")
+
+        localization.list_localizations(cmd_opts.localizations_dir)
+
+        modelloader.forbid_loaded_nonbuiltin_upscalers()
+        modules.scripts.reload_scripts()
+        startup_timer.record("load scripts")
+
+        modules.script_callbacks.model_loaded_callback(shared.sd_model)
+        startup_timer.record("model loaded callback")
+
+        modelloader.load_upscalers()
+        startup_timer.record("load upscalers")
+
+        for module in [module for name, module in sys.modules.items() if name.startswith("modules.ui")]:
+            importlib.reload(module)
+        startup_timer.record("reload script modules")
+
+        modules.sd_models.list_models()
+        startup_timer.record("list SD models")
+
+        shared.reload_hypernetworks()
+        startup_timer.record("reload hypernetworks")
+
+        ui_extra_networks.intialize()
+        ui_extra_networks.register_page(ui_extra_networks_textual_inversion.ExtraNetworksPageTextualInversion())
+        ui_extra_networks.register_page(ui_extra_networks_hypernets.ExtraNetworksPageHypernetworks())
+        ui_extra_networks.register_page(ui_extra_networks_checkpoints.ExtraNetworksPageCheckpoints())
+
+        extra_networks.initialize()
+        extra_networks.register_extra_network(extra_networks_hypernet.ExtraNetworkHypernet())
+        startup_timer.record("initialize extra networks")
+
+
+def check_resource():
+    from scripts.pull_repo_res import pull_res
+    pull_res()
+
+
+def run_worker():
+    from consumer import run_executor
+    from worker.task_send import RedisSender, VipLevel
+    from handlers.img2img import Img2ImgTask
+    from handlers.extension.controlnet import bind_debug_img_task_args
+
+    tasks = Img2ImgTask.debug_task()
+    sender = RedisSender()
+    # sender.push_task(VipLevel.Level_1, *bind_debug_img_task_args(*tasks))
+    initialize()
+    modules.script_callbacks.before_ui_callback()
+    startup_timer.record("scripts before_ui_callback")
+
+    shared.demo = modules.ui.create_ui()
+
+    run_executor(shared.sd_model_recorder, train_only=cmd_opts.train_only)
+
+
+if __name__ == "__main__":
+    import sys
+    from tools.mysql import dispose
+    print(sys.argv)
+    check_resource()
+
+    if cmd_opts.worker:
+        run_worker()
+    else:
+        if cmd_opts.nowebui:
+            api_only()
+        else:
+            webui()
+    dispose()