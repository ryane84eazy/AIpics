import torch
import safetensors.torch
import os
import collections
from collections import namedtuple
<<<<<<< HEAD
from modules import shared, devices, script_callbacks, sd_models
from modules.paths import models_path
=======
from modules import paths, shared, devices, script_callbacks, sd_models
>>>>>>> 00dab8f1
import glob
from copy import deepcopy
from collections import defaultdict


vae_path = os.path.abspath(os.path.join(paths.models_path, "VAE"))
vae_ignore_keys = {"model_ema.decay", "model_ema.num_updates"}
<<<<<<< HEAD


default_vae_dict = {"auto": "auto", "None": None, None: None}
default_vae_list = ["auto", "None"]


default_vae_values = [default_vae_dict[x] for x in default_vae_list]
vae_dict = dict(default_vae_dict)
vae_list = list(default_vae_list)
vae_hash_to_filename = defaultdict(list)
first_load = True
=======
vae_dict = {}
>>>>>>> 00dab8f1


base_vae = None
checkpoint_info = None

checkpoints_loaded = collections.OrderedDict()

def get_base_vae(model):
    if base_vae is not None and checkpoint_info == model.sd_checkpoint_info and model:
        return base_vae
    return None


def store_base_vae(model):
    global base_vae, checkpoint_info
    if checkpoint_info != model.sd_checkpoint_info:
        assert not shared.loaded_vae_file, "Trying to store non-base VAE!"
        base_vae = deepcopy(model.first_stage_model.state_dict())
        checkpoint_info = model.sd_checkpoint_info


def delete_base_vae():
    global base_vae, checkpoint_info
    base_vae = None
    checkpoint_info = None


def restore_base_vae(model):
    if base_vae is not None and checkpoint_info == model.sd_checkpoint_info:
        print("Restoring base VAE")
        _load_vae_dict(model, base_vae)
        shared.loaded_vae_file = None
        shared.opts.sd_vae = "None"
    delete_base_vae()


def get_filename(filepath):
    return os.path.basename(filepath)


def refresh_vae_list():
    vae_dict.clear()

<<<<<<< HEAD
def refresh_vae_list(vae_path=vae_path, model_path=model_path):
    global vae_dict, vae_list, vae_hash_to_filename
    res = {}
    candidates = [
        *glob.iglob(os.path.join(model_path, '**/*.vae.ckpt'), recursive=True),
        *glob.iglob(os.path.join(model_path, '**/*.vae.pt'), recursive=True),
        *glob.iglob(os.path.join(vae_path, '**/*.ckpt'), recursive=True),
        *glob.iglob(os.path.join(vae_path, '**/*.pt'), recursive=True)
    ]
    if shared.cmd_opts.vae_path is not None and os.path.isfile(shared.cmd_opts.vae_path):
        candidates.append(shared.cmd_opts.vae_path)
    vae_hash_to_filename.clear()
    for filepath in candidates:
        name = get_filename(filepath)
        res[name] = filepath
        vae_hash_to_filename[sd_models.model_hash(filepath)].append(name)
    vae_list.clear()
    vae_list.extend(default_vae_list)
    vae_list.extend(list(res.keys()))
    vae_dict.clear()
    vae_dict.update(res)
    vae_dict.update(default_vae_dict)
    return vae_list


def get_vae_from_settings(vae_file="auto"):
    # else, we load from settings, if not set to be default
    if vae_file == "auto" and shared.opts.sd_vae is not None:
        # if saved VAE settings isn't recognized, fallback to auto
        vae_file = vae_dict.get(shared.opts.sd_vae, "auto")
        # if VAE selected but not found, fallback to auto
        if vae_file not in default_vae_values and not os.path.isfile(vae_file):
            vae_file = "auto"
            print(f"Selected VAE doesn't exist: {vae_file}")
    return vae_file


def resolve_vae(checkpoint_file=None, vae_file="auto"):
    global first_load, vae_dict, vae_list

    # if vae_file argument is provided, it takes priority, but not saved
    if vae_file and vae_file not in default_vae_list:
        if not os.path.isfile(vae_file):
            print(f"VAE provided as function argument doesn't exist: {vae_file}")
            vae_file = "auto"
    # for the first load, if vae-path is provided, it takes priority, saved, and failure is reported
    if first_load and shared.cmd_opts.vae_path is not None:
        if os.path.isfile(shared.cmd_opts.vae_path):
            vae_file = shared.cmd_opts.vae_path
            shared.opts.data['sd_vae'] = get_filename(vae_file)
        else:
            print(f"VAE provided as command line argument doesn't exist: {vae_file}")
    # fallback to selector in settings, if vae selector not set to act as default fallback
    if not shared.opts.sd_vae_as_default:
        vae_file = get_vae_from_settings(vae_file)
    # vae-path cmd arg takes priority for auto
    if vae_file == "auto" and shared.cmd_opts.vae_path is not None:
        if os.path.isfile(shared.cmd_opts.vae_path):
            vae_file = shared.cmd_opts.vae_path
            print(f"Using VAE provided as command line argument: {vae_file}")
    # if still not found, try look for ".vae.pt" beside model
    model_path = os.path.splitext(checkpoint_file)[0]
    if vae_file == "auto":
        vae_file_try = model_path + ".vae.pt"
        if os.path.isfile(vae_file_try):
            vae_file = vae_file_try
            print(f"Using VAE found similar to selected model: {vae_file}")
    # if still not found, try look for ".vae.ckpt" beside model
    if vae_file == "auto":
        vae_file_try = model_path + ".vae.ckpt"
        if os.path.isfile(vae_file_try):
            vae_file = vae_file_try
            print(f"Using VAE found similar to selected model: {vae_file}")
    # No more fallbacks for auto
    if vae_file == "auto":
        vae_file = None
    # Last check, just because
    if vae_file and not os.path.exists(vae_file):
        vae_file = None

    return vae_file


def load_vae(model, vae_file=None):
    global first_load, vae_dict, vae_list
=======
    paths = [
        os.path.join(sd_models.model_path, '**/*.vae.ckpt'),
        os.path.join(sd_models.model_path, '**/*.vae.pt'),
        os.path.join(sd_models.model_path, '**/*.vae.safetensors'),
        os.path.join(vae_path, '**/*.ckpt'),
        os.path.join(vae_path, '**/*.pt'),
        os.path.join(vae_path, '**/*.safetensors'),
    ]

    if shared.cmd_opts.ckpt_dir is not None and os.path.isdir(shared.cmd_opts.ckpt_dir):
        paths += [
            os.path.join(shared.cmd_opts.ckpt_dir, '**/*.vae.ckpt'),
            os.path.join(shared.cmd_opts.ckpt_dir, '**/*.vae.pt'),
            os.path.join(shared.cmd_opts.ckpt_dir, '**/*.vae.safetensors'),
        ]

    if shared.cmd_opts.vae_dir is not None and os.path.isdir(shared.cmd_opts.vae_dir):
        paths += [
            os.path.join(shared.cmd_opts.vae_dir, '**/*.ckpt'),
            os.path.join(shared.cmd_opts.vae_dir, '**/*.pt'),
            os.path.join(shared.cmd_opts.vae_dir, '**/*.safetensors'),
        ]

    candidates = []
    for path in paths:
        candidates += glob.iglob(path, recursive=True)

    for filepath in candidates:
        name = get_filename(filepath)
        vae_dict[name] = filepath


def find_vae_near_checkpoint(checkpoint_file):
    checkpoint_path = os.path.splitext(checkpoint_file)[0]
    for vae_location in [checkpoint_path + ".vae.pt", checkpoint_path + ".vae.ckpt", checkpoint_path + ".vae.safetensors"]:
        if os.path.isfile(vae_location):
            return vae_location

    return None


def resolve_vae(checkpoint_file):
    if shared.cmd_opts.vae_path is not None:
        return shared.cmd_opts.vae_path, 'from commandline argument'

    is_automatic = shared.opts.sd_vae in {"Automatic", "auto"}  # "auto" for people with old config

    vae_near_checkpoint = find_vae_near_checkpoint(checkpoint_file)
    if vae_near_checkpoint is not None and (shared.opts.sd_vae_as_default or is_automatic):
        return vae_near_checkpoint, 'found near the checkpoint'

    if shared.opts.sd_vae == "None":
        return None, None

    vae_from_options = vae_dict.get(shared.opts.sd_vae, None)
    if vae_from_options is not None:
        return vae_from_options, 'specified in settings'

    if not is_automatic:
        print(f"Couldn't find VAE named {shared.opts.sd_vae}; using None instead")

    return None, None


def load_vae_dict(filename, map_location):
    vae_ckpt = sd_models.read_state_dict(filename, map_location=map_location)
    vae_dict_1 = {k: v for k, v in vae_ckpt.items() if k[0:4] != "loss" and k not in vae_ignore_keys}
    return vae_dict_1


def load_vae(model, vae_file=None, vae_source="from unknown source"):
    global vae_dict, loaded_vae_file
>>>>>>> 00dab8f1
    # save_settings = False

    cache_enabled = shared.opts.sd_vae_checkpoint_cache > 0

    if vae_file:
        if cache_enabled and vae_file in checkpoints_loaded:
            # use vae checkpoint cache
            print(f"Loading VAE weights {vae_source}: cached {get_filename(vae_file)}")
            store_base_vae(model)
            _load_vae_dict(model, checkpoints_loaded[vae_file])
        else:
            assert os.path.isfile(vae_file), f"VAE {vae_source} doesn't exist: {vae_file}"
            print(f"Loading VAE weights {vae_source}: {vae_file}")
            store_base_vae(model)

            vae_dict_1 = load_vae_dict(vae_file, map_location=shared.weight_load_location)
            _load_vae_dict(model, vae_dict_1)

            if cache_enabled:
                # cache newly loaded vae
                checkpoints_loaded[vae_file] = vae_dict_1.copy()

        # clean up cache if limit is reached
        if cache_enabled:
            while len(checkpoints_loaded) > shared.opts.sd_vae_checkpoint_cache + 1: # we need to count the current model
                checkpoints_loaded.popitem(last=False)  # LRU

        # If vae used is not in dict, update it
        # It will be removed on refresh though
        vae_opt = get_filename(vae_file)
        if vae_opt not in vae_dict:
            vae_dict[vae_opt] = vae_file
<<<<<<< HEAD
            vae_list.append(vae_opt)
        shared.loaded_vae_file = vae_file
    elif shared.loaded_vae_file:
        restore_base_vae(model)

    first_load = False
=======

    elif loaded_vae_file:
        restore_base_vae(model)

    loaded_vae_file = vae_file
>>>>>>> 00dab8f1


# don't call this from outside
def _load_vae_dict(model, vae_dict_1):
    model.first_stage_model.load_state_dict(vae_dict_1)
    model.first_stage_model.to(devices.dtype_vae)


def clear_loaded_vae():
    shared.loaded_vae_file = None


unspecified = object()


def reload_vae_weights(sd_model=None, vae_file=unspecified):
    from modules import lowvram, devices, sd_hijack

    if not sd_model:
        sd_model = shared.sd_model

    checkpoint_info = sd_model.sd_checkpoint_info
    checkpoint_file = checkpoint_info.filename

    if vae_file == unspecified:
        vae_file, vae_source = resolve_vae(checkpoint_file)
    else:
        vae_source = "from function argument"

    if shared.loaded_vae_file == vae_file:
        return

    if shared.cmd_opts.lowvram or shared.cmd_opts.medvram:
        lowvram.send_everything_to_cpu()
    else:
        sd_model.to(devices.cpu)

    sd_hijack.model_hijack.undo_hijack(sd_model)

    load_vae(sd_model, vae_file, vae_source)

    sd_hijack.model_hijack.hijack(sd_model)
    script_callbacks.model_loaded_callback(sd_model)

    if not shared.cmd_opts.lowvram and not shared.cmd_opts.medvram:
        sd_model.to(devices.device)

<<<<<<< HEAD
    print("VAE Weights loaded.")
    return sd_model


def is_valid_vae(vae_file: str):
    return vae_file in vae_dict


def find_vae_key(vae_name, vae_hash=None):
    """Determines the config parameter name to use for the VAE based on the parameters in the infotext.
       If vae_hash is provided, this function will return the name of any local VAE file that matches the hash.
       If vae_hash is None, this function will return vae_name if any local VAE files are named vae_name
    """
    if vae_hash is not None and (matched := vae_hash_to_filename.get(vae_hash)):
        if vae_name in matched or vae_name.lower() in matched:
            return vae_name
        return matched[0]
    else:
        if vae_name.lower() in [vae_filename.lower() for vae_filename in vae_list]:
            return vae_name
    return None
=======
    print("VAE weights loaded.")
    return sd_model
>>>>>>> 00dab8f1
<|MERGE_RESOLUTION|>--- conflicted
+++ resolved
@@ -3,12 +3,7 @@
 import os
 import collections
 from collections import namedtuple
-<<<<<<< HEAD
-from modules import shared, devices, script_callbacks, sd_models
-from modules.paths import models_path
-=======
 from modules import paths, shared, devices, script_callbacks, sd_models
->>>>>>> 00dab8f1
 import glob
 from copy import deepcopy
 from collections import defaultdict
@@ -16,25 +11,14 @@
 
 vae_path = os.path.abspath(os.path.join(paths.models_path, "VAE"))
 vae_ignore_keys = {"model_ema.decay", "model_ema.num_updates"}
-<<<<<<< HEAD
-
-
-default_vae_dict = {"auto": "auto", "None": None, None: None}
-default_vae_list = ["auto", "None"]
-
-
-default_vae_values = [default_vae_dict[x] for x in default_vae_list]
-vae_dict = dict(default_vae_dict)
-vae_list = list(default_vae_list)
+vae_dict = {}
+
+
+base_vae = None
+loaded_vae_file = None
+checkpoint_info = None
+
 vae_hash_to_filename = defaultdict(list)
-first_load = True
-=======
-vae_dict = {}
->>>>>>> 00dab8f1
-
-
-base_vae = None
-checkpoint_info = None
 
 checkpoints_loaded = collections.OrderedDict()
 
@@ -47,7 +31,7 @@
 def store_base_vae(model):
     global base_vae, checkpoint_info
     if checkpoint_info != model.sd_checkpoint_info:
-        assert not shared.loaded_vae_file, "Trying to store non-base VAE!"
+        assert not loaded_vae_file, "Trying to store non-base VAE!"
         base_vae = deepcopy(model.first_stage_model.state_dict())
         checkpoint_info = model.sd_checkpoint_info
 
@@ -59,11 +43,11 @@
 
 
 def restore_base_vae(model):
+    global loaded_vae_file
     if base_vae is not None and checkpoint_info == model.sd_checkpoint_info:
         print("Restoring base VAE")
         _load_vae_dict(model, base_vae)
-        shared.loaded_vae_file = None
-        shared.opts.sd_vae = "None"
+        loaded_vae_file = None
     delete_base_vae()
 
 
@@ -74,93 +58,6 @@
 def refresh_vae_list():
     vae_dict.clear()
 
-<<<<<<< HEAD
-def refresh_vae_list(vae_path=vae_path, model_path=model_path):
-    global vae_dict, vae_list, vae_hash_to_filename
-    res = {}
-    candidates = [
-        *glob.iglob(os.path.join(model_path, '**/*.vae.ckpt'), recursive=True),
-        *glob.iglob(os.path.join(model_path, '**/*.vae.pt'), recursive=True),
-        *glob.iglob(os.path.join(vae_path, '**/*.ckpt'), recursive=True),
-        *glob.iglob(os.path.join(vae_path, '**/*.pt'), recursive=True)
-    ]
-    if shared.cmd_opts.vae_path is not None and os.path.isfile(shared.cmd_opts.vae_path):
-        candidates.append(shared.cmd_opts.vae_path)
-    vae_hash_to_filename.clear()
-    for filepath in candidates:
-        name = get_filename(filepath)
-        res[name] = filepath
-        vae_hash_to_filename[sd_models.model_hash(filepath)].append(name)
-    vae_list.clear()
-    vae_list.extend(default_vae_list)
-    vae_list.extend(list(res.keys()))
-    vae_dict.clear()
-    vae_dict.update(res)
-    vae_dict.update(default_vae_dict)
-    return vae_list
-
-
-def get_vae_from_settings(vae_file="auto"):
-    # else, we load from settings, if not set to be default
-    if vae_file == "auto" and shared.opts.sd_vae is not None:
-        # if saved VAE settings isn't recognized, fallback to auto
-        vae_file = vae_dict.get(shared.opts.sd_vae, "auto")
-        # if VAE selected but not found, fallback to auto
-        if vae_file not in default_vae_values and not os.path.isfile(vae_file):
-            vae_file = "auto"
-            print(f"Selected VAE doesn't exist: {vae_file}")
-    return vae_file
-
-
-def resolve_vae(checkpoint_file=None, vae_file="auto"):
-    global first_load, vae_dict, vae_list
-
-    # if vae_file argument is provided, it takes priority, but not saved
-    if vae_file and vae_file not in default_vae_list:
-        if not os.path.isfile(vae_file):
-            print(f"VAE provided as function argument doesn't exist: {vae_file}")
-            vae_file = "auto"
-    # for the first load, if vae-path is provided, it takes priority, saved, and failure is reported
-    if first_load and shared.cmd_opts.vae_path is not None:
-        if os.path.isfile(shared.cmd_opts.vae_path):
-            vae_file = shared.cmd_opts.vae_path
-            shared.opts.data['sd_vae'] = get_filename(vae_file)
-        else:
-            print(f"VAE provided as command line argument doesn't exist: {vae_file}")
-    # fallback to selector in settings, if vae selector not set to act as default fallback
-    if not shared.opts.sd_vae_as_default:
-        vae_file = get_vae_from_settings(vae_file)
-    # vae-path cmd arg takes priority for auto
-    if vae_file == "auto" and shared.cmd_opts.vae_path is not None:
-        if os.path.isfile(shared.cmd_opts.vae_path):
-            vae_file = shared.cmd_opts.vae_path
-            print(f"Using VAE provided as command line argument: {vae_file}")
-    # if still not found, try look for ".vae.pt" beside model
-    model_path = os.path.splitext(checkpoint_file)[0]
-    if vae_file == "auto":
-        vae_file_try = model_path + ".vae.pt"
-        if os.path.isfile(vae_file_try):
-            vae_file = vae_file_try
-            print(f"Using VAE found similar to selected model: {vae_file}")
-    # if still not found, try look for ".vae.ckpt" beside model
-    if vae_file == "auto":
-        vae_file_try = model_path + ".vae.ckpt"
-        if os.path.isfile(vae_file_try):
-            vae_file = vae_file_try
-            print(f"Using VAE found similar to selected model: {vae_file}")
-    # No more fallbacks for auto
-    if vae_file == "auto":
-        vae_file = None
-    # Last check, just because
-    if vae_file and not os.path.exists(vae_file):
-        vae_file = None
-
-    return vae_file
-
-
-def load_vae(model, vae_file=None):
-    global first_load, vae_dict, vae_list
-=======
     paths = [
         os.path.join(sd_models.model_path, '**/*.vae.ckpt'),
         os.path.join(sd_models.model_path, '**/*.vae.pt'),
@@ -188,9 +85,11 @@
     for path in paths:
         candidates += glob.iglob(path, recursive=True)
 
+    vae_hash_to_filename.clear()
     for filepath in candidates:
         name = get_filename(filepath)
         vae_dict[name] = filepath
+        vae_hash_to_filename[sd_models.model_hash(filepath)].append(name)
 
 
 def find_vae_near_checkpoint(checkpoint_file):
@@ -233,7 +132,6 @@
 
 def load_vae(model, vae_file=None, vae_source="from unknown source"):
     global vae_dict, loaded_vae_file
->>>>>>> 00dab8f1
     # save_settings = False
 
     cache_enabled = shared.opts.sd_vae_checkpoint_cache > 0
@@ -266,20 +164,12 @@
         vae_opt = get_filename(vae_file)
         if vae_opt not in vae_dict:
             vae_dict[vae_opt] = vae_file
-<<<<<<< HEAD
-            vae_list.append(vae_opt)
-        shared.loaded_vae_file = vae_file
-    elif shared.loaded_vae_file:
-        restore_base_vae(model)
-
-    first_load = False
-=======
+            vae_hash_to_filename[sd_models.model_hash(vae_file)] = vae_opt
 
     elif loaded_vae_file:
         restore_base_vae(model)
 
     loaded_vae_file = vae_file
->>>>>>> 00dab8f1
 
 
 # don't call this from outside
@@ -289,7 +179,8 @@
 
 
 def clear_loaded_vae():
-    shared.loaded_vae_file = None
+    global loaded_vae_file
+    loaded_vae_file = None
 
 
 unspecified = object()
@@ -309,7 +200,7 @@
     else:
         vae_source = "from function argument"
 
-    if shared.loaded_vae_file == vae_file:
+    if loaded_vae_file == vae_file:
         return
 
     if shared.cmd_opts.lowvram or shared.cmd_opts.medvram:
@@ -327,13 +218,16 @@
     if not shared.cmd_opts.lowvram and not shared.cmd_opts.medvram:
         sd_model.to(devices.device)
 
-<<<<<<< HEAD
-    print("VAE Weights loaded.")
+    print("VAE weights loaded.")
     return sd_model
 
 
 def is_valid_vae(vae_file: str):
-    return vae_file in vae_dict
+    """
+        Returns true if the vae_file name exists in the cache of vae files
+        A vae_file of "None" is valid because it represents the "None" option in the vae_se
+    """
+    return vae_file in vae_dict or vae_file == "None"
 
 
 def find_vae_key(vae_name, vae_hash=None):
@@ -341,15 +235,13 @@
        If vae_hash is provided, this function will return the name of any local VAE file that matches the hash.
        If vae_hash is None, this function will return vae_name if any local VAE files are named vae_name
     """
+    if vae_name == "None":
+        return vae_name
     if vae_hash is not None and (matched := vae_hash_to_filename.get(vae_hash)):
         if vae_name in matched or vae_name.lower() in matched:
             return vae_name
         return matched[0]
     else:
-        if vae_name.lower() in [vae_filename.lower() for vae_filename in vae_list]:
+        if vae_name.lower() in [vae_filename.lower() for vae_filename in vae_dict.keys()]:
             return vae_name
-    return None
-=======
-    print("VAE weights loaded.")
-    return sd_model
->>>>>>> 00dab8f1
+    return None