--- conflicted
+++ resolved
@@ -165,7 +165,6 @@
         if os.path.isfile(shared.cmd_opts.vae_path):
             vae_file = shared.cmd_opts.vae_path
             print(f"Using VAE provided as command line argument: {vae_file}")
-<<<<<<< HEAD
     # if still not found, try look for VAE similar to model
     if vae_file == "auto" and checkpoint_file:
         model_path = os.path.splitext(checkpoint_file)[0]
@@ -189,21 +188,6 @@
                 print(f"Using VAE found similar to selected model: {vae_file}")
                 break
 
-=======
-    # if still not found, try look for ".vae.pt" beside model
-    model_path = os.path.splitext(checkpoint_file)[0]
-    if vae_file == "auto":
-        vae_file_try = model_path + ".vae.pt"
-        if os.path.isfile(vae_file_try):
-            vae_file = vae_file_try
-            print(f"Using VAE found similar to selected model: {vae_file}")
-    # if still not found, try look for ".vae.ckpt" beside model
-    if vae_file == "auto":
-        vae_file_try = model_path + ".vae.ckpt"
-        if os.path.isfile(vae_file_try):
-            vae_file = vae_file_try
-            print(f"Using VAE found similar to selected model: {vae_file}")
->>>>>>> ff35ae9a
     # No more fallbacks for auto
     if vae_file == "auto":
         vae_file = None
