import base64
import io
import os
import time
import datetime
import uvicorn
import ipaddress
import requests
import gradio as gr
from threading import Lock
from io import BytesIO
from fastapi import APIRouter, Depends, FastAPI, Request, Response
from fastapi.security import HTTPBasic, HTTPBasicCredentials
from fastapi.exceptions import HTTPException
from fastapi.responses import JSONResponse
from fastapi.encoders import jsonable_encoder
from secrets import compare_digest

import modules.shared as shared
from modules import sd_samplers, deepbooru, sd_hijack, images, scripts, ui, postprocessing, errors, restart, shared_items, script_callbacks, generation_parameters_copypaste, sd_models
from modules.api import models
from modules.shared import opts
from modules.processing import StableDiffusionProcessingTxt2Img, StableDiffusionProcessingImg2Img, process_images
from modules.textual_inversion.textual_inversion import create_embedding, train_embedding
from modules.hypernetworks.hypernetwork import create_hypernetwork, train_hypernetwork
from PIL import PngImagePlugin, Image
from modules.sd_models_config import find_checkpoint_config_near_filename
from modules.realesrgan_model import get_realesrgan_models
from modules import devices
from typing import Any
import piexif
import piexif.helper
from contextlib import closing


def script_name_to_index(name, scripts):
    try:
        return [script.title().lower() for script in scripts].index(name.lower())
    except Exception as e:
        raise HTTPException(
            status_code=422, detail=f"Script '{name}' not found") from e


def validate_sampler_name(name):
    config = sd_samplers.all_samplers_map.get(name, None)
    if config is None:
        raise HTTPException(status_code=404, detail="Sampler not found")

    return name


<<<<<<< HEAD
def validate_model(model_name, self):
    model_list = Api.get_sd_models(self)
    for model in model_list:
        if model_name == model.get("title"):
=======
def check_model(model_name, self):
    model_loaded = validate_model(model_name, self)
    if model_loaded is False:
        print("Refreshing Models")
        Api.refresh_checkpoints(self)
    model_loaded_second_check = validate_model(model_name, self)
    if model_loaded_second_check is False:
        raise HTTPException(status_code=404, detail="Model not found")


def validate_model(model_name, self):
    checkpoint_list = Api.get_sd_models(self)
    if (len(checkpoint_list) == 0):
        return True
    for checkpoint in checkpoint_list:
        if model_name == checkpoint.get("title"):
>>>>>>> a2ee5136
            return True
    return False


def setUpscalers(req: dict):
    reqDict = vars(req)
    reqDict['extras_upscaler_1'] = reqDict.pop('upscaler_1', None)
    reqDict['extras_upscaler_2'] = reqDict.pop('upscaler_2', None)
    return reqDict


def verify_url(url):
    """Returns True if the url refers to a global resource."""

    import socket
    from urllib.parse import urlparse
    try:
        parsed_url = urlparse(url)
        domain_name = parsed_url.netloc
        host = socket.gethostbyname_ex(domain_name)
        for ip in host[2]:
            ip_addr = ipaddress.ip_address(ip)
            if not ip_addr.is_global:
                return False
    except Exception:
        return False

    return True


def decode_base64_to_image(encoding):
    if encoding.startswith("http://") or encoding.startswith("https://"):
        if not opts.api_enable_requests:
            raise HTTPException(status_code=500, detail="Requests not allowed")

        if opts.api_forbid_local_requests and not verify_url(encoding):
            raise HTTPException(
                status_code=500, detail="Request to local resource not allowed")

        headers = {'user-agent': opts.api_useragent} if opts.api_useragent else {}
        response = requests.get(encoding, timeout=30, headers=headers)
        try:
            image = Image.open(BytesIO(response.content))
            return image
        except Exception as e:
            raise HTTPException(
                status_code=500, detail="Invalid image url") from e

    if encoding.startswith("data:image/"):
        encoding = encoding.split(";")[1].split(",")[1]
    try:
        image = Image.open(BytesIO(base64.b64decode(encoding)))
        return image
    except Exception as e:
        raise HTTPException(
            status_code=500, detail="Invalid encoded image") from e


def encode_pil_to_base64(image):
    with io.BytesIO() as output_bytes:
        if isinstance(image, str):
            return image
        if opts.samples_format.lower() == 'png':
            use_metadata = False
            metadata = PngImagePlugin.PngInfo()
            for key, value in image.info.items():
                if isinstance(key, str) and isinstance(value, str):
                    metadata.add_text(key, value)
                    use_metadata = True
            image.save(output_bytes, format="PNG", pnginfo=(
                metadata if use_metadata else None), quality=opts.jpeg_quality)

        elif opts.samples_format.lower() in ("jpg", "jpeg", "webp"):
            if image.mode == "RGBA":
                image = image.convert("RGB")
            parameters = image.info.get('parameters', None)
            exif_bytes = piexif.dump({
                "Exif": {piexif.ExifIFD.UserComment: piexif.helper.UserComment.dump(parameters or "", encoding="unicode")}
            })
            if opts.samples_format.lower() in ("jpg", "jpeg"):
                image.save(output_bytes, format="JPEG",
                           exif=exif_bytes, quality=opts.jpeg_quality)
            else:
                image.save(output_bytes, format="WEBP",
                           exif=exif_bytes, quality=opts.jpeg_quality)

        else:
            raise HTTPException(status_code=500, detail="Invalid image format")

        bytes_data = output_bytes.getvalue()

    return base64.b64encode(bytes_data)


def api_middleware(app: FastAPI):
    rich_available = False
    try:
        if os.environ.get('WEBUI_RICH_EXCEPTIONS', None) is not None:
            import anyio  # importing just so it can be placed on silent list
            import starlette  # importing just so it can be placed on silent list
            from rich.console import Console
            console = Console()
            rich_available = True
    except Exception:
        pass

    @app.middleware("http")
    async def log_and_time(req: Request, call_next):
        ts = time.time()
        res: Response = await call_next(req)
        duration = str(round(time.time() - ts, 4))
        res.headers["X-Process-Time"] = duration
        endpoint = req.scope.get('path', 'err')
        if shared.cmd_opts.api_log and endpoint.startswith('/sdapi'):
            print('API {t} {code} {prot}/{ver} {method} {endpoint} {cli} {duration}'.format(
                t=datetime.datetime.now().strftime("%Y-%m-%d %H:%M:%S.%f"),
                code=res.status_code,
                ver=req.scope.get('http_version', '0.0'),
                cli=req.scope.get('client', ('0:0.0.0', 0))[0],
                prot=req.scope.get('scheme', 'err'),
                method=req.scope.get('method', 'err'),
                endpoint=endpoint,
                duration=duration,
            ))
        return res

    def handle_exception(request: Request, e: Exception):
        err = {
            "error": type(e).__name__,
            "detail": vars(e).get('detail', ''),
            "body": vars(e).get('body', ''),
            "errors": str(e),
        }
        # do not print backtrace on known httpexceptions
        if not isinstance(e, HTTPException):
            message = f"API error: {request.method}: {request.url} {err}"
            if rich_available:
                print(message)
                console.print_exception(show_locals=True, max_frames=2, extra_lines=1, suppress=[
                                        anyio, starlette], word_wrap=False, width=min([console.width, 200]))
            else:
                errors.report(message, exc_info=True)
        return JSONResponse(status_code=vars(e).get('status_code', 500), content=jsonable_encoder(err))

    @app.middleware("http")
    async def exception_handling(request: Request, call_next):
        try:
            return await call_next(request)
        except Exception as e:
            return handle_exception(request, e)

    @app.exception_handler(Exception)
    async def fastapi_exception_handler(request: Request, e: Exception):
        return handle_exception(request, e)

    @app.exception_handler(HTTPException)
    async def http_exception_handler(request: Request, e: HTTPException):
        return handle_exception(request, e)


class Api:
    def __init__(self, app: FastAPI, queue_lock: Lock):
        if shared.cmd_opts.api_auth:
            self.credentials = {}
            for auth in shared.cmd_opts.api_auth.split(","):
                user, password = auth.split(":")
                self.credentials[user] = password

        self.router = APIRouter()
        self.app = app
        self.queue_lock = queue_lock
        api_middleware(self.app)
        self.add_api_route("/sdapi/v1/txt2img", self.text2imgapi,
                           methods=["POST"], response_model=models.TextToImageResponse)
        self.add_api_route("/sdapi/v1/img2img", self.img2imgapi,
                           methods=["POST"], response_model=models.ImageToImageResponse)
        self.add_api_route("/sdapi/v1/extra-single-image", self.extras_single_image_api,
                           methods=["POST"], response_model=models.ExtrasSingleImageResponse)
        self.add_api_route("/sdapi/v1/extra-batch-images", self.extras_batch_images_api,
                           methods=["POST"], response_model=models.ExtrasBatchImagesResponse)
        self.add_api_route("/sdapi/v1/png-info", self.pnginfoapi,
                           methods=["POST"], response_model=models.PNGInfoResponse)
        self.add_api_route("/sdapi/v1/progress", self.progressapi,
                           methods=["GET"], response_model=models.ProgressResponse)
        self.add_api_route("/sdapi/v1/interrogate",
                           self.interrogateapi, methods=["POST"])
        self.add_api_route("/sdapi/v1/interrupt",
                           self.interruptapi, methods=["POST"])
        self.add_api_route("/sdapi/v1/skip", self.skip, methods=["POST"])
        self.add_api_route("/sdapi/v1/options", self.get_config,
                           methods=["GET"], response_model=models.OptionsModel)
        self.add_api_route("/sdapi/v1/options",
                           self.set_config, methods=["POST"])
        self.add_api_route("/sdapi/v1/cmd-flags", self.get_cmd_flags,
                           methods=["GET"], response_model=models.FlagsModel)
        self.add_api_route("/sdapi/v1/samplers", self.get_samplers,
                           methods=["GET"], response_model=list[models.SamplerItem])
        self.add_api_route("/sdapi/v1/upscalers", self.get_upscalers,
                           methods=["GET"], response_model=list[models.UpscalerItem])
        self.add_api_route("/sdapi/v1/latent-upscale-modes", self.get_latent_upscale_modes,
                           methods=["GET"], response_model=list[models.LatentUpscalerModeItem])
        self.add_api_route("/sdapi/v1/sd-models", self.get_sd_models,
                           methods=["GET"], response_model=list[models.SDModelItem])
        self.add_api_route("/sdapi/v1/sd-vae", self.get_sd_vaes,
                           methods=["GET"], response_model=list[models.SDVaeItem])
        self.add_api_route("/sdapi/v1/hypernetworks", self.get_hypernetworks,
                           methods=["GET"], response_model=list[models.HypernetworkItem])
        self.add_api_route("/sdapi/v1/face-restorers", self.get_face_restorers,
                           methods=["GET"], response_model=list[models.FaceRestorerItem])
        self.add_api_route("/sdapi/v1/realesrgan-models", self.get_realesrgan_models,
                           methods=["GET"], response_model=list[models.RealesrganItem])
        self.add_api_route("/sdapi/v1/prompt-styles", self.get_prompt_styles,
                           methods=["GET"], response_model=list[models.PromptStyleItem])
        self.add_api_route("/sdapi/v1/embeddings", self.get_embeddings,
                           methods=["GET"], response_model=models.EmbeddingsResponse)
        self.add_api_route("/sdapi/v1/refresh-checkpoints",
                           self.refresh_checkpoints, methods=["POST"])
        self.add_api_route("/sdapi/v1/refresh-vae",
                           self.refresh_vae, methods=["POST"])
        self.add_api_route("/sdapi/v1/create/embedding", self.create_embedding,
                           methods=["POST"], response_model=models.CreateResponse)
        self.add_api_route("/sdapi/v1/create/hypernetwork", self.create_hypernetwork,
                           methods=["POST"], response_model=models.CreateResponse)
        self.add_api_route("/sdapi/v1/train/embedding", self.train_embedding,
                           methods=["POST"], response_model=models.TrainResponse)
        self.add_api_route("/sdapi/v1/train/hypernetwork", self.train_hypernetwork,
                           methods=["POST"], response_model=models.TrainResponse)
        self.add_api_route("/sdapi/v1/memory", self.get_memory,
                           methods=["GET"], response_model=models.MemoryResponse)
        self.add_api_route("/sdapi/v1/unload-checkpoint",
                           self.unloadapi, methods=["POST"])
        self.add_api_route("/sdapi/v1/reload-checkpoint",
                           self.reloadapi, methods=["POST"])
        self.add_api_route("/sdapi/v1/scripts", self.get_scripts_list,
                           methods=["GET"], response_model=models.ScriptsList)
        self.add_api_route("/sdapi/v1/script-info", self.get_script_info,
                           methods=["GET"], response_model=list[models.ScriptInfo])
        self.add_api_route("/sdapi/v1/extensions", self.get_extensions_list,
                           methods=["GET"], response_model=list[models.ExtensionItem])

        if shared.cmd_opts.api_server_stop:
            self.add_api_route("/sdapi/v1/server-kill",
                               self.kill_webui, methods=["POST"])
            self.add_api_route("/sdapi/v1/server-restart",
                               self.restart_webui, methods=["POST"])
            self.add_api_route("/sdapi/v1/server-stop",
                               self.stop_webui, methods=["POST"])

        self.default_script_arg_txt2img = []
        self.default_script_arg_img2img = []

    def add_api_route(self, path: str, endpoint, **kwargs):
        if shared.cmd_opts.api_auth:
            return self.app.add_api_route(path, endpoint, dependencies=[Depends(self.auth)], **kwargs)
        return self.app.add_api_route(path, endpoint, **kwargs)

    def auth(self, credentials: HTTPBasicCredentials = Depends(HTTPBasic())):
        if credentials.username in self.credentials:
            if compare_digest(credentials.password, self.credentials[credentials.username]):
                return True

        raise HTTPException(status_code=401, detail="Incorrect username or password", headers={
                            "WWW-Authenticate": "Basic"})

    def get_selectable_script(self, script_name, script_runner):
        if script_name is None or script_name == "":
            return None, None

        script_idx = script_name_to_index(
            script_name, script_runner.selectable_scripts)
        script = script_runner.selectable_scripts[script_idx]
        return script, script_idx

    def get_scripts_list(self):
        t2ilist = [
            script.name for script in scripts.scripts_txt2img.scripts if script.name is not None]
        i2ilist = [
            script.name for script in scripts.scripts_img2img.scripts if script.name is not None]

        return models.ScriptsList(txt2img=t2ilist, img2img=i2ilist)

    def get_script_info(self):
        res = []

        for script_list in [scripts.scripts_txt2img.scripts, scripts.scripts_img2img.scripts]:
            res += [script.api_info for script in script_list if script.api_info is not None]

        return res

    def get_script(self, script_name, script_runner):
        if script_name is None or script_name == "":
            return None, None

        script_idx = script_name_to_index(script_name, script_runner.scripts)
        return script_runner.scripts[script_idx]

    def init_default_script_args(self, script_runner):
        # find max idx from the scripts in runner and generate a none array to init script_args
        last_arg_index = 1
        for script in script_runner.scripts:
            if last_arg_index < script.args_to:
                last_arg_index = script.args_to
        # None everywhere except position 0 to initialize script args
        script_args = [None]*last_arg_index
        script_args[0] = 0

        # get default values
        with gr.Blocks():  # will throw errors calling ui function without this
            for script in script_runner.scripts:
                if script.ui(script.is_img2img):
                    ui_default_values = []
                    for elem in script.ui(script.is_img2img):
                        ui_default_values.append(elem.value)
                    script_args[script.args_from:script.args_to] = ui_default_values
        return script_args

    def init_script_args(self, request, default_script_args, selectable_scripts, selectable_idx, script_runner):
        script_args = default_script_args.copy()
        # position 0 in script_arg is the idx+1 of the selectable script that is going to be run when using scripts.scripts_*2img.run()
        if selectable_scripts:
            script_args[selectable_scripts.args_from:
                        selectable_scripts.args_to] = request.script_args
            script_args[0] = selectable_idx + 1

        # Now check for always on scripts
        if request.alwayson_scripts:
            for alwayson_script_name in request.alwayson_scripts.keys():
                alwayson_script = self.get_script(
                    alwayson_script_name, script_runner)
                if alwayson_script is None:
                    raise HTTPException(
                        status_code=422, detail=f"always on script {alwayson_script_name} not found")
                # Selectable script in always on script param check
                if alwayson_script.alwayson is False:
                    raise HTTPException(
                        status_code=422, detail="Cannot have a selectable script in the always on scripts params")
                # always on script with no arg should always run so you don't really need to add them to the requests
                if "args" in request.alwayson_scripts[alwayson_script_name]:
                    # min between arg length in scriptrunner and arg length in the request
                    for idx in range(0, min((alwayson_script.args_to - alwayson_script.args_from), len(request.alwayson_scripts[alwayson_script_name]["args"]))):
                        script_args[alwayson_script.args_from +
                                    idx] = request.alwayson_scripts[alwayson_script_name]["args"][idx]
        return script_args

    def text2imgapi(self, txt2imgreq: models.StableDiffusionTxt2ImgProcessingAPI):
        model_name = txt2imgreq.override_settings.get('sd_model_checkpoint')
<<<<<<< HEAD
        model_loaded = validate_model(model_name, self)
        if model_loaded == False:
            print("Refreshing Models")
            Api.refresh_checkpoints(self)
        model_loaded_second_check = validate_model(model_name, self)
        if model_loaded_second_check == False:
            raise HTTPException(status_code=404, detail="Model not found")

=======
        check_model(model_name, self)
>>>>>>> a2ee5136
        script_runner = scripts.scripts_txt2img
        if not script_runner.scripts:
            script_runner.initialize_scripts(False)
            ui.create_ui()
        if not self.default_script_arg_txt2img:
            self.default_script_arg_txt2img = self.init_default_script_args(
                script_runner)
        selectable_scripts, selectable_script_idx = self.get_selectable_script(
            txt2imgreq.script_name, script_runner)

        populate = txt2imgreq.copy(update={
            # Override __init__ params
            "sampler_name": validate_sampler_name(txt2imgreq.sampler_name or txt2imgreq.sampler_index),
            "do_not_save_samples": not txt2imgreq.save_images,
            "do_not_save_grid": not txt2imgreq.save_images,
        })
        print(str(txt2imgreq.override_settings.get('sd_model_checkpoint')))
        if populate.sampler_name:
            populate.sampler_index = None  # prevent a warning later on

        args = vars(populate)
        args.pop('script_name', None)
        # will refeed them to the pipeline directly after initializing them
        args.pop('script_args', None)
        args.pop('alwayson_scripts', None)

        script_args = self.init_script_args(
            txt2imgreq, self.default_script_arg_txt2img, selectable_scripts, selectable_script_idx, script_runner)

        send_images = args.pop('send_images', True)
        args.pop('save_images', None)

        with self.queue_lock:
            with closing(StableDiffusionProcessingTxt2Img(sd_model=shared.sd_model, **args)) as p:
                p.is_api = True
                p.scripts = script_runner
                p.outpath_grids = opts.outdir_txt2img_grids
                p.outpath_samples = opts.outdir_txt2img_samples

                try:
                    shared.state.begin(job="scripts_txt2img")
                    if selectable_scripts is not None:
                        p.script_args = script_args
                        processed = scripts.scripts_txt2img.run(
                            p, *p.script_args)  # Need to pass args as list here
                    else:
                        # Need to pass args as tuple here
                        p.script_args = tuple(script_args)
                        processed = process_images(p)
                finally:
                    shared.state.end()
                    shared.total_tqdm.clear()

        b64images = list(
            map(encode_pil_to_base64, processed.images)) if send_images else []

        return models.TextToImageResponse(images=b64images, parameters=vars(txt2imgreq), info=processed.js())

    def img2imgapi(self, img2imgreq: models.StableDiffusionImg2ImgProcessingAPI):
        model_name = img2imgreq.override_settings.get('sd_model_checkpoint')
<<<<<<< HEAD
        model_loaded = validate_model(model_name, self)
        if model_loaded == False:
            print("Refreshing Models")
            Api.refresh_checkpoints(self)
        model_loaded_second_check = validate_model(model_name, self)
        if model_loaded_second_check == False:
            raise HTTPException(status_code=404, detail="Model not found")

=======
        check_model(model_name, self)
>>>>>>> a2ee5136
        init_images = img2imgreq.init_images
        if init_images is None:
            raise HTTPException(status_code=404, detail="Init image not found")

        mask = img2imgreq.mask
        if mask:
            mask = decode_base64_to_image(mask)

        script_runner = scripts.scripts_img2img
        if not script_runner.scripts:
            script_runner.initialize_scripts(True)
            ui.create_ui()
        if not self.default_script_arg_img2img:
            self.default_script_arg_img2img = self.init_default_script_args(
                script_runner)
        selectable_scripts, selectable_script_idx = self.get_selectable_script(
            img2imgreq.script_name, script_runner)

        populate = img2imgreq.copy(update={  # Override __init__ params
            "sampler_name": validate_sampler_name(img2imgreq.sampler_name or img2imgreq.sampler_index),
            "do_not_save_samples": not img2imgreq.save_images,
            "do_not_save_grid": not img2imgreq.save_images,
            "mask": mask,
        })
        if populate.sampler_name:
            populate.sampler_index = None  # prevent a warning later on

        args = vars(populate)
        # this is meant to be done by "exclude": True in model, but it's for a reason that I cannot determine.
        args.pop('include_init_images', None)
        args.pop('script_name', None)
        # will refeed them to the pipeline directly after initializing them
        args.pop('script_args', None)
        args.pop('alwayson_scripts', None)

        script_args = self.init_script_args(
            img2imgreq, self.default_script_arg_img2img, selectable_scripts, selectable_script_idx, script_runner)

        send_images = args.pop('send_images', True)
        args.pop('save_images', None)

        with self.queue_lock:
            with closing(StableDiffusionProcessingImg2Img(sd_model=shared.sd_model, **args)) as p:
                p.init_images = [decode_base64_to_image(
                    x) for x in init_images]
                p.is_api = True
                p.scripts = script_runner
                p.outpath_grids = opts.outdir_img2img_grids
                p.outpath_samples = opts.outdir_img2img_samples

                try:
                    shared.state.begin(job="scripts_img2img")
                    if selectable_scripts is not None:
                        p.script_args = script_args
                        processed = scripts.scripts_img2img.run(
                            p, *p.script_args)  # Need to pass args as list here
                    else:
                        # Need to pass args as tuple here
                        p.script_args = tuple(script_args)
                        processed = process_images(p)
                finally:
                    shared.state.end()
                    shared.total_tqdm.clear()

        b64images = list(
            map(encode_pil_to_base64, processed.images)) if send_images else []

        if not img2imgreq.include_init_images:
            img2imgreq.init_images = None
            img2imgreq.mask = None

        return models.ImageToImageResponse(images=b64images, parameters=vars(img2imgreq), info=processed.js())

    def extras_single_image_api(self, req: models.ExtrasSingleImageRequest):
        reqDict = setUpscalers(req)

        reqDict['image'] = decode_base64_to_image(reqDict['image'])

        with self.queue_lock:
            result = postprocessing.run_extras(
                extras_mode=0, image_folder="", input_dir="", output_dir="", save_output=False, **reqDict)

        return models.ExtrasSingleImageResponse(image=encode_pil_to_base64(result[0][0]), html_info=result[1])

    def extras_batch_images_api(self, req: models.ExtrasBatchImagesRequest):
        reqDict = setUpscalers(req)

        image_list = reqDict.pop('imageList', [])
        image_folder = [decode_base64_to_image(x.data) for x in image_list]

        with self.queue_lock:
            result = postprocessing.run_extras(
                extras_mode=1, image_folder=image_folder, image="", input_dir="", output_dir="", save_output=False, **reqDict)

        return models.ExtrasBatchImagesResponse(images=list(map(encode_pil_to_base64, result[0])), html_info=result[1])

    def pnginfoapi(self, req: models.PNGInfoRequest):
        image = decode_base64_to_image(req.image.strip())
        if image is None:
            return models.PNGInfoResponse(info="")

        geninfo, items = images.read_info_from_image(image)
        if geninfo is None:
            geninfo = ""

        params = generation_parameters_copypaste.parse_generation_parameters(
            geninfo)
        script_callbacks.infotext_pasted_callback(geninfo, params)

        return models.PNGInfoResponse(info=geninfo, items=items, parameters=params)

    def progressapi(self, req: models.ProgressRequest = Depends()):
        # copy from check_progress_call of ui.py

        if shared.state.job_count == 0:
            return models.ProgressResponse(progress=0, eta_relative=0, state=shared.state.dict(), textinfo=shared.state.textinfo)

        # avoid dividing zero
        progress = 0.01

        if shared.state.job_count > 0:
            progress += shared.state.job_no / shared.state.job_count
        if shared.state.sampling_steps > 0:
            progress += 1 / shared.state.job_count * \
                shared.state.sampling_step / shared.state.sampling_steps

        time_since_start = time.time() - shared.state.time_start
        eta = (time_since_start/progress)
        eta_relative = eta-time_since_start

        progress = min(progress, 1)

        shared.state.set_current_image()

        current_image = None
        if shared.state.current_image and not req.skip_current_image:
            current_image = encode_pil_to_base64(shared.state.current_image)

        return models.ProgressResponse(progress=progress, eta_relative=eta_relative, state=shared.state.dict(), current_image=current_image, textinfo=shared.state.textinfo)

    def interrogateapi(self, interrogatereq: models.InterrogateRequest):
        image_b64 = interrogatereq.image
        if image_b64 is None:
            raise HTTPException(status_code=404, detail="Image not found")

        img = decode_base64_to_image(image_b64)
        img = img.convert('RGB')

        # Override object param
        with self.queue_lock:
            if interrogatereq.model == "clip":
                processed = shared.interrogator.interrogate(img)
            elif interrogatereq.model == "deepdanbooru":
                processed = deepbooru.model.tag(img)
            else:
                raise HTTPException(status_code=404, detail="Model not found")

        return models.InterrogateResponse(caption=processed)

    def interruptapi(self):
        shared.state.interrupt()

        return {}

    def unloadapi(self):
        sd_models.unload_model_weights()

        return {}

    def reloadapi(self):
        sd_models.send_model_to_device(shared.sd_model)

        return {}

    def skip(self):
        shared.state.skip()

    def get_config(self):
        options = {}
        for key in shared.opts.data.keys():
            metadata = shared.opts.data_labels.get(key)
            if (metadata is not None):
                options.update({key: shared.opts.data.get(
                    key, shared.opts.data_labels.get(key).default)})
            else:
                options.update({key: shared.opts.data.get(key, None)})

        return options

    def set_config(self, req: dict[str, Any]):
        checkpoint_name = req.get("sd_model_checkpoint", None)
        if checkpoint_name is not None and checkpoint_name not in sd_models.checkpoint_aliases:
            raise RuntimeError(f"model {checkpoint_name!r} not found")

        for k, v in req.items():
            shared.opts.set(k, v, is_api=True)

        shared.opts.save(shared.config_filename)
        return

    def get_cmd_flags(self):
        return vars(shared.cmd_opts)

    def get_samplers(self):
        return [{"name": sampler[0], "aliases": sampler[2], "options": sampler[3]} for sampler in sd_samplers.all_samplers]

    def get_upscalers(self):
        return [
            {
                "name": upscaler.name,
                "model_name": upscaler.scaler.model_name,
                "model_path": upscaler.data_path,
                "model_url": None,
                "scale": upscaler.scale,
            }
            for upscaler in shared.sd_upscalers
        ]

    def get_latent_upscale_modes(self):
        return [
            {
                "name": upscale_mode,
            }
            for upscale_mode in [*(shared.latent_upscale_modes or {})]
        ]


    def get_sd_models(self):
        import modules.sd_models as sd_models
        return [{"title": x.title, "model_name": x.model_name, "hash": x.shorthash, "sha256": x.sha256, "filename": x.filename, "config": find_checkpoint_config_near_filename(x)} for x in sd_models.checkpoints_list.values()]

    def get_sd_vaes(self):
        import modules.sd_vae as sd_vae
        return [{"model_name": x, "filename": sd_vae.vae_dict[x]} for x in sd_vae.vae_dict.keys()]

    def get_hypernetworks(self):
        return [{"name": name, "path": shared.hypernetworks[name]} for name in shared.hypernetworks]

    def get_face_restorers(self):
        return [{"name": x.name(), "cmd_dir": getattr(x, "cmd_dir", None)} for x in shared.face_restorers]

    def get_realesrgan_models(self):
        return [{"name": x.name, "path": x.data_path, "scale": x.scale} for x in get_realesrgan_models(None)]

    def get_prompt_styles(self):
        styleList = []
        for k in shared.prompt_styles.styles:
            style = shared.prompt_styles.styles[k]
            styleList.append(
                {"name": style[0], "prompt": style[1], "negative_prompt": style[2]})

        return styleList

    def get_embeddings(self):
        db = sd_hijack.model_hijack.embedding_db

        def convert_embedding(embedding):
            return {
                "step": embedding.step,
                "sd_checkpoint": embedding.sd_checkpoint,
                "sd_checkpoint_name": embedding.sd_checkpoint_name,
                "shape": embedding.shape,
                "vectors": embedding.vectors,
            }

        def convert_embeddings(embeddings):
            return {embedding.name: convert_embedding(embedding) for embedding in embeddings.values()}

        return {
            "loaded": convert_embeddings(db.word_embeddings),
            "skipped": convert_embeddings(db.skipped_embeddings),
        }

    def refresh_checkpoints(self):
        with self.queue_lock:
            shared.refresh_checkpoints()

    def refresh_vae(self):
        with self.queue_lock:
            shared_items.refresh_vae_list()

    def create_embedding(self, args: dict):
        try:
            shared.state.begin(job="create_embedding")
            filename = create_embedding(**args)  # create empty embedding
            # reload embeddings so new one can be immediately used
            sd_hijack.model_hijack.embedding_db.load_textual_inversion_embeddings()
            return models.CreateResponse(info=f"create embedding filename: {filename}")
        except AssertionError as e:
            return models.TrainResponse(info=f"create embedding error: {e}")
        finally:
            shared.state.end()

    def create_hypernetwork(self, args: dict):
        try:
            shared.state.begin(job="create_hypernetwork")
            filename = create_hypernetwork(**args)  # create empty embedding
            return models.CreateResponse(info=f"create hypernetwork filename: {filename}")
        except AssertionError as e:
            return models.TrainResponse(info=f"create hypernetwork error: {e}")
        finally:
            shared.state.end()

    def train_embedding(self, args: dict):
        try:
            shared.state.begin(job="train_embedding")
            apply_optimizations = shared.opts.training_xattention_optimizations
            error = None
            filename = ''
            if not apply_optimizations:
                sd_hijack.undo_optimizations()
            try:
                embedding, filename = train_embedding(
                    **args)  # can take a long time to complete
            except Exception as e:
                error = e
            finally:
                if not apply_optimizations:
                    sd_hijack.apply_optimizations()
            return models.TrainResponse(info=f"train embedding complete: filename: {filename} error: {error}")
        except Exception as msg:
            return models.TrainResponse(info=f"train embedding error: {msg}")
        finally:
            shared.state.end()

    def train_hypernetwork(self, args: dict):
        try:
            shared.state.begin(job="train_hypernetwork")
            shared.loaded_hypernetworks = []
            apply_optimizations = shared.opts.training_xattention_optimizations
            error = None
            filename = ''
            if not apply_optimizations:
                sd_hijack.undo_optimizations()
            try:
                hypernetwork, filename = train_hypernetwork(**args)
            except Exception as e:
                error = e
            finally:
                shared.sd_model.cond_stage_model.to(devices.device)
                shared.sd_model.first_stage_model.to(devices.device)
                if not apply_optimizations:
                    sd_hijack.apply_optimizations()
                shared.state.end()
            return models.TrainResponse(info=f"train embedding complete: filename: {filename} error: {error}")
        except Exception as exc:
            return models.TrainResponse(info=f"train embedding error: {exc}")
        finally:
            shared.state.end()

    def get_memory(self):
        try:
            import os
            import psutil
            process = psutil.Process(os.getpid())
            # only rss is cross-platform guaranteed so we dont rely on other values
            res = process.memory_info()
            # and total memory is calculated as actual value is not cross-platform safe
            ram_total = 100 * res.rss / process.memory_percent()
            ram = {'free': ram_total - res.rss,
                   'used': res.rss, 'total': ram_total}
        except Exception as err:
            ram = {'error': f'{err}'}
        try:
            import torch
            if torch.cuda.is_available():
                s = torch.cuda.mem_get_info()
                system = {'free': s[0], 'used': s[1] - s[0], 'total': s[1]}
                s = dict(torch.cuda.memory_stats(shared.device))
                allocated = {
                    'current': s['allocated_bytes.all.current'], 'peak': s['allocated_bytes.all.peak']}
                reserved = {
                    'current': s['reserved_bytes.all.current'], 'peak': s['reserved_bytes.all.peak']}
                active = {
                    'current': s['active_bytes.all.current'], 'peak': s['active_bytes.all.peak']}
                inactive = {'current': s['inactive_split_bytes.all.current'],
                            'peak': s['inactive_split_bytes.all.peak']}
                warnings = {
                    'retries': s['num_alloc_retries'], 'oom': s['num_ooms']}
                cuda = {
                    'system': system,
                    'active': active,
                    'allocated': allocated,
                    'reserved': reserved,
                    'inactive': inactive,
                    'events': warnings,
                }
            else:
                cuda = {'error': 'unavailable'}
        except Exception as err:
            cuda = {'error': f'{err}'}
        return models.MemoryResponse(ram=ram, cuda=cuda)

    def get_extensions_list(self):
        from modules import extensions
        extensions.list_extensions()
        ext_list = []
        for ext in extensions.extensions:
            ext: extensions.Extension
            ext.read_info_from_repo()
            if ext.remote is not None:
                ext_list.append({
                    "name": ext.name,
                    "remote": ext.remote,
                    "branch": ext.branch,
                    "commit_hash": ext.commit_hash,
                    "commit_date": ext.commit_date,
                    "version": ext.version,
                    "enabled": ext.enabled
                })
        return ext_list

    def launch(self, server_name, port, root_path):
        self.app.include_router(self.router)
        uvicorn.run(self.app, host=server_name, port=port,
                    timeout_keep_alive=shared.cmd_opts.timeout_keep_alive, root_path=root_path)

    def kill_webui(self):
        restart.stop_program()

    def restart_webui(self):
        if restart.is_restartable():
            restart.restart_program()
        return Response(status_code=501)

    def stop_webui(request):
        shared.state.server_command = "stop"
        return Response("Stopping.")<|MERGE_RESOLUTION|>--- conflicted
+++ resolved
@@ -49,12 +49,6 @@
     return name
 
 
-<<<<<<< HEAD
-def validate_model(model_name, self):
-    model_list = Api.get_sd_models(self)
-    for model in model_list:
-        if model_name == model.get("title"):
-=======
 def check_model(model_name, self):
     model_loaded = validate_model(model_name, self)
     if model_loaded is False:
@@ -71,7 +65,6 @@
         return True
     for checkpoint in checkpoint_list:
         if model_name == checkpoint.get("title"):
->>>>>>> a2ee5136
             return True
     return False
 
@@ -418,18 +411,7 @@
 
     def text2imgapi(self, txt2imgreq: models.StableDiffusionTxt2ImgProcessingAPI):
         model_name = txt2imgreq.override_settings.get('sd_model_checkpoint')
-<<<<<<< HEAD
-        model_loaded = validate_model(model_name, self)
-        if model_loaded == False:
-            print("Refreshing Models")
-            Api.refresh_checkpoints(self)
-        model_loaded_second_check = validate_model(model_name, self)
-        if model_loaded_second_check == False:
-            raise HTTPException(status_code=404, detail="Model not found")
-
-=======
         check_model(model_name, self)
->>>>>>> a2ee5136
         script_runner = scripts.scripts_txt2img
         if not script_runner.scripts:
             script_runner.initialize_scripts(False)
@@ -490,18 +472,7 @@
 
     def img2imgapi(self, img2imgreq: models.StableDiffusionImg2ImgProcessingAPI):
         model_name = img2imgreq.override_settings.get('sd_model_checkpoint')
-<<<<<<< HEAD
-        model_loaded = validate_model(model_name, self)
-        if model_loaded == False:
-            print("Refreshing Models")
-            Api.refresh_checkpoints(self)
-        model_loaded_second_check = validate_model(model_name, self)
-        if model_loaded_second_check == False:
-            raise HTTPException(status_code=404, detail="Model not found")
-
-=======
         check_model(model_name, self)
->>>>>>> a2ee5136
         init_images = img2imgreq.init_images
         if init_images is None:
             raise HTTPException(status_code=404, detail="Init image not found")
@@ -727,7 +698,6 @@
             }
             for upscale_mode in [*(shared.latent_upscale_modes or {})]
         ]
-
 
     def get_sd_models(self):
         import modules.sd_models as sd_models
