import inspect
from pydantic import BaseModel, Field, create_model
from typing import Any, Optional
from typing_extensions import Literal
from inflection import underscore
from modules.processing import StableDiffusionProcessingTxt2Img, StableDiffusionProcessingImg2Img
from modules.shared import sd_upscalers, opts, parser
from typing import Dict, List

API_NOT_ALLOWED = [
    "self",
    "kwargs",
    "sd_model",
    "outpath_samples",
    "outpath_grids",
    "sampler_index",
    "do_not_save_samples",
    "do_not_save_grid",
    "extra_generation_params",
    "overlay_images",
    "do_not_reload_embeddings",
    "seed_enable_extras",
    "prompt_for_display",
    "sampler_noise_scheduler_override",
    "ddim_discretize"
]

class ModelDef(BaseModel):
    """Assistance Class for Pydantic Dynamic Model Generation"""

    field: str
    field_alias: str
    field_type: Any
    field_value: Any
    field_exclude: bool = False


class PydanticModelGenerator:
    """
    Takes in created classes and stubs them out in a way FastAPI/Pydantic is happy about:
    source_data is a snapshot of the default values produced by the class
    params are the names of the actual keys required by __init__
    """

    def __init__(
        self,
        model_name: str = None,
        class_instance = None,
        additional_fields = None,
    ):
        def field_type_generator(k, v):
            # field_type = str if not overrides.get(k) else overrides[k]["type"]
            # print(k, v.annotation, v.default)
            field_type = v.annotation

            return Optional[field_type]

        def merge_class_params(class_):
            all_classes = list(filter(lambda x: x is not object, inspect.getmro(class_)))
            parameters = {}
            for classes in all_classes:
                parameters = {**parameters, **inspect.signature(classes.__init__).parameters}
            return parameters


        self._model_name = model_name
        self._class_data = merge_class_params(class_instance)

        self._model_def = [
            ModelDef(
                field=underscore(k),
                field_alias=k,
                field_type=field_type_generator(k, v),
                field_value=v.default
            )
            for (k,v) in self._class_data.items() if k not in API_NOT_ALLOWED
        ]

        for fields in additional_fields:
            self._model_def.append(ModelDef(
                field=underscore(fields["key"]),
                field_alias=fields["key"],
                field_type=fields["type"],
                field_value=fields["default"],
                field_exclude=fields["exclude"] if "exclude" in fields else False))

    def generate_model(self):
        """
        Creates a pydantic BaseModel
        from the json and overrides provided at initialization
        """
        fields = {
            d.field: (d.field_type, Field(default=d.field_value, alias=d.field_alias, exclude=d.field_exclude)) for d in self._model_def
        }
        DynamicModel = create_model(self._model_name, **fields)
        DynamicModel.__config__.allow_population_by_field_name = True
        DynamicModel.__config__.allow_mutation = True
        return DynamicModel

StableDiffusionTxt2ImgProcessingAPI = PydanticModelGenerator(
    "StableDiffusionProcessingTxt2Img",
    StableDiffusionProcessingTxt2Img,
    [{"key": "sampler_index", "type": str, "default": "Euler"}]
).generate_model()

StableDiffusionImg2ImgProcessingAPI = PydanticModelGenerator(
    "StableDiffusionProcessingImg2Img",
    StableDiffusionProcessingImg2Img,
    [{"key": "sampler_index", "type": str, "default": "Euler"}, {"key": "init_images", "type": list, "default": None}, {"key": "denoising_strength", "type": float, "default": 0.75}, {"key": "mask", "type": str, "default": None}, {"key": "include_init_images", "type": bool, "default": False, "exclude" : True}]
).generate_model()

class TextToImageResponse(BaseModel):
    images: List[str] = Field(default=None, title="Image", description="The generated image in base64 format.")
    parameters: dict
    info: str

class ImageToImageResponse(BaseModel):
    images: List[str] = Field(default=None, title="Image", description="The generated image in base64 format.")
    parameters: dict
    info: str

class ExtrasBaseRequest(BaseModel):
    resize_mode: Literal[0, 1] = Field(default=0, title="Resize Mode", description="Sets the resize mode: 0 to upscale by upscaling_resize amount, 1 to upscale up to upscaling_resize_h x upscaling_resize_w.")
    show_extras_results: bool = Field(default=True, title="Show results", description="Should the backend return the generated image?")
    gfpgan_visibility: float = Field(default=0, title="GFPGAN Visibility", ge=0, le=1, allow_inf_nan=False, description="Sets the visibility of GFPGAN, values should be between 0 and 1.")
    codeformer_visibility: float = Field(default=0, title="CodeFormer Visibility", ge=0, le=1, allow_inf_nan=False, description="Sets the visibility of CodeFormer, values should be between 0 and 1.")
    codeformer_weight: float = Field(default=0, title="CodeFormer Weight", ge=0, le=1, allow_inf_nan=False, description="Sets the weight of CodeFormer, values should be between 0 and 1.")
    upscaling_resize: float = Field(default=2, title="Upscaling Factor", ge=1, le=4, description="By how much to upscale the image, only used when resize_mode=0.")
    upscaling_resize_w: int = Field(default=512, title="Target Width", ge=1, description="Target width for the upscaler to hit. Only used when resize_mode=1.")
    upscaling_resize_h: int = Field(default=512, title="Target Height", ge=1, description="Target height for the upscaler to hit. Only used when resize_mode=1.")
    upscaling_crop: bool = Field(default=True, title="Crop to fit", description="Should the upscaler crop the image to fit in the choosen size?")
    upscaler_1: str = Field(default="None", title="Main upscaler", description=f"The name of the main upscaler to use, it has to be one of this list: {' , '.join([x.name for x in sd_upscalers])}")
    upscaler_2: str = Field(default="None", title="Secondary upscaler", description=f"The name of the secondary upscaler to use, it has to be one of this list: {' , '.join([x.name for x in sd_upscalers])}")
    extras_upscaler_2_visibility: float = Field(default=0, title="Secondary upscaler visibility", ge=0, le=1, allow_inf_nan=False, description="Sets the visibility of secondary upscaler, values should be between 0 and 1.")
    upscale_first: bool = Field(default=False, title="Upscale first", description="Should the upscaler run before restoring faces?")

class ExtraBaseResponse(BaseModel):
    html_info: str = Field(title="HTML info", description="A series of HTML tags containing the process info.")

class ExtrasSingleImageRequest(ExtrasBaseRequest):
    image: str = Field(default="", title="Image", description="Image to work on, must be a Base64 string containing the image's data.")

class ExtrasSingleImageResponse(ExtraBaseResponse):
    image: str = Field(default=None, title="Image", description="The generated image in base64 format.")

class FileData(BaseModel):
    data: str = Field(title="File data", description="Base64 representation of the file")
    name: str = Field(title="File name")

class ExtrasBatchImagesRequest(ExtrasBaseRequest):
    imageList: List[FileData] = Field(title="Images", description="List of images to work on. Must be Base64 strings")

class ExtrasBatchImagesResponse(ExtraBaseResponse):
    images: List[str] = Field(title="Images", description="The generated images in base64 format.")

class PNGInfoRequest(BaseModel):
    image: str = Field(title="Image", description="The base64 encoded PNG image")

class PNGInfoResponse(BaseModel):
    info: str = Field(title="Image info", description="A string with all the info the image had")

class ProgressRequest(BaseModel):
    skip_current_image: bool = Field(default=False, title="Skip current image", description="Skip current image serialization")

class ProgressResponse(BaseModel):
    progress: float = Field(title="Progress", description="The progress with a range of 0 to 1")
    eta_relative: float = Field(title="ETA in secs")
    state: dict = Field(title="State", description="The current state snapshot")
    current_image: str = Field(default=None, title="Current image", description="The current image in base64 format. opts.show_progress_every_n_steps is required for this to work.")

<<<<<<< HEAD
class LoadModelRequest(BaseModel):
    name: str = Field(title="Name", description="The name of the checkpoint")
=======
class InterrogateRequest(BaseModel):
    image: str = Field(default="", title="Image", description="Image to work on, must be a Base64 string containing the image's data.")

class InterrogateResponse(BaseModel):
    caption: str = Field(default=None, title="Caption", description="The generated caption for the image.")
>>>>>>> 804d9fb8

fields = {}
for key, value in opts.data.items():
    metadata = opts.data_labels.get(key)
    optType = opts.typemap.get(type(value), type(value))

    if (metadata is not None):
        fields.update({key: (Optional[optType], Field(
            default=metadata.default ,description=metadata.label))})
    else:
        fields.update({key: (Optional[optType], Field())})

OptionsModel = create_model("Options", **fields)

flags = {}
_options = vars(parser)['_option_string_actions']
for key in _options:
    if(_options[key].dest != 'help'):
        flag = _options[key]
        _type = str
        if _options[key].default is not None: _type = type(_options[key].default)
        flags.update({flag.dest: (_type,Field(default=flag.default, description=flag.help))})

FlagsModel = create_model("Flags", **flags)

class SamplerItem(BaseModel):
    name: str = Field(title="Name")
    aliases: List[str] = Field(title="Aliases")
    options: Dict[str, str] = Field(title="Options")

class UpscalerItem(BaseModel):
    name: str = Field(title="Name")
    model_name: Optional[str] = Field(title="Model Name")
    model_path: Optional[str] = Field(title="Path")
    model_url: Optional[str] = Field(title="URL")

class SDModelItem(BaseModel):
    title: str = Field(title="Title")
    model_name: str = Field(title="Model Name")
    hash: str = Field(title="Hash")
    filename: str = Field(title="Filename")
    config: str = Field(title="Config file")

class HypernetworkItem(BaseModel):
    name: str = Field(title="Name")
    path: Optional[str] = Field(title="Path")

class FaceRestorerItem(BaseModel):
    name: str = Field(title="Name")
    cmd_dir: Optional[str] = Field(title="Path")

class RealesrganItem(BaseModel):
    name: str = Field(title="Name")
    path: Optional[str] = Field(title="Path")
    scale: Optional[int] = Field(title="Scale")

class PromptStyleItem(BaseModel):
    name: str = Field(title="Name")
    prompt: Optional[str] = Field(title="Prompt")
    negative_prompt: Optional[str] = Field(title="Negative Prompt")

class ArtistItem(BaseModel):
    name: str = Field(title="Name")
    score: float = Field(title="Score")
    category: str = Field(title="Category")
<|MERGE_RESOLUTION|>--- conflicted
+++ resolved
@@ -168,16 +168,14 @@
     state: dict = Field(title="State", description="The current state snapshot")
     current_image: str = Field(default=None, title="Current image", description="The current image in base64 format. opts.show_progress_every_n_steps is required for this to work.")
 
-<<<<<<< HEAD
 class LoadModelRequest(BaseModel):
     name: str = Field(title="Name", description="The name of the checkpoint")
-=======
+    
 class InterrogateRequest(BaseModel):
     image: str = Field(default="", title="Image", description="Image to work on, must be a Base64 string containing the image's data.")
 
 class InterrogateResponse(BaseModel):
     caption: str = Field(default=None, title="Caption", description="The generated caption for the image.")
->>>>>>> 804d9fb8
 
 fields = {}
 for key, value in opts.data.items():
