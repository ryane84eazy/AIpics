--- conflicted
+++ resolved
@@ -286,11 +286,6 @@
     ram: dict = Field(title="RAM", description="System memory stats")
     cuda: dict = Field(title="CUDA", description="nVidia CUDA memory stats")
 
-<<<<<<< HEAD
-class UploadSliceFileResponse(BaseModel):
-    pass
-=======
 class ScriptsList(BaseModel):
     txt2img: list = Field(default=None,title="Txt2img", description="Titles of scripts (txt2img)")
-    img2img: list = Field(default=None,title="Img2img", description="Titles of scripts (img2img)")
->>>>>>> dfeee786
+    img2img: list = Field(default=None,title="Img2img", description="Titles of scripts (img2img)")