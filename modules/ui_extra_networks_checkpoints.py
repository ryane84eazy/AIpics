import html
import os

from modules import shared, ui_extra_networks, sd_models
from modules.ui_extra_networks import quote_js
from modules.ui_extra_networks_checkpoints_user_metadata import CheckpointUserMetadataEditor


class ExtraNetworksPageCheckpoints(ui_extra_networks.ExtraNetworksPage):
    def __init__(self):
        super().__init__('Checkpoints')

    def refresh(self):
        shared.refresh_checkpoints()

    def create_item(self, name, index=None, enable_filter=True):
        checkpoint: sd_models.CheckpointInfo = sd_models.checkpoint_aliases.get(name)
        path, ext = os.path.splitext(checkpoint.filename)
        return {
            "name": checkpoint.name_for_extra,
            "filename": checkpoint.filename,
            "shorthash": checkpoint.shorthash,
            "preview": self.find_preview(path),
            "description": self.find_description(path),
            "search_term": self.search_terms_from_path(checkpoint.filename) + " " + (checkpoint.sha256 or ""),
            "onclick": '"' + html.escape(f"""return selectCheckpoint({quote_js(name)})""") + '"',
            "local_preview": f"{path}.{shared.opts.samples_format}",
            "metadata": checkpoint.metadata,
            "sort_keys": {'default': index, **self.get_sort_keys(checkpoint.filename)},
        }

    def list_items(self):
        names = list(sd_models.checkpoints_list)
        for index, name in enumerate(names):
            yield self.create_item(name, index)

    def allowed_directories_for_previews(self):
<<<<<<< HEAD
        return [v for v in [shared.cmd_opts.ckpt_dir, sd_models.model_path, sd_models.user_models_path] if v is not None]


=======
        return [v for v in [shared.cmd_opts.ckpt_dir, sd_models.model_path] if v is not None]

    def create_user_metadata_editor(self, ui, tabname):
        return CheckpointUserMetadataEditor(ui, tabname, self)

>>>>>>> 5ef669de
<|MERGE_RESOLUTION|>--- conflicted
+++ resolved
@@ -1,48 +1,41 @@
-import html
-import os
-
-from modules import shared, ui_extra_networks, sd_models
-from modules.ui_extra_networks import quote_js
-from modules.ui_extra_networks_checkpoints_user_metadata import CheckpointUserMetadataEditor
-
-
-class ExtraNetworksPageCheckpoints(ui_extra_networks.ExtraNetworksPage):
-    def __init__(self):
-        super().__init__('Checkpoints')
-
-    def refresh(self):
-        shared.refresh_checkpoints()
-
-    def create_item(self, name, index=None, enable_filter=True):
-        checkpoint: sd_models.CheckpointInfo = sd_models.checkpoint_aliases.get(name)
-        path, ext = os.path.splitext(checkpoint.filename)
-        return {
-            "name": checkpoint.name_for_extra,
-            "filename": checkpoint.filename,
-            "shorthash": checkpoint.shorthash,
-            "preview": self.find_preview(path),
-            "description": self.find_description(path),
-            "search_term": self.search_terms_from_path(checkpoint.filename) + " " + (checkpoint.sha256 or ""),
-            "onclick": '"' + html.escape(f"""return selectCheckpoint({quote_js(name)})""") + '"',
-            "local_preview": f"{path}.{shared.opts.samples_format}",
-            "metadata": checkpoint.metadata,
-            "sort_keys": {'default': index, **self.get_sort_keys(checkpoint.filename)},
-        }
-
-    def list_items(self):
-        names = list(sd_models.checkpoints_list)
-        for index, name in enumerate(names):
-            yield self.create_item(name, index)
-
-    def allowed_directories_for_previews(self):
-<<<<<<< HEAD
-        return [v for v in [shared.cmd_opts.ckpt_dir, sd_models.model_path, sd_models.user_models_path] if v is not None]
-
-
-=======
-        return [v for v in [shared.cmd_opts.ckpt_dir, sd_models.model_path] if v is not None]
-
-    def create_user_metadata_editor(self, ui, tabname):
-        return CheckpointUserMetadataEditor(ui, tabname, self)
-
->>>>>>> 5ef669de
+import html
+import os
+
+from modules import shared, ui_extra_networks, sd_models
+from modules.ui_extra_networks import quote_js
+from modules.ui_extra_networks_checkpoints_user_metadata import CheckpointUserMetadataEditor
+
+
+class ExtraNetworksPageCheckpoints(ui_extra_networks.ExtraNetworksPage):
+    def __init__(self):
+        super().__init__('Checkpoints')
+
+    def refresh(self):
+        shared.refresh_checkpoints()
+
+    def create_item(self, name, index=None, enable_filter=True):
+        checkpoint: sd_models.CheckpointInfo = sd_models.checkpoint_aliases.get(name)
+        path, ext = os.path.splitext(checkpoint.filename)
+        return {
+            "name": checkpoint.name_for_extra,
+            "filename": checkpoint.filename,
+            "shorthash": checkpoint.shorthash,
+            "preview": self.find_preview(path),
+            "description": self.find_description(path),
+            "search_term": self.search_terms_from_path(checkpoint.filename) + " " + (checkpoint.sha256 or ""),
+            "onclick": '"' + html.escape(f"""return selectCheckpoint({quote_js(name)})""") + '"',
+            "local_preview": f"{path}.{shared.opts.samples_format}",
+            "metadata": checkpoint.metadata,
+            "sort_keys": {'default': index, **self.get_sort_keys(checkpoint.filename)},
+        }
+
+    def list_items(self):
+        names = list(sd_models.checkpoints_list)
+        for index, name in enumerate(names):
+            yield self.create_item(name, index)
+
+    def allowed_directories_for_previews(self):
+        return [v for v in [shared.cmd_opts.ckpt_dir, sd_models.model_path, sd_models.user_models_path] if v is not None]
+
+    def create_user_metadata_editor(self, ui, tabname):
+        return CheckpointUserMetadataEditor(ui, tabname, self)