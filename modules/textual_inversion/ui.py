import html

import gradio as gr

import modules.textual_inversion.textual_inversion
import modules.textual_inversion.preprocess
from modules import sd_hijack, shared


<<<<<<< HEAD
def create_embedding(name, initialization_text, nvpt, use_negative, nvpt_uc):
    filename = modules.textual_inversion.textual_inversion.create_embedding(name, nvpt, init_text=initialization_text)
    if use_negative:
        modules.textual_inversion.textual_inversion.create_embedding(name+'-uc', nvpt_uc, init_text=initialization_text)
        filename=f'{filename} and {filename[:-3]}-uc.pt'
=======
def create_embedding(name, initialization_text, nvpt, overwrite_old):
    filename = modules.textual_inversion.textual_inversion.create_embedding(name, nvpt, overwrite_old, init_text=initialization_text)
>>>>>>> eb007e58

    sd_hijack.model_hijack.embedding_db.load_textual_inversion_embeddings()

    return gr.Dropdown.update(choices=sorted(sd_hijack.model_hijack.embedding_db.word_embeddings.keys())),f"Created: {filename}", ""


def preprocess(*args):
    modules.textual_inversion.preprocess.preprocess(*args)

    return "Preprocessing finished.", ""


def train_embedding(*args):

    assert not shared.cmd_opts.lowvram, 'Training models with lowvram not possible'

    try:
        sd_hijack.undo_optimizations()

        embedding, filename = modules.textual_inversion.textual_inversion.train_embedding(*args)

        res = f"""
Training {'interrupted' if shared.state.interrupted else 'finished'} at {embedding.step} steps.
Embedding saved to {html.escape(filename)}
"""
        return res, ""
    except Exception:
        raise
    finally:
        sd_hijack.apply_optimizations()

<|MERGE_RESOLUTION|>--- conflicted
+++ resolved
@@ -1,50 +1,45 @@
-import html
-
-import gradio as gr
-
-import modules.textual_inversion.textual_inversion
-import modules.textual_inversion.preprocess
-from modules import sd_hijack, shared
-
-
-<<<<<<< HEAD
-def create_embedding(name, initialization_text, nvpt, use_negative, nvpt_uc):
-    filename = modules.textual_inversion.textual_inversion.create_embedding(name, nvpt, init_text=initialization_text)
-    if use_negative:
-        modules.textual_inversion.textual_inversion.create_embedding(name+'-uc', nvpt_uc, init_text=initialization_text)
-        filename=f'{filename} and {filename[:-3]}-uc.pt'
-=======
-def create_embedding(name, initialization_text, nvpt, overwrite_old):
-    filename = modules.textual_inversion.textual_inversion.create_embedding(name, nvpt, overwrite_old, init_text=initialization_text)
->>>>>>> eb007e58
-
-    sd_hijack.model_hijack.embedding_db.load_textual_inversion_embeddings()
-
-    return gr.Dropdown.update(choices=sorted(sd_hijack.model_hijack.embedding_db.word_embeddings.keys())),f"Created: {filename}", ""
-
-
-def preprocess(*args):
-    modules.textual_inversion.preprocess.preprocess(*args)
-
-    return "Preprocessing finished.", ""
-
-
-def train_embedding(*args):
-
-    assert not shared.cmd_opts.lowvram, 'Training models with lowvram not possible'
-
-    try:
-        sd_hijack.undo_optimizations()
-
-        embedding, filename = modules.textual_inversion.textual_inversion.train_embedding(*args)
-
-        res = f"""
-Training {'interrupted' if shared.state.interrupted else 'finished'} at {embedding.step} steps.
-Embedding saved to {html.escape(filename)}
-"""
-        return res, ""
-    except Exception:
-        raise
-    finally:
-        sd_hijack.apply_optimizations()
-
+import html
+
+import gradio as gr
+
+import modules.textual_inversion.textual_inversion
+import modules.textual_inversion.preprocess
+from modules import sd_hijack, shared
+
+
+def create_embedding(name, initialization_text, nvpt, overwrite_old, use_negative, nvpt_uc):
+    filename = modules.textual_inversion.textual_inversion.create_embedding(name, nvpt, overwrite_old, init_text=initialization_text)
+    if use_negative:
+        modules.textual_inversion.textual_inversion.create_embedding(name+'-uc', nvpt_uc, overwrite_old, init_text=initialization_text)
+        filename=f'{filename} and {filename[:-3]}-uc.pt'
+
+    sd_hijack.model_hijack.embedding_db.load_textual_inversion_embeddings()
+
+    return gr.Dropdown.update(choices=sorted(sd_hijack.model_hijack.embedding_db.word_embeddings.keys())),f"Created: {filename}", ""
+
+
+def preprocess(*args):
+    modules.textual_inversion.preprocess.preprocess(*args)
+
+    return "Preprocessing finished.", ""
+
+
+def train_embedding(*args):
+
+    assert not shared.cmd_opts.lowvram, 'Training models with lowvram not possible'
+
+    try:
+        sd_hijack.undo_optimizations()
+
+        embedding, filename = modules.textual_inversion.textual_inversion.train_embedding(*args)
+
+        res = f"""
+Training {'interrupted' if shared.state.interrupted else 'finished'} at {embedding.step} steps.
+Embedding saved to {html.escape(filename)}
+"""
+        return res, ""
+    except Exception:
+        raise
+    finally:
+        sd_hijack.apply_optimizations()
+