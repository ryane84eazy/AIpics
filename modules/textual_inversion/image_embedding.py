--- conflicted
+++ resolved
@@ -1,231 +1,220 @@
-import base64
-import json
-import warnings
-
-import numpy as np
-import zlib
-<<<<<<< HEAD
-from PIL import Image, ImageDraw, ImageFont
-=======
-from PIL import Image, ImageDraw
->>>>>>> 68f336bd
-import torch
-
-
-class EmbeddingEncoder(json.JSONEncoder):
-    def default(self, obj):
-        if isinstance(obj, torch.Tensor):
-            return {'TORCHTENSOR': obj.cpu().detach().numpy().tolist()}
-        return json.JSONEncoder.default(self, obj)
-
-
-class EmbeddingDecoder(json.JSONDecoder):
-    def __init__(self, *args, **kwargs):
-        json.JSONDecoder.__init__(self, *args, object_hook=self.object_hook, **kwargs)
-
-    def object_hook(self, d):
-        if 'TORCHTENSOR' in d:
-            return torch.from_numpy(np.array(d['TORCHTENSOR']))
-        return d
-
-
-def embedding_to_b64(data):
-    d = json.dumps(data, cls=EmbeddingEncoder)
-    return base64.b64encode(d.encode())
-
-
-def embedding_from_b64(data):
-    d = base64.b64decode(data)
-    return json.loads(d, cls=EmbeddingDecoder)
-
-
-def lcg(m=2**32, a=1664525, c=1013904223, seed=0):
-    while True:
-        seed = (a * seed + c) % m
-        yield seed % 255
-
-
-def xor_block(block):
-    g = lcg()
-    randblock = np.array([next(g) for _ in range(np.product(block.shape))]).astype(np.uint8).reshape(block.shape)
-    return np.bitwise_xor(block.astype(np.uint8), randblock & 0x0F)
-
-
-def style_block(block, sequence):
-    im = Image.new('RGB', (block.shape[1], block.shape[0]))
-    draw = ImageDraw.Draw(im)
-    i = 0
-    for x in range(-6, im.size[0], 8):
-        for yi, y in enumerate(range(-6, im.size[1], 8)):
-            offset = 0
-            if yi % 2 == 0:
-                offset = 4
-            shade = sequence[i % len(sequence)]
-            i += 1
-            draw.ellipse((x+offset, y, x+6+offset, y+6), fill=(shade, shade, shade))
-
-    fg = np.array(im).astype(np.uint8) & 0xF0
-
-    return block ^ fg
-
-
-def insert_image_data_embed(image, data):
-    d = 3
-    data_compressed = zlib.compress(json.dumps(data, cls=EmbeddingEncoder).encode(), level=9)
-    data_np_ = np.frombuffer(data_compressed, np.uint8).copy()
-    data_np_high = data_np_ >> 4
-    data_np_low = data_np_ & 0x0F
-
-    h = image.size[1]
-    next_size = data_np_low.shape[0] + (h-(data_np_low.shape[0] % h))
-    next_size = next_size + ((h*d)-(next_size % (h*d)))
-
-    data_np_low = np.resize(data_np_low, next_size)
-    data_np_low = data_np_low.reshape((h, -1, d))
-
-    data_np_high = np.resize(data_np_high, next_size)
-    data_np_high = data_np_high.reshape((h, -1, d))
-
-    edge_style = list(data['string_to_param'].values())[0].cpu().detach().numpy().tolist()[0][:1024]
-    edge_style = (np.abs(edge_style)/np.max(np.abs(edge_style))*255).astype(np.uint8)
-
-    data_np_low = style_block(data_np_low, sequence=edge_style)
-    data_np_low = xor_block(data_np_low)
-    data_np_high = style_block(data_np_high, sequence=edge_style[::-1])
-    data_np_high = xor_block(data_np_high)
-
-    im_low = Image.fromarray(data_np_low, mode='RGB')
-    im_high = Image.fromarray(data_np_high, mode='RGB')
-
-    background = Image.new('RGB', (image.size[0]+im_low.size[0]+im_high.size[0]+2, image.size[1]), (0, 0, 0))
-    background.paste(im_low, (0, 0))
-    background.paste(image, (im_low.size[0]+1, 0))
-    background.paste(im_high, (im_low.size[0]+1+image.size[0]+1, 0))
-
-    return background
-
-
-def crop_black(img, tol=0):
-    mask = (img > tol).all(2)
-    mask0, mask1 = mask.any(0), mask.any(1)
-    col_start, col_end = mask0.argmax(), mask.shape[1]-mask0[::-1].argmax()
-    row_start, row_end = mask1.argmax(), mask.shape[0]-mask1[::-1].argmax()
-    return img[row_start:row_end, col_start:col_end]
-
-
-def extract_image_data_embed(image):
-    d = 3
-    outarr = crop_black(np.array(image.convert('RGB').getdata()).reshape(image.size[1], image.size[0], d).astype(np.uint8)) & 0x0F
-    black_cols = np.where(np.sum(outarr, axis=(0, 2)) == 0)
-    if black_cols[0].shape[0] < 2:
-        print('No Image data blocks found.')
-        return None
-
-    data_block_lower = outarr[:, :black_cols[0].min(), :].astype(np.uint8)
-    data_block_upper = outarr[:, black_cols[0].max()+1:, :].astype(np.uint8)
-
-    data_block_lower = xor_block(data_block_lower)
-    data_block_upper = xor_block(data_block_upper)
-
-    data_block = (data_block_upper << 4) | (data_block_lower)
-    data_block = data_block.flatten().tobytes()
-
-    data = zlib.decompress(data_block)
-    return json.loads(data, cls=EmbeddingDecoder)
-
-
-def caption_image_overlay(srcimage, title, footerLeft, footerMid, footerRight, textfont=None):
-    from modules.images import get_font
-    if textfont:
-        warnings.warn(
-            'passing in a textfont to caption_image_overlay is deprecated and does nothing',
-            DeprecationWarning,
-            stacklevel=2,
-        )
-    from math import cos
-
-    image = srcimage.copy()
-    fontsize = 32
-<<<<<<< HEAD
-    if textfont is None:
-        from modules.images import get_font
-        textfont = get_font(fontsize)
-
-=======
->>>>>>> 68f336bd
-    factor = 1.5
-    gradient = Image.new('RGBA', (1, image.size[1]), color=(0, 0, 0, 0))
-    for y in range(image.size[1]):
-        mag = 1-cos(y/image.size[1]*factor)
-        mag = max(mag, 1-cos((image.size[1]-y)/image.size[1]*factor*1.1))
-        gradient.putpixel((0, y), (0, 0, 0, int(mag*255)))
-    image = Image.alpha_composite(image.convert('RGBA'), gradient.resize(image.size))
-
-    draw = ImageDraw.Draw(image)
-
-    font = get_font(fontsize)
-    padding = 10
-
-    _, _, w, h = draw.textbbox((0, 0), title, font=font)
-    fontsize = min(int(fontsize * (((image.size[0]*0.75)-(padding*4))/w)), 72)
-    font = get_font(fontsize)
-    _, _, w, h = draw.textbbox((0, 0), title, font=font)
-    draw.text((padding, padding), title, anchor='lt', font=font, fill=(255, 255, 255, 230))
-
-    _, _, w, h = draw.textbbox((0, 0), footerLeft, font=font)
-    fontsize_left = min(int(fontsize * (((image.size[0]/3)-(padding))/w)), 72)
-    _, _, w, h = draw.textbbox((0, 0), footerMid, font=font)
-    fontsize_mid = min(int(fontsize * (((image.size[0]/3)-(padding))/w)), 72)
-    _, _, w, h = draw.textbbox((0, 0), footerRight, font=font)
-    fontsize_right = min(int(fontsize * (((image.size[0]/3)-(padding))/w)), 72)
-
-    font = get_font(min(fontsize_left, fontsize_mid, fontsize_right))
-
-    draw.text((padding, image.size[1]-padding),               footerLeft, anchor='ls', font=font, fill=(255, 255, 255, 230))
-    draw.text((image.size[0]/2, image.size[1]-padding),       footerMid, anchor='ms', font=font, fill=(255, 255, 255, 230))
-    draw.text((image.size[0]-padding, image.size[1]-padding), footerRight, anchor='rs', font=font, fill=(255, 255, 255, 230))
-
-    return image
-
-
-if __name__ == '__main__':
-
-    testEmbed = Image.open('test_embedding.png')
-    data = extract_image_data_embed(testEmbed)
-    assert data is not None
-
-    data = embedding_from_b64(testEmbed.text['sd-ti-embedding'])
-    assert data is not None
-
-    image = Image.new('RGBA', (512, 512), (255, 255, 200, 255))
-    cap_image = caption_image_overlay(image, 'title', 'footerLeft', 'footerMid', 'footerRight')
-
-    test_embed = {'string_to_param': {'*': torch.from_numpy(np.random.random((2, 4096)))}}
-
-    embedded_image = insert_image_data_embed(cap_image, test_embed)
-
-    retrived_embed = extract_image_data_embed(embedded_image)
-
-    assert str(retrived_embed) == str(test_embed)
-
-    embedded_image2 = insert_image_data_embed(cap_image, retrived_embed)
-
-    assert embedded_image == embedded_image2
-
-    g = lcg()
-    shared_random = np.array([next(g) for _ in range(100)]).astype(np.uint8).tolist()
-
-    reference_random = [253, 242, 127,  44, 157,  27, 239, 133,  38,  79, 167,   4, 177,
-                         95, 130,  79,  78,  14,  52, 215, 220, 194, 126,  28, 240, 179,
-                        160, 153, 149,  50, 105,  14,  21, 218, 199,  18,  54, 198, 193,
-                         38, 128,  19,  53, 195, 124,  75, 205,  12,   6, 145,   0,  28,
-                         30, 148,   8,  45, 218, 171,  55, 249,  97, 166,  12,  35,   0,
-                         41, 221, 122, 215, 170,  31, 113, 186,  97, 119,  31,  23, 185,
-                         66, 140,  30,  41,  37,  63, 137, 109, 216,  55, 159, 145,  82,
-                         204, 86,  73, 222,  44, 198, 118, 240,  97]
-
-    assert shared_random == reference_random
-
-    hunna_kay_random_sum = sum(np.array([next(g) for _ in range(100000)]).astype(np.uint8).tolist())
-
-    assert 12731374 == hunna_kay_random_sum
+import base64
+import json
+import warnings
+
+import numpy as np
+import zlib
+from PIL import Image, ImageDraw
+import torch
+
+
+class EmbeddingEncoder(json.JSONEncoder):
+    def default(self, obj):
+        if isinstance(obj, torch.Tensor):
+            return {'TORCHTENSOR': obj.cpu().detach().numpy().tolist()}
+        return json.JSONEncoder.default(self, obj)
+
+
+class EmbeddingDecoder(json.JSONDecoder):
+    def __init__(self, *args, **kwargs):
+        json.JSONDecoder.__init__(self, *args, object_hook=self.object_hook, **kwargs)
+
+    def object_hook(self, d):
+        if 'TORCHTENSOR' in d:
+            return torch.from_numpy(np.array(d['TORCHTENSOR']))
+        return d
+
+
+def embedding_to_b64(data):
+    d = json.dumps(data, cls=EmbeddingEncoder)
+    return base64.b64encode(d.encode())
+
+
+def embedding_from_b64(data):
+    d = base64.b64decode(data)
+    return json.loads(d, cls=EmbeddingDecoder)
+
+
+def lcg(m=2**32, a=1664525, c=1013904223, seed=0):
+    while True:
+        seed = (a * seed + c) % m
+        yield seed % 255
+
+
+def xor_block(block):
+    g = lcg()
+    randblock = np.array([next(g) for _ in range(np.product(block.shape))]).astype(np.uint8).reshape(block.shape)
+    return np.bitwise_xor(block.astype(np.uint8), randblock & 0x0F)
+
+
+def style_block(block, sequence):
+    im = Image.new('RGB', (block.shape[1], block.shape[0]))
+    draw = ImageDraw.Draw(im)
+    i = 0
+    for x in range(-6, im.size[0], 8):
+        for yi, y in enumerate(range(-6, im.size[1], 8)):
+            offset = 0
+            if yi % 2 == 0:
+                offset = 4
+            shade = sequence[i % len(sequence)]
+            i += 1
+            draw.ellipse((x+offset, y, x+6+offset, y+6), fill=(shade, shade, shade))
+
+    fg = np.array(im).astype(np.uint8) & 0xF0
+
+    return block ^ fg
+
+
+def insert_image_data_embed(image, data):
+    d = 3
+    data_compressed = zlib.compress(json.dumps(data, cls=EmbeddingEncoder).encode(), level=9)
+    data_np_ = np.frombuffer(data_compressed, np.uint8).copy()
+    data_np_high = data_np_ >> 4
+    data_np_low = data_np_ & 0x0F
+
+    h = image.size[1]
+    next_size = data_np_low.shape[0] + (h-(data_np_low.shape[0] % h))
+    next_size = next_size + ((h*d)-(next_size % (h*d)))
+
+    data_np_low = np.resize(data_np_low, next_size)
+    data_np_low = data_np_low.reshape((h, -1, d))
+
+    data_np_high = np.resize(data_np_high, next_size)
+    data_np_high = data_np_high.reshape((h, -1, d))
+
+    edge_style = list(data['string_to_param'].values())[0].cpu().detach().numpy().tolist()[0][:1024]
+    edge_style = (np.abs(edge_style)/np.max(np.abs(edge_style))*255).astype(np.uint8)
+
+    data_np_low = style_block(data_np_low, sequence=edge_style)
+    data_np_low = xor_block(data_np_low)
+    data_np_high = style_block(data_np_high, sequence=edge_style[::-1])
+    data_np_high = xor_block(data_np_high)
+
+    im_low = Image.fromarray(data_np_low, mode='RGB')
+    im_high = Image.fromarray(data_np_high, mode='RGB')
+
+    background = Image.new('RGB', (image.size[0]+im_low.size[0]+im_high.size[0]+2, image.size[1]), (0, 0, 0))
+    background.paste(im_low, (0, 0))
+    background.paste(image, (im_low.size[0]+1, 0))
+    background.paste(im_high, (im_low.size[0]+1+image.size[0]+1, 0))
+
+    return background
+
+
+def crop_black(img, tol=0):
+    mask = (img > tol).all(2)
+    mask0, mask1 = mask.any(0), mask.any(1)
+    col_start, col_end = mask0.argmax(), mask.shape[1]-mask0[::-1].argmax()
+    row_start, row_end = mask1.argmax(), mask.shape[0]-mask1[::-1].argmax()
+    return img[row_start:row_end, col_start:col_end]
+
+
+def extract_image_data_embed(image):
+    d = 3
+    outarr = crop_black(np.array(image.convert('RGB').getdata()).reshape(image.size[1], image.size[0], d).astype(np.uint8)) & 0x0F
+    black_cols = np.where(np.sum(outarr, axis=(0, 2)) == 0)
+    if black_cols[0].shape[0] < 2:
+        print('No Image data blocks found.')
+        return None
+
+    data_block_lower = outarr[:, :black_cols[0].min(), :].astype(np.uint8)
+    data_block_upper = outarr[:, black_cols[0].max()+1:, :].astype(np.uint8)
+
+    data_block_lower = xor_block(data_block_lower)
+    data_block_upper = xor_block(data_block_upper)
+
+    data_block = (data_block_upper << 4) | (data_block_lower)
+    data_block = data_block.flatten().tobytes()
+
+    data = zlib.decompress(data_block)
+    return json.loads(data, cls=EmbeddingDecoder)
+
+
+def caption_image_overlay(srcimage, title, footerLeft, footerMid, footerRight, textfont=None):
+    from modules.images import get_font
+    if textfont:
+        warnings.warn(
+            'passing in a textfont to caption_image_overlay is deprecated and does nothing',
+            DeprecationWarning,
+            stacklevel=2,
+        )
+    from math import cos
+
+    image = srcimage.copy()
+    fontsize = 32
+    factor = 1.5
+    gradient = Image.new('RGBA', (1, image.size[1]), color=(0, 0, 0, 0))
+    for y in range(image.size[1]):
+        mag = 1-cos(y/image.size[1]*factor)
+        mag = max(mag, 1-cos((image.size[1]-y)/image.size[1]*factor*1.1))
+        gradient.putpixel((0, y), (0, 0, 0, int(mag*255)))
+    image = Image.alpha_composite(image.convert('RGBA'), gradient.resize(image.size))
+
+    draw = ImageDraw.Draw(image)
+
+    font = get_font(fontsize)
+    padding = 10
+
+    _, _, w, h = draw.textbbox((0, 0), title, font=font)
+    fontsize = min(int(fontsize * (((image.size[0]*0.75)-(padding*4))/w)), 72)
+    font = get_font(fontsize)
+    _, _, w, h = draw.textbbox((0, 0), title, font=font)
+    draw.text((padding, padding), title, anchor='lt', font=font, fill=(255, 255, 255, 230))
+
+    _, _, w, h = draw.textbbox((0, 0), footerLeft, font=font)
+    fontsize_left = min(int(fontsize * (((image.size[0]/3)-(padding))/w)), 72)
+    _, _, w, h = draw.textbbox((0, 0), footerMid, font=font)
+    fontsize_mid = min(int(fontsize * (((image.size[0]/3)-(padding))/w)), 72)
+    _, _, w, h = draw.textbbox((0, 0), footerRight, font=font)
+    fontsize_right = min(int(fontsize * (((image.size[0]/3)-(padding))/w)), 72)
+
+    font = get_font(min(fontsize_left, fontsize_mid, fontsize_right))
+
+    draw.text((padding, image.size[1]-padding),               footerLeft, anchor='ls', font=font, fill=(255, 255, 255, 230))
+    draw.text((image.size[0]/2, image.size[1]-padding),       footerMid, anchor='ms', font=font, fill=(255, 255, 255, 230))
+    draw.text((image.size[0]-padding, image.size[1]-padding), footerRight, anchor='rs', font=font, fill=(255, 255, 255, 230))
+
+    return image
+
+
+if __name__ == '__main__':
+
+    testEmbed = Image.open('test_embedding.png')
+    data = extract_image_data_embed(testEmbed)
+    assert data is not None
+
+    data = embedding_from_b64(testEmbed.text['sd-ti-embedding'])
+    assert data is not None
+
+    image = Image.new('RGBA', (512, 512), (255, 255, 200, 255))
+    cap_image = caption_image_overlay(image, 'title', 'footerLeft', 'footerMid', 'footerRight')
+
+    test_embed = {'string_to_param': {'*': torch.from_numpy(np.random.random((2, 4096)))}}
+
+    embedded_image = insert_image_data_embed(cap_image, test_embed)
+
+    retrived_embed = extract_image_data_embed(embedded_image)
+
+    assert str(retrived_embed) == str(test_embed)
+
+    embedded_image2 = insert_image_data_embed(cap_image, retrived_embed)
+
+    assert embedded_image == embedded_image2
+
+    g = lcg()
+    shared_random = np.array([next(g) for _ in range(100)]).astype(np.uint8).tolist()
+
+    reference_random = [253, 242, 127,  44, 157,  27, 239, 133,  38,  79, 167,   4, 177,
+                         95, 130,  79,  78,  14,  52, 215, 220, 194, 126,  28, 240, 179,
+                        160, 153, 149,  50, 105,  14,  21, 218, 199,  18,  54, 198, 193,
+                         38, 128,  19,  53, 195, 124,  75, 205,  12,   6, 145,   0,  28,
+                         30, 148,   8,  45, 218, 171,  55, 249,  97, 166,  12,  35,   0,
+                         41, 221, 122, 215, 170,  31, 113, 186,  97, 119,  31,  23, 185,
+                         66, 140,  30,  41,  37,  63, 137, 109, 216,  55, 159, 145,  82,
+                         204, 86,  73, 222,  44, 198, 118, 240,  97]
+
+    assert shared_random == reference_random
+
+    hunna_kay_random_sum = sum(np.array([next(g) for _ in range(100000)]).astype(np.uint8).tolist())
+
+    assert 12731374 == hunna_kay_random_sum