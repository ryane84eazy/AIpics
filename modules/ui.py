--- conflicted
+++ resolved
@@ -1,1588 +1,1584 @@
-import base64
-import html
-import io
-import json
-import math
-import mimetypes
-import os
-import random
-import sys
-import time
-import traceback
-import platform
-import subprocess as sp
-from functools import reduce
-
-import numpy as np
-import torch
-from PIL import Image, PngImagePlugin
-import piexif
-
-import gradio as gr
-import gradio.utils
-import gradio.routes
-
-from modules import sd_hijack
-from modules.paths import script_path
-from modules.shared import opts, cmd_opts
-if cmd_opts.deepdanbooru:
-    from modules.deepbooru import get_deepbooru_tags
-import modules.shared as shared
-from modules.sd_samplers import samplers, samplers_for_img2img
-from modules.sd_hijack import model_hijack
-import modules.ldsr_model
-import modules.scripts
-import modules.gfpgan_model
-import modules.codeformer_model
-import modules.styles
-import modules.generation_parameters_copypaste
-from modules import prompt_parser
-from modules.images import save_image
-import modules.textual_inversion.ui
-import modules.hypernetworks.ui
-
-# this is a fix for Windows users. Without it, javascript files will be served with text/html content-type and the browser will not show any UI
-mimetypes.init()
-mimetypes.add_type('application/javascript', '.js')
-
-
-if not cmd_opts.share and not cmd_opts.listen:
-    # fix gradio phoning home
-    gradio.utils.version_check = lambda: None
-    gradio.utils.get_local_ip_address = lambda: '127.0.0.1'
-
-if cmd_opts.ngrok != None:
-    import modules.ngrok as ngrok
-    print('ngrok authtoken detected, trying to connect...')
-    ngrok.connect(cmd_opts.ngrok, cmd_opts.port if cmd_opts.port != None else 7860)
-
-
-def gr_show(visible=True):
-    return {"visible": visible, "__type__": "update"}
-
-
-sample_img2img = "assets/stable-samples/img2img/sketch-mountains-input.jpg"
-sample_img2img = sample_img2img if os.path.exists(sample_img2img) else None
-
-css_hide_progressbar = """
-.wrap .m-12 svg { display:none!important; }
-.wrap .m-12::before { content:"Loading..." }
-.progress-bar { display:none!important; }
-.meta-text { display:none!important; }
-"""
-
-# Using constants for these since the variation selector isn't visible.
-# Important that they exactly match script.js for tooltip to work.
-random_symbol = '\U0001f3b2\ufe0f'  # 🎲️
-reuse_symbol = '\u267b\ufe0f'  # ♻️
-art_symbol = '\U0001f3a8'  # 🎨
-paste_symbol = '\u2199\ufe0f'  # ↙
-folder_symbol = '\U0001f4c2'  # 📂
-
-def plaintext_to_html(text):
-    text = "<p>" + "<br>\n".join([f"{html.escape(x)}" for x in text.split('\n')]) + "</p>"
-    return text
-
-
-def image_from_url_text(filedata):
-    if type(filedata) == list:
-        if len(filedata) == 0:
-            return None
-
-        filedata = filedata[0]
-
-    if filedata.startswith("data:image/png;base64,"):
-        filedata = filedata[len("data:image/png;base64,"):]
-
-    filedata = base64.decodebytes(filedata.encode('utf-8'))
-    image = Image.open(io.BytesIO(filedata))
-    return image
-
-
-def send_gradio_gallery_to_image(x):
-    if len(x) == 0:
-        return None
-
-    return image_from_url_text(x[0])
-
-
-def save_files(js_data, images, do_make_zip, index):
-    import csv    
-    filenames = []
-    fullfns = []
-
-    #quick dictionary to class object conversion. Its necessary due apply_filename_pattern requiring it
-    class MyObject:
-        def __init__(self, d=None):
-            if d is not None:
-                for key, value in d.items():
-                    setattr(self, key, value)
-
-    data = json.loads(js_data)
-
-    p = MyObject(data)
-    path = opts.outdir_save
-    save_to_dirs = opts.use_save_to_dirs_for_ui
-    extension: str = opts.samples_format
-    start_index = 0
-
-    if index > -1 and opts.save_selected_only and (index >= data["index_of_first_image"]):  # ensures we are looking at a specific non-grid picture, and we have save_selected_only
-
-        images = [images[index]]
-        start_index = index
-
-    with open(os.path.join(opts.outdir_save, "log.csv"), "a", encoding="utf8", newline='') as file:
-        at_start = file.tell() == 0
-        writer = csv.writer(file)
-        if at_start:
-            writer.writerow(["prompt", "seed", "width", "height", "sampler", "cfgs", "steps", "filename", "negative_prompt"])
-
-        for image_index, filedata in enumerate(images, start_index):
-            if filedata.startswith("data:image/png;base64,"):
-                filedata = filedata[len("data:image/png;base64,"):]
-
-            image = Image.open(io.BytesIO(base64.decodebytes(filedata.encode('utf-8'))))
-
-            is_grid = image_index < p.index_of_first_image
-            i = 0 if is_grid else (image_index - p.index_of_first_image)
-
-            fullfn, txt_fullfn = save_image(image, path, "", seed=p.all_seeds[i], prompt=p.all_prompts[i], extension=extension, info=p.infotexts[image_index], grid=is_grid, p=p, save_to_dirs=save_to_dirs)
-
-            filename = os.path.relpath(fullfn, path)
-            filenames.append(filename)
-            fullfns.append(fullfn)
-            if txt_fullfn:
-                filenames.append(os.path.basename(txt_fullfn))
-                fullfns.append(txt_fullfn)
-
-        writer.writerow([data["prompt"], data["seed"], data["width"], data["height"], data["sampler"], data["cfg_scale"], data["steps"], filenames[0], data["negative_prompt"]])
-
-    # Make Zip
-    if do_make_zip:
-        zip_filepath = os.path.join(path, "images.zip")
-
-        from zipfile import ZipFile
-        with ZipFile(zip_filepath, "w") as zip_file:
-            for i in range(len(fullfns)):
-                with open(fullfns[i], mode="rb") as f:
-                    zip_file.writestr(filenames[i], f.read())
-        fullfns.insert(0, zip_filepath)
-
-    return gr.File.update(value=fullfns, visible=True), '', '', plaintext_to_html(f"Saved: {filenames[0]}")
-
-
-def wrap_gradio_call(func, extra_outputs=None):
-    def f(*args, extra_outputs_array=extra_outputs, **kwargs):
-        run_memmon = opts.memmon_poll_rate > 0 and not shared.mem_mon.disabled
-        if run_memmon:
-            shared.mem_mon.monitor()
-        t = time.perf_counter()
-
-        try:
-            res = list(func(*args, **kwargs))
-        except Exception as e:
-            print("Error completing request", file=sys.stderr)
-            print("Arguments:", args, kwargs, file=sys.stderr)
-            print(traceback.format_exc(), file=sys.stderr)
-
-            shared.state.job = ""
-            shared.state.job_count = 0
-
-            if extra_outputs_array is None:
-                extra_outputs_array = [None, '']
-
-            res = extra_outputs_array + [f"<div class='error'>{plaintext_to_html(type(e).__name__+': '+str(e))}</div>"]
-
-        elapsed = time.perf_counter() - t
-        elapsed_m = int(elapsed // 60)
-        elapsed_s = elapsed % 60
-        elapsed_text = f"{elapsed_s:.2f}s"
-        if (elapsed_m > 0):
-            elapsed_text = f"{elapsed_m}m "+elapsed_text
-
-        if run_memmon:
-            mem_stats = {k: -(v//-(1024*1024)) for k, v in shared.mem_mon.stop().items()}
-            active_peak = mem_stats['active_peak']
-            reserved_peak = mem_stats['reserved_peak']
-            sys_peak = mem_stats['system_peak']
-            sys_total = mem_stats['total']
-            sys_pct = round(sys_peak/max(sys_total, 1) * 100, 2)
-
-            vram_html = f"<p class='vram'>Torch active/reserved: {active_peak}/{reserved_peak} MiB, <wbr>Sys VRAM: {sys_peak}/{sys_total} MiB ({sys_pct}%)</p>"
-        else:
-            vram_html = ''
-
-        # last item is always HTML
-        res[-1] += f"<div class='performance'><p class='time'>Time taken: <wbr>{elapsed_text}</p>{vram_html}</div>"
-
-        shared.state.skipped = False
-        shared.state.interrupted = False
-        shared.state.job_count = 0
-
-        return tuple(res)
-
-    return f
-
-
-def check_progress_call(id_part):
-    if shared.state.job_count == 0:
-        return "", gr_show(False), gr_show(False), gr_show(False)
-
-    progress = 0
-
-    if shared.state.job_count > 0:
-        progress += shared.state.job_no / shared.state.job_count
-    if shared.state.sampling_steps > 0:
-        progress += 1 / shared.state.job_count * shared.state.sampling_step / shared.state.sampling_steps
-
-    progress = min(progress, 1)
-
-    progressbar = ""
-    if opts.show_progressbar:
-        progressbar = f"""<div class='progressDiv'><div class='progress' style="width:{progress * 100}%">{str(int(progress*100))+"%" if progress > 0.01 else ""}</div></div>"""
-
-    image = gr_show(False)
-    preview_visibility = gr_show(False)
-
-    if opts.show_progress_every_n_steps > 0:
-        if shared.parallel_processing_allowed:
-
-            if shared.state.sampling_step - shared.state.current_image_sampling_step >= opts.show_progress_every_n_steps and shared.state.current_latent is not None:
-                shared.state.current_image = modules.sd_samplers.sample_to_image(shared.state.current_latent)
-                shared.state.current_image_sampling_step = shared.state.sampling_step
-
-        image = shared.state.current_image
-
-        if image is None:
-            image = gr.update(value=None)
-        else:
-            preview_visibility = gr_show(True)
-
-    if shared.state.textinfo is not None:
-        textinfo_result = gr.HTML.update(value=shared.state.textinfo, visible=True)
-    else:
-        textinfo_result = gr_show(False)
-
-    return f"<span id='{id_part}_progress_span' style='display: none'>{time.time()}</span><p>{progressbar}</p>", preview_visibility, image, textinfo_result
-
-
-def check_progress_call_initial(id_part):
-    shared.state.job_count = -1
-    shared.state.current_latent = None
-    shared.state.current_image = None
-    shared.state.textinfo = None
-
-    return check_progress_call(id_part)
-
-
-def roll_artist(prompt):
-    allowed_cats = set([x for x in shared.artist_db.categories() if len(opts.random_artist_categories)==0 or x in opts.random_artist_categories])
-    artist = random.choice([x for x in shared.artist_db.artists if x.category in allowed_cats])
-
-    return prompt + ", " + artist.name if prompt != '' else artist.name
-
-
-def visit(x, func, path=""):
-    if hasattr(x, 'children'):
-        for c in x.children:
-            visit(c, func, path)
-    elif x.label is not None:
-        func(path + "/" + str(x.label), x)
-
-
-def add_style(name: str, prompt: str, negative_prompt: str):
-    if name is None:
-        return [gr_show(), gr_show()]
-
-    style = modules.styles.PromptStyle(name, prompt, negative_prompt)
-    shared.prompt_styles.styles[style.name] = style
-    # Save all loaded prompt styles: this allows us to update the storage format in the future more easily, because we
-    # reserialize all styles every time we save them
-    shared.prompt_styles.save_styles(shared.styles_filename)
-
-    return [gr.Dropdown.update(visible=True, choices=list(shared.prompt_styles.styles)) for _ in range(4)]
-
-
-def apply_styles(prompt, prompt_neg, style1_name, style2_name):
-    prompt = shared.prompt_styles.apply_styles_to_prompt(prompt, [style1_name, style2_name])
-    prompt_neg = shared.prompt_styles.apply_negative_styles_to_prompt(prompt_neg, [style1_name, style2_name])
-
-    return [gr.Textbox.update(value=prompt), gr.Textbox.update(value=prompt_neg), gr.Dropdown.update(value="None"), gr.Dropdown.update(value="None")]
-
-
-def interrogate(image):
-    prompt = shared.interrogator.interrogate(image)
-
-    return gr_show(True) if prompt is None else prompt
-
-
-def interrogate_deepbooru(image):
-    prompt = get_deepbooru_tags(image, opts.interrogate_deepbooru_score_threshold)
-    return gr_show(True) if prompt is None else prompt
-
-
-def create_seed_inputs():
-    with gr.Row():
-        with gr.Box():
-            with gr.Row(elem_id='seed_row'):
-                seed = (gr.Textbox if cmd_opts.use_textbox_seed else gr.Number)(label='Seed', value=-1)
-                seed.style(container=False)
-                random_seed = gr.Button(random_symbol, elem_id='random_seed')
-                reuse_seed = gr.Button(reuse_symbol, elem_id='reuse_seed')
-
-        with gr.Box(elem_id='subseed_show_box'):
-            seed_checkbox = gr.Checkbox(label='Extra', elem_id='subseed_show', value=False)
-
-    # Components to show/hide based on the 'Extra' checkbox
-    seed_extras = []
-
-    with gr.Row(visible=False) as seed_extra_row_1:
-        seed_extras.append(seed_extra_row_1)
-        with gr.Box():
-            with gr.Row(elem_id='subseed_row'):
-                subseed = gr.Number(label='Variation seed', value=-1)
-                subseed.style(container=False)
-                random_subseed = gr.Button(random_symbol, elem_id='random_subseed')
-                reuse_subseed = gr.Button(reuse_symbol, elem_id='reuse_subseed')
-        subseed_strength = gr.Slider(label='Variation strength', value=0.0, minimum=0, maximum=1, step=0.01)
-
-    with gr.Row(visible=False) as seed_extra_row_2:
-        seed_extras.append(seed_extra_row_2)
-        seed_resize_from_w = gr.Slider(minimum=0, maximum=2048, step=64, label="Resize seed from width", value=0)
-        seed_resize_from_h = gr.Slider(minimum=0, maximum=2048, step=64, label="Resize seed from height", value=0)
-
-    random_seed.click(fn=lambda: -1, show_progress=False, inputs=[], outputs=[seed])
-    random_subseed.click(fn=lambda: -1, show_progress=False, inputs=[], outputs=[subseed])
-
-    def change_visibility(show):
-        return {comp: gr_show(show) for comp in seed_extras}
-
-    seed_checkbox.change(change_visibility, show_progress=False, inputs=[seed_checkbox], outputs=seed_extras)
-
-    return seed, reuse_seed, subseed, reuse_subseed, subseed_strength, seed_resize_from_h, seed_resize_from_w, seed_checkbox
-
-
-def connect_reuse_seed(seed: gr.Number, reuse_seed: gr.Button, generation_info: gr.Textbox, dummy_component, is_subseed):
-    """ Connects a 'reuse (sub)seed' button's click event so that it copies last used
-        (sub)seed value from generation info the to the seed field. If copying subseed and subseed strength
-        was 0, i.e. no variation seed was used, it copies the normal seed value instead."""
-    def copy_seed(gen_info_string: str, index):
-        res = -1
-
-        try:
-            gen_info = json.loads(gen_info_string)
-            index -= gen_info.get('index_of_first_image', 0)
-
-            if is_subseed and gen_info.get('subseed_strength', 0) > 0:
-                all_subseeds = gen_info.get('all_subseeds', [-1])
-                res = all_subseeds[index if 0 <= index < len(all_subseeds) else 0]
-            else:
-                all_seeds = gen_info.get('all_seeds', [-1])
-                res = all_seeds[index if 0 <= index < len(all_seeds) else 0]
-
-        except json.decoder.JSONDecodeError as e:
-            if gen_info_string != '':
-                print("Error parsing JSON generation info:", file=sys.stderr)
-                print(gen_info_string, file=sys.stderr)
-
-        return [res, gr_show(False)]
-
-    reuse_seed.click(
-        fn=copy_seed,
-        _js="(x, y) => [x, selected_gallery_index()]",
-        show_progress=False,
-        inputs=[generation_info, dummy_component],
-        outputs=[seed, dummy_component]
-    )
-
-
-def update_token_counter(text, steps):
-    try:
-        _, prompt_flat_list, _ = prompt_parser.get_multicond_prompt_list([text])
-        prompt_schedules = prompt_parser.get_learned_conditioning_prompt_schedules(prompt_flat_list, steps)
-
-    except Exception:
-        # a parsing error can happen here during typing, and we don't want to bother the user with
-        # messages related to it in console
-        prompt_schedules = [[[steps, text]]]
-
-    flat_prompts = reduce(lambda list1, list2: list1+list2, prompt_schedules)
-    prompts = [prompt_text for step, prompt_text in flat_prompts]
-    tokens, token_count, max_length = max([model_hijack.tokenize(prompt) for prompt in prompts], key=lambda args: args[1])
-    style_class = ' class="red"' if (token_count > max_length) else ""
-    return f"<span {style_class}>{token_count}/{max_length}</span>"
-
-
-def create_toprow(is_img2img):
-    id_part = "img2img" if is_img2img else "txt2img"
-
-    with gr.Row(elem_id="toprow"):
-        with gr.Column(scale=4):
-            with gr.Row():
-                with gr.Column(scale=80):
-                    with gr.Row():
-                        prompt = gr.Textbox(label="Prompt", elem_id=f"{id_part}_prompt", show_label=False, placeholder="Prompt", lines=2)
-
-                with gr.Column(scale=1, elem_id="roll_col"):
-                    roll = gr.Button(value=art_symbol, elem_id="roll", visible=len(shared.artist_db.artists) > 0)
-                    paste = gr.Button(value=paste_symbol, elem_id="paste")
-                    token_counter = gr.HTML(value="<span></span>", elem_id=f"{id_part}_token_counter")
-                    token_button = gr.Button(visible=False, elem_id=f"{id_part}_token_button")
-
-                with gr.Column(scale=10, elem_id="style_pos_col"):
-                    prompt_style = gr.Dropdown(label="Style 1", elem_id=f"{id_part}_style_index", choices=[k for k, v in shared.prompt_styles.styles.items()], value=next(iter(shared.prompt_styles.styles.keys())), visible=len(shared.prompt_styles.styles) > 1)
-
-            with gr.Row():
-                with gr.Column(scale=8):
-                    with gr.Row():
-                        negative_prompt = gr.Textbox(label="Negative prompt", elem_id="negative_prompt", show_label=False, placeholder="Negative prompt", lines=2)
-                with gr.Column(scale=1, elem_id="roll_col"):
-                    sh = gr.Button(elem_id="sh", visible=True)                           
-
-                with gr.Column(scale=1, elem_id="style_neg_col"):
-                    prompt_style2 = gr.Dropdown(label="Style 2", elem_id=f"{id_part}_style2_index", choices=[k for k, v in shared.prompt_styles.styles.items()], value=next(iter(shared.prompt_styles.styles.keys())), visible=len(shared.prompt_styles.styles) > 1)
-
-        with gr.Column(scale=1):
-            with gr.Row():
-                skip = gr.Button('Skip', elem_id=f"{id_part}_skip")
-                interrupt = gr.Button('Interrupt', elem_id=f"{id_part}_interrupt")
-                submit = gr.Button('Generate', elem_id=f"{id_part}_generate", variant='primary')
-
-                skip.click(
-                    fn=lambda: shared.state.skip(),
-                    inputs=[],
-                    outputs=[],
-                )
-
-                interrupt.click(
-                    fn=lambda: shared.state.interrupt(),
-                    inputs=[],
-                    outputs=[],
-                )
-
-            with gr.Row(scale=1):
-                if is_img2img:
-                    interrogate = gr.Button('Interrogate\nCLIP', elem_id="interrogate")
-                    if cmd_opts.deepdanbooru:
-                        deepbooru = gr.Button('Interrogate\nDeepBooru', elem_id="deepbooru")
-                    else:
-                        deepbooru = None
-                else:
-                    interrogate = None
-                    deepbooru = None
-                prompt_style_apply = gr.Button('Apply style', elem_id="style_apply")
-                save_style = gr.Button('Create style', elem_id="style_create")
-
-    return prompt, roll, prompt_style, negative_prompt, prompt_style2, submit, interrogate, deepbooru, prompt_style_apply, save_style, paste, token_counter, token_button
-
-
-def setup_progressbar(progressbar, preview, id_part, textinfo=None):
-    if textinfo is None:
-        textinfo = gr.HTML(visible=False)
-
-    check_progress = gr.Button('Check progress', elem_id=f"{id_part}_check_progress", visible=False)
-    check_progress.click(
-        fn=lambda: check_progress_call(id_part),
-        show_progress=False,
-        inputs=[],
-        outputs=[progressbar, preview, preview, textinfo],
-    )
-
-    check_progress_initial = gr.Button('Check progress (first)', elem_id=f"{id_part}_check_progress_initial", visible=False)
-    check_progress_initial.click(
-        fn=lambda: check_progress_call_initial(id_part),
-        show_progress=False,
-        inputs=[],
-        outputs=[progressbar, preview, preview, textinfo],
-    )
-
-
-def create_ui(wrap_gradio_gpu_call):
-    import modules.img2img
-    import modules.txt2img
-
-    with gr.Blocks(analytics_enabled=False) as txt2img_interface:
-        txt2img_prompt, roll, txt2img_prompt_style, txt2img_negative_prompt, txt2img_prompt_style2, submit, _, _, txt2img_prompt_style_apply, txt2img_save_style, paste, token_counter, token_button = create_toprow(is_img2img=False)
-        dummy_component = gr.Label(visible=False)
-
-        with gr.Row(elem_id='txt2img_progress_row'):
-            with gr.Column(scale=1):
-                pass
-
-            with gr.Column(scale=1):
-                progressbar = gr.HTML(elem_id="txt2img_progressbar")
-                txt2img_preview = gr.Image(elem_id='txt2img_preview', visible=False)
-                setup_progressbar(progressbar, txt2img_preview, 'txt2img')
-
-        with gr.Row().style(equal_height=False):
-            with gr.Column(variant='panel'):
-                steps = gr.Slider(minimum=1, maximum=150, step=1, label="Sampling Steps", value=20)
-                sampler_index = gr.Radio(label='Sampling method', elem_id="txt2img_sampling", choices=[x.name for x in samplers], value=samplers[0].name, type="index")
-
-                with gr.Group():
-                    width = gr.Slider(minimum=64, maximum=2048, step=64, label="Width", value=512)
-                    height = gr.Slider(minimum=64, maximum=2048, step=64, label="Height", value=512)
-
-                with gr.Row():
-                    restore_faces = gr.Checkbox(label='Restore faces', value=False, visible=len(shared.face_restorers) > 1)
-                    tiling = gr.Checkbox(label='Tiling', value=False)
-                    enable_hr = gr.Checkbox(label='Highres. fix', value=False)
-
-                with gr.Row(visible=False) as hr_options:
-                    scale_latent = gr.Checkbox(label='Scale latent', value=False)
-                    denoising_strength = gr.Slider(minimum=0.0, maximum=1.0, step=0.01, label='Denoising strength', value=0.7)
-
-                with gr.Row():
-                    batch_count = gr.Slider(minimum=1, step=1, label='Batch count', value=1)
-                    batch_size = gr.Slider(minimum=1, maximum=8, step=1, label='Batch size', value=1)
-
-                cfg_scale = gr.Slider(minimum=1.0, maximum=30.0, step=0.5, label='CFG Scale', value=7.0)
-
-                seed, reuse_seed, subseed, reuse_subseed, subseed_strength, seed_resize_from_h, seed_resize_from_w, seed_checkbox = create_seed_inputs()
-
-                with gr.Group():
-                    custom_inputs = modules.scripts.scripts_txt2img.setup_ui(is_img2img=False)
-
-            with gr.Column(variant='panel'):
-
-                with gr.Group():
-                    txt2img_preview = gr.Image(elem_id='txt2img_preview', visible=False)
-                    txt2img_gallery = gr.Gallery(label='Output', show_label=False, elem_id='txt2img_gallery').style(grid=4)
-
-                with gr.Group():
-                    with gr.Row():
-                        save = gr.Button('Save')
-                        send_to_img2img = gr.Button('Send to img2img')
-                        send_to_inpaint = gr.Button('Send to inpaint')
-                        send_to_extras = gr.Button('Send to extras')
-                        button_id = "hidden_element" if shared.cmd_opts.hide_ui_dir_config else 'open_folder'
-                        open_txt2img_folder = gr.Button(folder_symbol, elem_id=button_id)
-
-                with gr.Row():
-                    do_make_zip = gr.Checkbox(label="Make Zip when Save?", value=False)
-                    
-                with gr.Row():
-                    download_files = gr.File(None, file_count="multiple", interactive=False, show_label=False, visible=False)
-
-                    with gr.Group():
-                        html_info = gr.HTML()
-                        generation_info = gr.Textbox(visible=False)
-
-            connect_reuse_seed(seed, reuse_seed, generation_info, dummy_component, is_subseed=False)
-            connect_reuse_seed(subseed, reuse_subseed, generation_info, dummy_component, is_subseed=True)
-
-            txt2img_args = dict(
-                fn=wrap_gradio_gpu_call(modules.txt2img.txt2img),
-                _js="submit",
-                inputs=[
-                    txt2img_prompt,
-                    txt2img_negative_prompt,
-                    txt2img_prompt_style,
-                    txt2img_prompt_style2,
-                    steps,
-                    sampler_index,
-                    restore_faces,
-                    tiling,
-                    batch_count,
-                    batch_size,
-                    cfg_scale,
-                    seed,
-                    subseed, subseed_strength, seed_resize_from_h, seed_resize_from_w, seed_checkbox,
-                    height,
-                    width,
-                    enable_hr,
-                    scale_latent,
-                    denoising_strength,
-                ] + custom_inputs,
-                outputs=[
-                    txt2img_gallery,
-                    generation_info,
-                    html_info
-                ],
-                show_progress=False,
-            )
-
-            txt2img_prompt.submit(**txt2img_args)
-            submit.click(**txt2img_args)
-
-            enable_hr.change(
-                fn=lambda x: gr_show(x),
-                inputs=[enable_hr],
-                outputs=[hr_options],
-            )
-
-            save.click(
-                fn=wrap_gradio_call(save_files),
-                _js="(x, y, z, w) => [x, y, z, selected_gallery_index()]",
-                inputs=[
-                    generation_info,
-                    txt2img_gallery,
-                    do_make_zip,
-                    html_info,
-                ],
-                outputs=[
-                    download_files,
-                    html_info,
-                    html_info,
-                    html_info,
-                ]
-            )
-
-            roll.click(
-                fn=roll_artist,
-                _js="update_txt2img_tokens",
-                inputs=[
-                    txt2img_prompt,
-                ],
-                outputs=[
-                    txt2img_prompt,
-                ]
-            )
-
-            txt2img_paste_fields = [
-                (txt2img_prompt, "Prompt"),
-                (txt2img_negative_prompt, "Negative prompt"),
-                (steps, "Steps"),
-                (sampler_index, "Sampler"),
-                (restore_faces, "Face restoration"),
-                (cfg_scale, "CFG scale"),
-                (seed, "Seed"),
-                (width, "Size-1"),
-                (height, "Size-2"),
-                (batch_size, "Batch size"),
-                (subseed, "Variation seed"),
-                (subseed_strength, "Variation seed strength"),
-                (seed_resize_from_w, "Seed resize from-1"),
-                (seed_resize_from_h, "Seed resize from-2"),
-                (denoising_strength, "Denoising strength"),
-                (enable_hr, lambda d: "Denoising strength" in d),
-                (hr_options, lambda d: gr.Row.update(visible="Denoising strength" in d)),
-            ]
-            modules.generation_parameters_copypaste.connect_paste(paste, txt2img_paste_fields, txt2img_prompt)
-            token_button.click(fn=update_token_counter, inputs=[txt2img_prompt, steps], outputs=[token_counter])
-
-    with gr.Blocks(analytics_enabled=False) as img2img_interface:
-        img2img_prompt, roll, img2img_prompt_style, img2img_negative_prompt, img2img_prompt_style2, submit, img2img_interrogate, img2img_deepbooru, img2img_prompt_style_apply, img2img_save_style, paste, token_counter, token_button = create_toprow(is_img2img=True)
-
-        with gr.Row(elem_id='img2img_progress_row'):
-            with gr.Column(scale=1):
-                pass
-
-            with gr.Column(scale=1):
-                progressbar = gr.HTML(elem_id="img2img_progressbar")
-                img2img_preview = gr.Image(elem_id='img2img_preview', visible=False)
-                setup_progressbar(progressbar, img2img_preview, 'img2img')
-
-        with gr.Row().style(equal_height=False):
-            with gr.Column(variant='panel'):
-
-                with gr.Tabs(elem_id="mode_img2img") as tabs_img2img_mode:
-                    with gr.TabItem('img2img', id='img2img'):
-                        init_img = gr.Image(label="Image for img2img", elem_id="img2img_image", show_label=False, source="upload", interactive=True, type="pil", tool=cmd_opts.gradio_img2img_tool)
-
-                    with gr.TabItem('Inpaint', id='inpaint'):
-                        init_img_with_mask = gr.Image(label="Image for inpainting with mask",  show_label=False, elem_id="img2maskimg", source="upload", interactive=True, type="pil", tool="sketch", image_mode="RGBA")
-
-                        init_img_inpaint = gr.Image(label="Image for img2img", show_label=False, source="upload", interactive=True, type="pil", visible=False, elem_id="img_inpaint_base")
-                        init_mask_inpaint = gr.Image(label="Mask", source="upload", interactive=True, type="pil", visible=False, elem_id="img_inpaint_mask")
-
-                        mask_blur = gr.Slider(label='Mask blur', minimum=0, maximum=64, step=1, value=4)
-
-                        with gr.Row():
-                            mask_mode = gr.Radio(label="Mask mode", show_label=False, choices=["Draw mask", "Upload mask"], type="index", value="Draw mask", elem_id="mask_mode")
-                            inpainting_mask_invert = gr.Radio(label='Masking mode', show_label=False, choices=['Inpaint masked', 'Inpaint not masked'], value='Inpaint masked', type="index")
-
-                        inpainting_fill = gr.Radio(label='Masked content', choices=['fill', 'original', 'latent noise', 'latent nothing'], value='original', type="index")
-
-                        with gr.Row():
-                            inpaint_full_res = gr.Checkbox(label='Inpaint at full resolution', value=False)
-                            inpaint_full_res_padding = gr.Slider(label='Inpaint at full resolution padding, pixels', minimum=0, maximum=256, step=4, value=32)
-
-                    with gr.TabItem('Batch img2img', id='batch'):
-                        hidden = '<br>Disabled when launched with --hide-ui-dir-config.' if shared.cmd_opts.hide_ui_dir_config else ''
-                        gr.HTML(f"<p class=\"text-gray-500\">Process images in a directory on the same machine where the server is running.<br>Use an empty output directory to save pictures normally instead of writing to the output directory.{hidden}</p>")
-                        img2img_batch_input_dir = gr.Textbox(label="Input directory", **shared.hide_dirs)
-                        img2img_batch_output_dir = gr.Textbox(label="Output directory", **shared.hide_dirs)
-
-                with gr.Row():
-                    resize_mode = gr.Radio(label="Resize mode", elem_id="resize_mode", show_label=False, choices=["Just resize", "Crop and resize", "Resize and fill"], type="index", value="Just resize")
-
-                steps = gr.Slider(minimum=1, maximum=150, step=1, label="Sampling Steps", value=20)
-                sampler_index = gr.Radio(label='Sampling method', choices=[x.name for x in samplers_for_img2img], value=samplers_for_img2img[0].name, type="index")
-
-                with gr.Group():
-                    width = gr.Slider(minimum=64, maximum=2048, step=64, label="Width", value=512)
-                    height = gr.Slider(minimum=64, maximum=2048, step=64, label="Height", value=512)
-
-                with gr.Row():
-                    restore_faces = gr.Checkbox(label='Restore faces', value=False, visible=len(shared.face_restorers) > 1)
-                    tiling = gr.Checkbox(label='Tiling', value=False)
-
-                with gr.Row():
-                    batch_count = gr.Slider(minimum=1, step=1, label='Batch count', value=1)
-                    batch_size = gr.Slider(minimum=1, maximum=8, step=1, label='Batch size', value=1)
-
-                with gr.Group():
-                    cfg_scale = gr.Slider(minimum=1.0, maximum=30.0, step=0.5, label='CFG Scale', value=7.0)
-                    denoising_strength = gr.Slider(minimum=0.0, maximum=1.0, step=0.01, label='Denoising strength', value=0.75)
-
-                seed, reuse_seed, subseed, reuse_subseed, subseed_strength, seed_resize_from_h, seed_resize_from_w, seed_checkbox = create_seed_inputs()
-
-                with gr.Group():
-                    custom_inputs = modules.scripts.scripts_img2img.setup_ui(is_img2img=True)
-
-            with gr.Column(variant='panel'):
-
-                with gr.Group():
-                    img2img_preview = gr.Image(elem_id='img2img_preview', visible=False)
-                    img2img_gallery = gr.Gallery(label='Output', show_label=False, elem_id='img2img_gallery').style(grid=4)
-
-                with gr.Group():
-                    with gr.Row():
-                        save = gr.Button('Save')
-                        img2img_send_to_img2img = gr.Button('Send to img2img')
-                        img2img_send_to_inpaint = gr.Button('Send to inpaint')
-                        img2img_send_to_extras = gr.Button('Send to extras')
-                        button_id = "hidden_element" if shared.cmd_opts.hide_ui_dir_config else 'open_folder'
-                        open_img2img_folder = gr.Button(folder_symbol, elem_id=button_id)
-
-                with gr.Row():
-                    do_make_zip = gr.Checkbox(label="Make Zip when Save?", value=False)
-                    
-                with gr.Row():
-                    download_files = gr.File(None, file_count="multiple", interactive=False, show_label=False, visible=False)
-
-                    with gr.Group():
-                        html_info = gr.HTML()
-                        generation_info = gr.Textbox(visible=False)
-
-            connect_reuse_seed(seed, reuse_seed, generation_info, dummy_component, is_subseed=False)
-            connect_reuse_seed(subseed, reuse_subseed, generation_info, dummy_component, is_subseed=True)
-
-            mask_mode.change(
-                lambda mode, img: {
-                    init_img_with_mask: gr_show(mode == 0),
-                    init_img_inpaint: gr_show(mode == 1),
-                    init_mask_inpaint: gr_show(mode == 1),
-                },
-                inputs=[mask_mode, init_img_with_mask],
-                outputs=[
-                    init_img_with_mask,
-                    init_img_inpaint,
-                    init_mask_inpaint,
-                ],
-            )
-
-            img2img_args = dict(
-                fn=wrap_gradio_gpu_call(modules.img2img.img2img),
-                _js="submit_img2img",
-                inputs=[
-                    dummy_component,
-                    img2img_prompt,
-                    img2img_negative_prompt,
-                    img2img_prompt_style,
-                    img2img_prompt_style2,
-                    init_img,
-                    init_img_with_mask,
-                    init_img_inpaint,
-                    init_mask_inpaint,
-                    mask_mode,
-                    steps,
-                    sampler_index,
-                    mask_blur,
-                    inpainting_fill,
-                    restore_faces,
-                    tiling,
-                    batch_count,
-                    batch_size,
-                    cfg_scale,
-                    denoising_strength,
-                    seed,
-                    subseed, subseed_strength, seed_resize_from_h, seed_resize_from_w, seed_checkbox,
-                    height,
-                    width,
-                    resize_mode,
-                    inpaint_full_res,
-                    inpaint_full_res_padding,
-                    inpainting_mask_invert,
-                    img2img_batch_input_dir,
-                    img2img_batch_output_dir,
-                ] + custom_inputs,
-                outputs=[
-                    img2img_gallery,
-                    generation_info,
-                    html_info
-                ],
-                show_progress=False,
-            )
-
-            img2img_prompt.submit(**img2img_args)
-            submit.click(**img2img_args)
-
-            img2img_interrogate.click(
-                fn=interrogate,
-                inputs=[init_img],
-                outputs=[img2img_prompt],
-            )
-
-            if cmd_opts.deepdanbooru:
-                img2img_deepbooru.click(
-                    fn=interrogate_deepbooru,
-                    inputs=[init_img],
-                    outputs=[img2img_prompt],
-                )
-
-            save.click(
-                fn=wrap_gradio_call(save_files),
-                _js="(x, y, z, w) => [x, y, z, selected_gallery_index()]",
-                inputs=[
-                    generation_info,
-                    img2img_gallery,
-                    do_make_zip,
-                    html_info,
-                ],
-                outputs=[
-                    download_files,
-                    html_info,
-                    html_info,
-                    html_info,
-                ]
-            )
-
-            roll.click(
-                fn=roll_artist,
-                _js="update_img2img_tokens",
-                inputs=[
-                    img2img_prompt,
-                ],
-                outputs=[
-                    img2img_prompt,
-                ]
-            )
-
-            prompts = [(txt2img_prompt, txt2img_negative_prompt), (img2img_prompt, img2img_negative_prompt)]
-            style_dropdowns = [(txt2img_prompt_style, txt2img_prompt_style2), (img2img_prompt_style, img2img_prompt_style2)]
-            style_js_funcs = ["update_txt2img_tokens", "update_img2img_tokens"]
-
-            for button, (prompt, negative_prompt) in zip([txt2img_save_style, img2img_save_style], prompts):
-                button.click(
-                    fn=add_style,
-                    _js="ask_for_style_name",
-                    # Have to pass empty dummy component here, because the JavaScript and Python function have to accept
-                    # the same number of parameters, but we only know the style-name after the JavaScript prompt
-                    inputs=[dummy_component, prompt, negative_prompt],
-                    outputs=[txt2img_prompt_style, img2img_prompt_style, txt2img_prompt_style2, img2img_prompt_style2],
-                )
-
-            for button, (prompt, negative_prompt), (style1, style2), js_func in zip([txt2img_prompt_style_apply, img2img_prompt_style_apply], prompts, style_dropdowns, style_js_funcs):
-                button.click(
-                    fn=apply_styles,
-                    _js=js_func,
-                    inputs=[prompt, negative_prompt, style1, style2],
-                    outputs=[prompt, negative_prompt, style1, style2],
-                )
-
-            img2img_paste_fields = [
-                (img2img_prompt, "Prompt"),
-                (img2img_negative_prompt, "Negative prompt"),
-                (steps, "Steps"),
-                (sampler_index, "Sampler"),
-                (restore_faces, "Face restoration"),
-                (cfg_scale, "CFG scale"),
-                (seed, "Seed"),
-                (width, "Size-1"),
-                (height, "Size-2"),
-                (batch_size, "Batch size"),
-                (subseed, "Variation seed"),
-                (subseed_strength, "Variation seed strength"),
-                (seed_resize_from_w, "Seed resize from-1"),
-                (seed_resize_from_h, "Seed resize from-2"),
-                (denoising_strength, "Denoising strength"),
-            ]
-            modules.generation_parameters_copypaste.connect_paste(paste, img2img_paste_fields, img2img_prompt)
-            token_button.click(fn=update_token_counter, inputs=[img2img_prompt, steps], outputs=[token_counter])
-
-    with gr.Blocks(analytics_enabled=False) as extras_interface:
-        with gr.Row().style(equal_height=False):
-            with gr.Column(variant='panel'):
-                with gr.Tabs(elem_id="mode_extras"):
-                    with gr.TabItem('Single Image'):
-                        extras_image = gr.Image(label="Source", source="upload", interactive=True, type="pil")
-
-                    with gr.TabItem('Batch Process'):
-                        image_batch = gr.File(label="Batch Process", file_count="multiple", interactive=True, type="file")
-
-                upscaling_resize = gr.Slider(minimum=1.0, maximum=4.0, step=0.05, label="Resize", value=2)
-
-                with gr.Group():
-                    extras_upscaler_1 = gr.Radio(label='Upscaler 1', choices=[x.name for x in shared.sd_upscalers], value=shared.sd_upscalers[0].name, type="index")
-
-                with gr.Group():
-                    extras_upscaler_2 = gr.Radio(label='Upscaler 2', choices=[x.name for x in shared.sd_upscalers], value=shared.sd_upscalers[0].name, type="index")
-                    extras_upscaler_2_visibility = gr.Slider(minimum=0.0, maximum=1.0, step=0.001, label="Upscaler 2 visibility", value=1)
-
-                with gr.Group():
-                    gfpgan_visibility = gr.Slider(minimum=0.0, maximum=1.0, step=0.001, label="GFPGAN visibility", value=0, interactive=modules.gfpgan_model.have_gfpgan)
-
-                with gr.Group():
-                    codeformer_visibility = gr.Slider(minimum=0.0, maximum=1.0, step=0.001, label="CodeFormer visibility", value=0, interactive=modules.codeformer_model.have_codeformer)
-                    codeformer_weight = gr.Slider(minimum=0.0, maximum=1.0, step=0.001, label="CodeFormer weight (0 = maximum effect, 1 = minimum effect)", value=0, interactive=modules.codeformer_model.have_codeformer)
-
-                submit = gr.Button('Generate', elem_id="extras_generate", variant='primary')
-
-            with gr.Column(variant='panel'):
-                result_images = gr.Gallery(label="Result", show_label=False)
-                html_info_x = gr.HTML()
-                html_info = gr.HTML()
-                extras_send_to_img2img = gr.Button('Send to img2img')
-                extras_send_to_inpaint = gr.Button('Send to inpaint')
-                button_id = "hidden_element" if shared.cmd_opts.hide_ui_dir_config else ''
-                open_extras_folder = gr.Button('Open output directory', elem_id=button_id)
-
-        submit.click(
-            fn=wrap_gradio_gpu_call(modules.extras.run_extras),
-            _js="get_extras_tab_index",
-            inputs=[
-                dummy_component,
-                extras_image,
-                image_batch,
-                gfpgan_visibility,
-                codeformer_visibility,
-                codeformer_weight,
-                upscaling_resize,
-                extras_upscaler_1,
-                extras_upscaler_2,
-                extras_upscaler_2_visibility,
-            ],
-            outputs=[
-                result_images,
-                html_info_x,
-                html_info,
-            ]
-        )
-     
-        extras_send_to_img2img.click(
-            fn=lambda x: image_from_url_text(x),
-            _js="extract_image_from_gallery_img2img",
-            inputs=[result_images],
-            outputs=[init_img],
-        )
-        
-        extras_send_to_inpaint.click(
-            fn=lambda x: image_from_url_text(x),
-            _js="extract_image_from_gallery_inpaint",
-            inputs=[result_images],
-            outputs=[init_img_with_mask],
-        )
-
-    with gr.Blocks(analytics_enabled=False) as pnginfo_interface:
-        with gr.Row().style(equal_height=False):
-            with gr.Column(variant='panel'):
-                image = gr.Image(elem_id="pnginfo_image", label="Source", source="upload", interactive=True, type="pil")
-
-            with gr.Column(variant='panel'):
-                html = gr.HTML()
-                generation_info = gr.Textbox(visible=False)
-                html2 = gr.HTML()
-
-                with gr.Row():
-                    pnginfo_send_to_txt2img = gr.Button('Send to txt2img')
-                    pnginfo_send_to_img2img = gr.Button('Send to img2img')
-
-        image.change(
-            fn=wrap_gradio_call(modules.extras.run_pnginfo),
-            inputs=[image],
-            outputs=[html, generation_info, html2],
-        )
-
-    with gr.Blocks() as modelmerger_interface:
-        with gr.Row().style(equal_height=False):
-            with gr.Column(variant='panel'):
-                gr.HTML(value="<p>A merger of the two checkpoints will be generated in your <b>checkpoint</b> directory.</p>")
-
-                with gr.Row():
-                    primary_model_name = gr.Dropdown(modules.sd_models.checkpoint_tiles(), elem_id="modelmerger_primary_model_name", label="Primary Model Name")
-                    secondary_model_name = gr.Dropdown(modules.sd_models.checkpoint_tiles(), elem_id="modelmerger_secondary_model_name", label="Secondary Model Name")
-                custom_name = gr.Textbox(label="Custom Name (Optional)")
-                interp_amount = gr.Slider(minimum=0.0, maximum=1.0, step=0.05, label='Interpolation Amount', value=0.3)
-                interp_method = gr.Radio(choices=["Weighted Sum", "Sigmoid", "Inverse Sigmoid"], value="Weighted Sum", label="Interpolation Method")
-                save_as_half = gr.Checkbox(value=False, label="Save as float16")
-                modelmerger_merge = gr.Button(elem_id="modelmerger_merge", label="Merge", variant='primary')
-
-            with gr.Column(variant='panel'):
-                submit_result = gr.Textbox(elem_id="modelmerger_result", show_label=False)
-
-    sd_hijack.model_hijack.embedding_db.load_textual_inversion_embeddings()
-
-    with gr.Blocks() as textual_inversion_interface:
-        with gr.Row().style(equal_height=False):
-            with gr.Column():
-                with gr.Group():
-                    gr.HTML(value="<p style='margin-bottom: 0.7em'>See <b><a href=\"https://github.com/AUTOMATIC1111/stable-diffusion-webui/wiki/Textual-Inversion\">wiki</a></b> for detailed explanation.</p>")
-
-                    gr.HTML(value="<p style='margin-bottom: 0.7em'>Create a new embedding</p>")
-
-                    new_embedding_name = gr.Textbox(label="Name")
-                    initialization_text = gr.Textbox(label="Initialization text", value="*")
-                    nvpt = gr.Slider(label="Number of vectors per token", minimum=1, maximum=75, step=1, value=1)
-
-                    with gr.Row():
-                        with gr.Column(scale=3):
-                            gr.HTML(value="")
-
-                        with gr.Column():
-                            create_embedding = gr.Button(value="Create embedding", variant='primary')
-
-                with gr.Group():
-                    gr.HTML(value="<p style='margin-bottom: 0.7em'>Create a new hypernetwork</p>")
-
-                    new_hypernetwork_name = gr.Textbox(label="Name")
-                    new_hypernetwork_sizes = gr.CheckboxGroup(label="Modules", value=["768", "320", "640", "1280"], choices=["768", "320", "640", "1280"])
-
-                    with gr.Row():
-                        with gr.Column(scale=3):
-                            gr.HTML(value="")
-
-                        with gr.Column():
-                            create_hypernetwork = gr.Button(value="Create hypernetwork", variant='primary')
-
-                with gr.Group():
-                    gr.HTML(value="<p style='margin-bottom: 0.7em'>Preprocess images</p>")
-
-                    process_src = gr.Textbox(label='Source directory')
-                    process_dst = gr.Textbox(label='Destination directory')
-                    process_width = gr.Slider(minimum=64, maximum=2048, step=64, label="Width", value=512)
-                    process_height = gr.Slider(minimum=64, maximum=2048, step=64, label="Height", value=512)
-
-                    with gr.Row():
-                        process_flip = gr.Checkbox(label='Create flipped copies')
-                        process_split = gr.Checkbox(label='Split oversized images into two')
-                        process_caption = gr.Checkbox(label='Use BLIP caption as filename')
-
-                    with gr.Row():
-                        with gr.Column(scale=3):
-                            gr.HTML(value="")
-
-                        with gr.Column():
-                            run_preprocess = gr.Button(value="Preprocess", variant='primary')
-
-                with gr.Group():
-                    gr.HTML(value="<p style='margin-bottom: 0.7em'>Train an embedding; must specify a directory with a set of 1:1 ratio images</p>")
-                    train_embedding_name = gr.Dropdown(label='Embedding', choices=sorted(sd_hijack.model_hijack.embedding_db.word_embeddings.keys()))
-<<<<<<< HEAD
-                    learn_rate = gr.Textbox(label='Learning rate', placeholder="Learning rate", value = "5.0e-03")
-=======
-                    train_hypernetwork_name = gr.Dropdown(label='Hypernetwork', choices=[x for x in shared.hypernetworks.keys()])
-                    learn_rate = gr.Number(label='Learning rate', value=5.0e-03)
->>>>>>> a34cbe60
-                    dataset_directory = gr.Textbox(label='Dataset directory', placeholder="Path to directory with input images")
-                    log_directory = gr.Textbox(label='Log directory', placeholder="Path to directory where to write outputs", value="textual_inversion")
-                    template_file = gr.Textbox(label='Prompt template file', value=os.path.join(script_path, "textual_inversion_templates", "style_filewords.txt"))
-                    training_width = gr.Slider(minimum=64, maximum=2048, step=64, label="Width", value=512)
-                    training_height = gr.Slider(minimum=64, maximum=2048, step=64, label="Height", value=512)
-                    steps = gr.Number(label='Max steps', value=100000, precision=0)
-                    num_repeats = gr.Number(label='Number of repeats for a single input image per epoch', value=100, precision=0)
-                    create_image_every = gr.Number(label='Save an image to log directory every N steps, 0 to disable', value=500, precision=0)
-                    save_embedding_every = gr.Number(label='Save a copy of embedding to log directory every N steps, 0 to disable', value=500, precision=0)
-                    preview_image_prompt = gr.Textbox(label='Preview prompt', value="")
-
-                    with gr.Row():
-                        interrupt_training = gr.Button(value="Interrupt")
-                        train_hypernetwork = gr.Button(value="Train Hypernetwork", variant='primary')
-                        train_embedding = gr.Button(value="Train Embedding", variant='primary')
-
-            with gr.Column():
-                progressbar = gr.HTML(elem_id="ti_progressbar")
-                ti_output = gr.Text(elem_id="ti_output", value="", show_label=False)
-
-                ti_gallery = gr.Gallery(label='Output', show_label=False, elem_id='ti_gallery').style(grid=4)
-                ti_preview = gr.Image(elem_id='ti_preview', visible=False)
-                ti_progress = gr.HTML(elem_id="ti_progress", value="")
-                ti_outcome = gr.HTML(elem_id="ti_error", value="")
-                setup_progressbar(progressbar, ti_preview, 'ti', textinfo=ti_progress)
-
-        create_embedding.click(
-            fn=modules.textual_inversion.ui.create_embedding,
-            inputs=[
-                new_embedding_name,
-                initialization_text,
-                nvpt,
-            ],
-            outputs=[
-                train_embedding_name,
-                ti_output,
-                ti_outcome,
-            ]
-        )
-
-        create_hypernetwork.click(
-            fn=modules.hypernetworks.ui.create_hypernetwork,
-            inputs=[
-                new_hypernetwork_name,
-                new_hypernetwork_sizes,
-            ],
-            outputs=[
-                train_hypernetwork_name,
-                ti_output,
-                ti_outcome,
-            ]
-        )
-
-        run_preprocess.click(
-            fn=wrap_gradio_gpu_call(modules.textual_inversion.ui.preprocess, extra_outputs=[gr.update()]),
-            _js="start_training_textual_inversion",
-            inputs=[
-                process_src,
-                process_dst,
-                process_width,
-                process_height,
-                process_flip,
-                process_split,
-                process_caption,
-            ],
-            outputs=[
-                ti_output,
-                ti_outcome,
-            ],
-        )
-
-        train_embedding.click(
-            fn=wrap_gradio_gpu_call(modules.textual_inversion.ui.train_embedding, extra_outputs=[gr.update()]),
-            _js="start_training_textual_inversion",
-            inputs=[
-                train_embedding_name,
-                learn_rate,
-                dataset_directory,
-                log_directory,
-                training_width,
-                training_height,
-                steps,
-                num_repeats,
-                create_image_every,
-                save_embedding_every,
-                template_file,
-                preview_image_prompt,
-            ],
-            outputs=[
-                ti_output,
-                ti_outcome,
-            ]
-        )
-
-        train_hypernetwork.click(
-            fn=wrap_gradio_gpu_call(modules.hypernetworks.ui.train_hypernetwork, extra_outputs=[gr.update()]),
-            _js="start_training_textual_inversion",
-            inputs=[
-                train_hypernetwork_name,
-                learn_rate,
-                dataset_directory,
-                log_directory,
-                steps,
-                create_image_every,
-                save_embedding_every,
-                template_file,
-                preview_image_prompt,
-            ],
-            outputs=[
-                ti_output,
-                ti_outcome,
-            ]
-        )
-
-        interrupt_training.click(
-            fn=lambda: shared.state.interrupt(),
-            inputs=[],
-            outputs=[],
-        )
-
-
-    def create_setting_component(key):
-        def fun():
-            return opts.data[key] if key in opts.data else opts.data_labels[key].default
-
-        info = opts.data_labels[key]
-        t = type(info.default)
-
-        args = info.component_args() if callable(info.component_args) else info.component_args
-
-        if info.component is not None:
-            comp = info.component
-        elif t == str:
-            comp = gr.Textbox
-        elif t == int:
-            comp = gr.Number
-        elif t == bool:
-            comp = gr.Checkbox
-        else:
-            raise Exception(f'bad options item type: {str(t)} for key {key}')
-
-        return comp(label=info.label, value=fun, **(args or {}))
-
-    components = []
-    component_dict = {}
-
-    def open_folder(f):
-        if not os.path.isdir(f):
-            print(f"""
-WARNING
-An open_folder request was made with an argument that is not a folder.
-This could be an error or a malicious attempt to run code on your computer.
-Requested path was: {f}
-""", file=sys.stderr)
-            return
-
-        if not shared.cmd_opts.hide_ui_dir_config:
-            path = os.path.normpath(f)
-            if platform.system() == "Windows":
-                os.startfile(path)
-            elif platform.system() == "Darwin":
-                sp.Popen(["open", path])
-            else:
-                sp.Popen(["xdg-open", path])
-
-    def run_settings(*args):
-        changed = 0
-
-        for key, value, comp in zip(opts.data_labels.keys(), args, components):
-            if comp != dummy_component and not opts.same_type(value, opts.data_labels[key].default):
-                return f"Bad value for setting {key}: {value}; expecting {type(opts.data_labels[key].default).__name__}", opts.dumpjson()
-
-        for key, value, comp in zip(opts.data_labels.keys(), args, components):
-            if comp == dummy_component:
-                continue
-
-            comp_args = opts.data_labels[key].component_args
-            if comp_args and isinstance(comp_args, dict) and comp_args.get('visible') is False:
-                continue
-
-            oldval = opts.data.get(key, None)
-            opts.data[key] = value
-
-            if oldval != value:
-                if opts.data_labels[key].onchange is not None:
-                    opts.data_labels[key].onchange()
-
-                changed += 1
-
-        opts.save(shared.config_filename)
-
-        return f'{changed} settings changed.', opts.dumpjson()
-
-    def run_settings_single(value, key):
-        if not opts.same_type(value, opts.data_labels[key].default):
-            return gr.update(visible=True), opts.dumpjson()
-
-        oldval = opts.data.get(key, None)
-        opts.data[key] = value
-
-        if oldval != value:
-            if opts.data_labels[key].onchange is not None:
-                opts.data_labels[key].onchange()
-
-        opts.save(shared.config_filename)
-
-        return gr.update(value=value), opts.dumpjson()
-
-    with gr.Blocks(analytics_enabled=False) as settings_interface:
-        settings_submit = gr.Button(value="Apply settings", variant='primary')
-        result = gr.HTML()
-
-        settings_cols = 3
-        items_per_col = int(len(opts.data_labels) * 0.9 / settings_cols)
-
-        quicksettings_list = []
-
-        cols_displayed = 0
-        items_displayed = 0
-        previous_section = None
-        column = None
-        with gr.Row(elem_id="settings").style(equal_height=False):
-            for i, (k, item) in enumerate(opts.data_labels.items()):
-
-                if previous_section != item.section:
-                    if cols_displayed < settings_cols and (items_displayed >= items_per_col or previous_section is None):
-                        if column is not None:
-                            column.__exit__()
-
-                        column = gr.Column(variant='panel')
-                        column.__enter__()
-
-                        items_displayed = 0
-                        cols_displayed += 1
-
-                    previous_section = item.section
-
-                    gr.HTML(elem_id="settings_header_text_{}".format(item.section[0]), value='<h1 class="gr-button-lg">{}</h1>'.format(item.section[1]))
-
-                if item.show_on_main_page:
-                    quicksettings_list.append((i, k, item))
-                    components.append(dummy_component)
-                else:
-                    component = create_setting_component(k)
-                    component_dict[k] = component
-                    components.append(component)
-                    items_displayed += 1
-
-        request_notifications = gr.Button(value='Request browser notifications', elem_id="request_notifications")
-        request_notifications.click(
-            fn=lambda: None,
-            inputs=[],
-            outputs=[],
-            _js='function(){}'
-        )
-
-        with gr.Row():
-            reload_script_bodies = gr.Button(value='Reload custom script bodies (No ui updates, No restart)', variant='secondary')
-            restart_gradio = gr.Button(value='Restart Gradio and Refresh components (Custom Scripts, ui.py, js and css only)', variant='primary')
-
-        def reload_scripts():
-            modules.scripts.reload_script_body_only()
-
-        reload_script_bodies.click(
-            fn=reload_scripts,
-            inputs=[],
-            outputs=[],
-            _js='function(){}'
-        )
-
-        def request_restart():
-            shared.state.interrupt()
-            settings_interface.gradio_ref.do_restart = True
-
-
-        restart_gradio.click(
-            fn=request_restart,
-            inputs=[],
-            outputs=[],
-            _js='function(){restart_reload()}'
-        )
-        
-        if column is not None:
-            column.__exit__()
-
-    interfaces = [
-        (txt2img_interface, "txt2img", "txt2img"),
-        (img2img_interface, "img2img", "img2img"),
-        (extras_interface, "Extras", "extras"),
-        (pnginfo_interface, "PNG Info", "pnginfo"),
-        (modelmerger_interface, "Checkpoint Merger", "modelmerger"),
-        (textual_inversion_interface, "Textual inversion", "ti"),
-        (settings_interface, "Settings", "settings"),
-    ]
-
-    with open(os.path.join(script_path, "style.css"), "r", encoding="utf8") as file:
-        css = file.read()
-
-    if os.path.exists(os.path.join(script_path, "user.css")):
-        with open(os.path.join(script_path, "user.css"), "r", encoding="utf8") as file:
-            usercss = file.read()
-            css += usercss
-
-    if not cmd_opts.no_progressbar_hiding:
-        css += css_hide_progressbar
-
-    with gr.Blocks(css=css, analytics_enabled=False, title="Stable Diffusion") as demo:
-        with gr.Row(elem_id="quicksettings"):
-            for i, k, item in quicksettings_list:
-                component = create_setting_component(k)
-                component_dict[k] = component
-
-        settings_interface.gradio_ref = demo
-        
-        with gr.Tabs() as tabs:
-            for interface, label, ifid in interfaces:
-                with gr.TabItem(label, id=ifid, elem_id='tab_' + ifid):
-                    interface.render()
-        
-        if os.path.exists(os.path.join(script_path, "notification.mp3")):
-            audio_notification = gr.Audio(interactive=False, value=os.path.join(script_path, "notification.mp3"), elem_id="audio_notification", visible=False)
-
-        text_settings = gr.Textbox(elem_id="settings_json", value=lambda: opts.dumpjson(), visible=False)
-        settings_submit.click(
-            fn=run_settings,
-            inputs=components,
-            outputs=[result, text_settings],
-        )
-
-        for i, k, item in quicksettings_list:
-            component = component_dict[k]
-
-            component.change(
-                fn=lambda value, k=k: run_settings_single(value, key=k),
-                inputs=[component],
-                outputs=[component, text_settings],
-            )
-
-        def modelmerger(*args):
-            try:
-                results = modules.extras.run_modelmerger(*args)
-            except Exception as e:
-                print("Error loading/saving model file:", file=sys.stderr)
-                print(traceback.format_exc(), file=sys.stderr)
-                modules.sd_models.list_models()  # to remove the potentially missing models from the list
-                return ["Error loading/saving model file. It doesn't exist or the name contains illegal characters"] + [gr.Dropdown.update(choices=modules.sd_models.checkpoint_tiles()) for _ in range(3)]
-            return results
-
-        modelmerger_merge.click(
-            fn=modelmerger,
-            inputs=[
-                primary_model_name,
-                secondary_model_name,
-                interp_method,
-                interp_amount,
-                save_as_half,
-                custom_name,
-            ],
-            outputs=[
-                submit_result,
-                primary_model_name,
-                secondary_model_name,
-                component_dict['sd_model_checkpoint'],
-            ]
-        )
-        paste_field_names = ['Prompt', 'Negative prompt', 'Steps', 'Face restoration', 'Seed', 'Size-1', 'Size-2']
-        txt2img_fields = [field for field,name in txt2img_paste_fields if name in paste_field_names]
-        img2img_fields = [field for field,name in img2img_paste_fields if name in paste_field_names]
-        send_to_img2img.click(
-            fn=lambda img, *args: (image_from_url_text(img),*args),
-            _js="(gallery, ...args) => [extract_image_from_gallery_img2img(gallery), ...args]",
-            inputs=[txt2img_gallery] + txt2img_fields,
-            outputs=[init_img] + img2img_fields,
-        )
-
-        send_to_inpaint.click(
-            fn=lambda x, *args: (image_from_url_text(x), *args),
-            _js="(gallery, ...args) => [extract_image_from_gallery_inpaint(gallery), ...args]",
-            inputs=[txt2img_gallery] + txt2img_fields,
-            outputs=[init_img_with_mask] + img2img_fields,
-        )
-
-        img2img_send_to_img2img.click(
-            fn=lambda x: image_from_url_text(x),
-            _js="extract_image_from_gallery_img2img",
-            inputs=[img2img_gallery],
-            outputs=[init_img],
-        )
-
-        img2img_send_to_inpaint.click(
-            fn=lambda x: image_from_url_text(x),
-            _js="extract_image_from_gallery_inpaint",
-            inputs=[img2img_gallery],
-            outputs=[init_img_with_mask],
-        )
-
-        send_to_extras.click(
-            fn=lambda x: image_from_url_text(x),
-            _js="extract_image_from_gallery_extras",
-            inputs=[txt2img_gallery],
-            outputs=[extras_image],
-        )
-
-        open_txt2img_folder.click(
-            fn=lambda: open_folder(opts.outdir_samples or opts.outdir_txt2img_samples),
-            inputs=[],
-            outputs=[],
-        )
-
-        open_img2img_folder.click(
-            fn=lambda: open_folder(opts.outdir_samples or opts.outdir_img2img_samples),
-            inputs=[],
-            outputs=[],
-        )
-
-        open_extras_folder.click(
-            fn=lambda: open_folder(opts.outdir_samples or opts.outdir_extras_samples),
-            inputs=[],
-            outputs=[],
-        )
-
-        img2img_send_to_extras.click(
-            fn=lambda x: image_from_url_text(x),
-            _js="extract_image_from_gallery_extras",
-            inputs=[img2img_gallery],
-            outputs=[extras_image],
-        )
-
-        modules.generation_parameters_copypaste.connect_paste(pnginfo_send_to_txt2img, txt2img_paste_fields, generation_info, 'switch_to_txt2img')
-        modules.generation_parameters_copypaste.connect_paste(pnginfo_send_to_img2img, img2img_paste_fields, generation_info, 'switch_to_img2img_img2img')
-
-    ui_config_file = cmd_opts.ui_config_file
-    ui_settings = {}
-    settings_count = len(ui_settings)
-    error_loading = False
-
-    try:
-        if os.path.exists(ui_config_file):
-            with open(ui_config_file, "r", encoding="utf8") as file:
-                ui_settings = json.load(file)
-    except Exception:
-        error_loading = True
-        print("Error loading settings:", file=sys.stderr)
-        print(traceback.format_exc(), file=sys.stderr)
-
-    def loadsave(path, x):
-        def apply_field(obj, field, condition=None):
-            key = path + "/" + field
-
-            if getattr(obj,'custom_script_source',None) is not None:
-              key = 'customscript/' + obj.custom_script_source + '/' + key
-            
-            if getattr(obj, 'do_not_save_to_config', False):
-                return
-            
-            saved_value = ui_settings.get(key, None)
-            if saved_value is None:
-                ui_settings[key] = getattr(obj, field)
-            elif condition is None or condition(saved_value):
-                setattr(obj, field, saved_value)
-
-        if type(x) in [gr.Slider, gr.Radio, gr.Checkbox, gr.Textbox, gr.Number] and x.visible:
-            apply_field(x, 'visible')
-
-        if type(x) == gr.Slider:
-            apply_field(x, 'value')
-            apply_field(x, 'minimum')
-            apply_field(x, 'maximum')
-            apply_field(x, 'step')
-
-        if type(x) == gr.Radio:
-            apply_field(x, 'value', lambda val: val in x.choices)
-
-        if type(x) == gr.Checkbox:
-            apply_field(x, 'value')
-
-        if type(x) == gr.Textbox:
-            apply_field(x, 'value')
-        
-        if type(x) == gr.Number:
-            apply_field(x, 'value')
-        
-    visit(txt2img_interface, loadsave, "txt2img")
-    visit(img2img_interface, loadsave, "img2img")
-    visit(extras_interface, loadsave, "extras")
-
-    if not error_loading and (not os.path.exists(ui_config_file) or settings_count != len(ui_settings)):
-        with open(ui_config_file, "w", encoding="utf8") as file:
-            json.dump(ui_settings, file, indent=4)
-
-    return demo
-
-
-with open(os.path.join(script_path, "script.js"), "r", encoding="utf8") as jsfile:
-    javascript = f'<script>{jsfile.read()}</script>'
-
-jsdir = os.path.join(script_path, "javascript")
-for filename in sorted(os.listdir(jsdir)):
-    with open(os.path.join(jsdir, filename), "r", encoding="utf8") as jsfile:
-        javascript += f"\n<script>{jsfile.read()}</script>"
-
-
-if 'gradio_routes_templates_response' not in globals():
-    def template_response(*args, **kwargs):
-        res = gradio_routes_templates_response(*args, **kwargs)
-        res.body = res.body.replace(b'</head>', f'{javascript}</head>'.encode("utf8"))
-        res.init_headers()
-        return res
-
-    gradio_routes_templates_response = gradio.routes.templates.TemplateResponse
-    gradio.routes.templates.TemplateResponse = template_response
+import base64
+import html
+import io
+import json
+import math
+import mimetypes
+import os
+import random
+import sys
+import time
+import traceback
+import platform
+import subprocess as sp
+from functools import reduce
+
+import numpy as np
+import torch
+from PIL import Image, PngImagePlugin
+import piexif
+
+import gradio as gr
+import gradio.utils
+import gradio.routes
+
+from modules import sd_hijack
+from modules.paths import script_path
+from modules.shared import opts, cmd_opts
+if cmd_opts.deepdanbooru:
+    from modules.deepbooru import get_deepbooru_tags
+import modules.shared as shared
+from modules.sd_samplers import samplers, samplers_for_img2img
+from modules.sd_hijack import model_hijack
+import modules.ldsr_model
+import modules.scripts
+import modules.gfpgan_model
+import modules.codeformer_model
+import modules.styles
+import modules.generation_parameters_copypaste
+from modules import prompt_parser
+from modules.images import save_image
+import modules.textual_inversion.ui
+import modules.hypernetworks.ui
+
+# this is a fix for Windows users. Without it, javascript files will be served with text/html content-type and the browser will not show any UI
+mimetypes.init()
+mimetypes.add_type('application/javascript', '.js')
+
+
+if not cmd_opts.share and not cmd_opts.listen:
+    # fix gradio phoning home
+    gradio.utils.version_check = lambda: None
+    gradio.utils.get_local_ip_address = lambda: '127.0.0.1'
+
+if cmd_opts.ngrok != None:
+    import modules.ngrok as ngrok
+    print('ngrok authtoken detected, trying to connect...')
+    ngrok.connect(cmd_opts.ngrok, cmd_opts.port if cmd_opts.port != None else 7860)
+
+
+def gr_show(visible=True):
+    return {"visible": visible, "__type__": "update"}
+
+
+sample_img2img = "assets/stable-samples/img2img/sketch-mountains-input.jpg"
+sample_img2img = sample_img2img if os.path.exists(sample_img2img) else None
+
+css_hide_progressbar = """
+.wrap .m-12 svg { display:none!important; }
+.wrap .m-12::before { content:"Loading..." }
+.progress-bar { display:none!important; }
+.meta-text { display:none!important; }
+"""
+
+# Using constants for these since the variation selector isn't visible.
+# Important that they exactly match script.js for tooltip to work.
+random_symbol = '\U0001f3b2\ufe0f'  # 🎲️
+reuse_symbol = '\u267b\ufe0f'  # ♻️
+art_symbol = '\U0001f3a8'  # 🎨
+paste_symbol = '\u2199\ufe0f'  # ↙
+folder_symbol = '\U0001f4c2'  # 📂
+
+def plaintext_to_html(text):
+    text = "<p>" + "<br>\n".join([f"{html.escape(x)}" for x in text.split('\n')]) + "</p>"
+    return text
+
+
+def image_from_url_text(filedata):
+    if type(filedata) == list:
+        if len(filedata) == 0:
+            return None
+
+        filedata = filedata[0]
+
+    if filedata.startswith("data:image/png;base64,"):
+        filedata = filedata[len("data:image/png;base64,"):]
+
+    filedata = base64.decodebytes(filedata.encode('utf-8'))
+    image = Image.open(io.BytesIO(filedata))
+    return image
+
+
+def send_gradio_gallery_to_image(x):
+    if len(x) == 0:
+        return None
+
+    return image_from_url_text(x[0])
+
+
+def save_files(js_data, images, do_make_zip, index):
+    import csv    
+    filenames = []
+    fullfns = []
+
+    #quick dictionary to class object conversion. Its necessary due apply_filename_pattern requiring it
+    class MyObject:
+        def __init__(self, d=None):
+            if d is not None:
+                for key, value in d.items():
+                    setattr(self, key, value)
+
+    data = json.loads(js_data)
+
+    p = MyObject(data)
+    path = opts.outdir_save
+    save_to_dirs = opts.use_save_to_dirs_for_ui
+    extension: str = opts.samples_format
+    start_index = 0
+
+    if index > -1 and opts.save_selected_only and (index >= data["index_of_first_image"]):  # ensures we are looking at a specific non-grid picture, and we have save_selected_only
+
+        images = [images[index]]
+        start_index = index
+
+    with open(os.path.join(opts.outdir_save, "log.csv"), "a", encoding="utf8", newline='') as file:
+        at_start = file.tell() == 0
+        writer = csv.writer(file)
+        if at_start:
+            writer.writerow(["prompt", "seed", "width", "height", "sampler", "cfgs", "steps", "filename", "negative_prompt"])
+
+        for image_index, filedata in enumerate(images, start_index):
+            if filedata.startswith("data:image/png;base64,"):
+                filedata = filedata[len("data:image/png;base64,"):]
+
+            image = Image.open(io.BytesIO(base64.decodebytes(filedata.encode('utf-8'))))
+
+            is_grid = image_index < p.index_of_first_image
+            i = 0 if is_grid else (image_index - p.index_of_first_image)
+
+            fullfn, txt_fullfn = save_image(image, path, "", seed=p.all_seeds[i], prompt=p.all_prompts[i], extension=extension, info=p.infotexts[image_index], grid=is_grid, p=p, save_to_dirs=save_to_dirs)
+
+            filename = os.path.relpath(fullfn, path)
+            filenames.append(filename)
+            fullfns.append(fullfn)
+            if txt_fullfn:
+                filenames.append(os.path.basename(txt_fullfn))
+                fullfns.append(txt_fullfn)
+
+        writer.writerow([data["prompt"], data["seed"], data["width"], data["height"], data["sampler"], data["cfg_scale"], data["steps"], filenames[0], data["negative_prompt"]])
+
+    # Make Zip
+    if do_make_zip:
+        zip_filepath = os.path.join(path, "images.zip")
+
+        from zipfile import ZipFile
+        with ZipFile(zip_filepath, "w") as zip_file:
+            for i in range(len(fullfns)):
+                with open(fullfns[i], mode="rb") as f:
+                    zip_file.writestr(filenames[i], f.read())
+        fullfns.insert(0, zip_filepath)
+
+    return gr.File.update(value=fullfns, visible=True), '', '', plaintext_to_html(f"Saved: {filenames[0]}")
+
+
+def wrap_gradio_call(func, extra_outputs=None):
+    def f(*args, extra_outputs_array=extra_outputs, **kwargs):
+        run_memmon = opts.memmon_poll_rate > 0 and not shared.mem_mon.disabled
+        if run_memmon:
+            shared.mem_mon.monitor()
+        t = time.perf_counter()
+
+        try:
+            res = list(func(*args, **kwargs))
+        except Exception as e:
+            print("Error completing request", file=sys.stderr)
+            print("Arguments:", args, kwargs, file=sys.stderr)
+            print(traceback.format_exc(), file=sys.stderr)
+
+            shared.state.job = ""
+            shared.state.job_count = 0
+
+            if extra_outputs_array is None:
+                extra_outputs_array = [None, '']
+
+            res = extra_outputs_array + [f"<div class='error'>{plaintext_to_html(type(e).__name__+': '+str(e))}</div>"]
+
+        elapsed = time.perf_counter() - t
+        elapsed_m = int(elapsed // 60)
+        elapsed_s = elapsed % 60
+        elapsed_text = f"{elapsed_s:.2f}s"
+        if (elapsed_m > 0):
+            elapsed_text = f"{elapsed_m}m "+elapsed_text
+
+        if run_memmon:
+            mem_stats = {k: -(v//-(1024*1024)) for k, v in shared.mem_mon.stop().items()}
+            active_peak = mem_stats['active_peak']
+            reserved_peak = mem_stats['reserved_peak']
+            sys_peak = mem_stats['system_peak']
+            sys_total = mem_stats['total']
+            sys_pct = round(sys_peak/max(sys_total, 1) * 100, 2)
+
+            vram_html = f"<p class='vram'>Torch active/reserved: {active_peak}/{reserved_peak} MiB, <wbr>Sys VRAM: {sys_peak}/{sys_total} MiB ({sys_pct}%)</p>"
+        else:
+            vram_html = ''
+
+        # last item is always HTML
+        res[-1] += f"<div class='performance'><p class='time'>Time taken: <wbr>{elapsed_text}</p>{vram_html}</div>"
+
+        shared.state.skipped = False
+        shared.state.interrupted = False
+        shared.state.job_count = 0
+
+        return tuple(res)
+
+    return f
+
+
+def check_progress_call(id_part):
+    if shared.state.job_count == 0:
+        return "", gr_show(False), gr_show(False), gr_show(False)
+
+    progress = 0
+
+    if shared.state.job_count > 0:
+        progress += shared.state.job_no / shared.state.job_count
+    if shared.state.sampling_steps > 0:
+        progress += 1 / shared.state.job_count * shared.state.sampling_step / shared.state.sampling_steps
+
+    progress = min(progress, 1)
+
+    progressbar = ""
+    if opts.show_progressbar:
+        progressbar = f"""<div class='progressDiv'><div class='progress' style="width:{progress * 100}%">{str(int(progress*100))+"%" if progress > 0.01 else ""}</div></div>"""
+
+    image = gr_show(False)
+    preview_visibility = gr_show(False)
+
+    if opts.show_progress_every_n_steps > 0:
+        if shared.parallel_processing_allowed:
+
+            if shared.state.sampling_step - shared.state.current_image_sampling_step >= opts.show_progress_every_n_steps and shared.state.current_latent is not None:
+                shared.state.current_image = modules.sd_samplers.sample_to_image(shared.state.current_latent)
+                shared.state.current_image_sampling_step = shared.state.sampling_step
+
+        image = shared.state.current_image
+
+        if image is None:
+            image = gr.update(value=None)
+        else:
+            preview_visibility = gr_show(True)
+
+    if shared.state.textinfo is not None:
+        textinfo_result = gr.HTML.update(value=shared.state.textinfo, visible=True)
+    else:
+        textinfo_result = gr_show(False)
+
+    return f"<span id='{id_part}_progress_span' style='display: none'>{time.time()}</span><p>{progressbar}</p>", preview_visibility, image, textinfo_result
+
+
+def check_progress_call_initial(id_part):
+    shared.state.job_count = -1
+    shared.state.current_latent = None
+    shared.state.current_image = None
+    shared.state.textinfo = None
+
+    return check_progress_call(id_part)
+
+
+def roll_artist(prompt):
+    allowed_cats = set([x for x in shared.artist_db.categories() if len(opts.random_artist_categories)==0 or x in opts.random_artist_categories])
+    artist = random.choice([x for x in shared.artist_db.artists if x.category in allowed_cats])
+
+    return prompt + ", " + artist.name if prompt != '' else artist.name
+
+
+def visit(x, func, path=""):
+    if hasattr(x, 'children'):
+        for c in x.children:
+            visit(c, func, path)
+    elif x.label is not None:
+        func(path + "/" + str(x.label), x)
+
+
+def add_style(name: str, prompt: str, negative_prompt: str):
+    if name is None:
+        return [gr_show(), gr_show()]
+
+    style = modules.styles.PromptStyle(name, prompt, negative_prompt)
+    shared.prompt_styles.styles[style.name] = style
+    # Save all loaded prompt styles: this allows us to update the storage format in the future more easily, because we
+    # reserialize all styles every time we save them
+    shared.prompt_styles.save_styles(shared.styles_filename)
+
+    return [gr.Dropdown.update(visible=True, choices=list(shared.prompt_styles.styles)) for _ in range(4)]
+
+
+def apply_styles(prompt, prompt_neg, style1_name, style2_name):
+    prompt = shared.prompt_styles.apply_styles_to_prompt(prompt, [style1_name, style2_name])
+    prompt_neg = shared.prompt_styles.apply_negative_styles_to_prompt(prompt_neg, [style1_name, style2_name])
+
+    return [gr.Textbox.update(value=prompt), gr.Textbox.update(value=prompt_neg), gr.Dropdown.update(value="None"), gr.Dropdown.update(value="None")]
+
+
+def interrogate(image):
+    prompt = shared.interrogator.interrogate(image)
+
+    return gr_show(True) if prompt is None else prompt
+
+
+def interrogate_deepbooru(image):
+    prompt = get_deepbooru_tags(image, opts.interrogate_deepbooru_score_threshold)
+    return gr_show(True) if prompt is None else prompt
+
+
+def create_seed_inputs():
+    with gr.Row():
+        with gr.Box():
+            with gr.Row(elem_id='seed_row'):
+                seed = (gr.Textbox if cmd_opts.use_textbox_seed else gr.Number)(label='Seed', value=-1)
+                seed.style(container=False)
+                random_seed = gr.Button(random_symbol, elem_id='random_seed')
+                reuse_seed = gr.Button(reuse_symbol, elem_id='reuse_seed')
+
+        with gr.Box(elem_id='subseed_show_box'):
+            seed_checkbox = gr.Checkbox(label='Extra', elem_id='subseed_show', value=False)
+
+    # Components to show/hide based on the 'Extra' checkbox
+    seed_extras = []
+
+    with gr.Row(visible=False) as seed_extra_row_1:
+        seed_extras.append(seed_extra_row_1)
+        with gr.Box():
+            with gr.Row(elem_id='subseed_row'):
+                subseed = gr.Number(label='Variation seed', value=-1)
+                subseed.style(container=False)
+                random_subseed = gr.Button(random_symbol, elem_id='random_subseed')
+                reuse_subseed = gr.Button(reuse_symbol, elem_id='reuse_subseed')
+        subseed_strength = gr.Slider(label='Variation strength', value=0.0, minimum=0, maximum=1, step=0.01)
+
+    with gr.Row(visible=False) as seed_extra_row_2:
+        seed_extras.append(seed_extra_row_2)
+        seed_resize_from_w = gr.Slider(minimum=0, maximum=2048, step=64, label="Resize seed from width", value=0)
+        seed_resize_from_h = gr.Slider(minimum=0, maximum=2048, step=64, label="Resize seed from height", value=0)
+
+    random_seed.click(fn=lambda: -1, show_progress=False, inputs=[], outputs=[seed])
+    random_subseed.click(fn=lambda: -1, show_progress=False, inputs=[], outputs=[subseed])
+
+    def change_visibility(show):
+        return {comp: gr_show(show) for comp in seed_extras}
+
+    seed_checkbox.change(change_visibility, show_progress=False, inputs=[seed_checkbox], outputs=seed_extras)
+
+    return seed, reuse_seed, subseed, reuse_subseed, subseed_strength, seed_resize_from_h, seed_resize_from_w, seed_checkbox
+
+
+def connect_reuse_seed(seed: gr.Number, reuse_seed: gr.Button, generation_info: gr.Textbox, dummy_component, is_subseed):
+    """ Connects a 'reuse (sub)seed' button's click event so that it copies last used
+        (sub)seed value from generation info the to the seed field. If copying subseed and subseed strength
+        was 0, i.e. no variation seed was used, it copies the normal seed value instead."""
+    def copy_seed(gen_info_string: str, index):
+        res = -1
+
+        try:
+            gen_info = json.loads(gen_info_string)
+            index -= gen_info.get('index_of_first_image', 0)
+
+            if is_subseed and gen_info.get('subseed_strength', 0) > 0:
+                all_subseeds = gen_info.get('all_subseeds', [-1])
+                res = all_subseeds[index if 0 <= index < len(all_subseeds) else 0]
+            else:
+                all_seeds = gen_info.get('all_seeds', [-1])
+                res = all_seeds[index if 0 <= index < len(all_seeds) else 0]
+
+        except json.decoder.JSONDecodeError as e:
+            if gen_info_string != '':
+                print("Error parsing JSON generation info:", file=sys.stderr)
+                print(gen_info_string, file=sys.stderr)
+
+        return [res, gr_show(False)]
+
+    reuse_seed.click(
+        fn=copy_seed,
+        _js="(x, y) => [x, selected_gallery_index()]",
+        show_progress=False,
+        inputs=[generation_info, dummy_component],
+        outputs=[seed, dummy_component]
+    )
+
+
+def update_token_counter(text, steps):
+    try:
+        _, prompt_flat_list, _ = prompt_parser.get_multicond_prompt_list([text])
+        prompt_schedules = prompt_parser.get_learned_conditioning_prompt_schedules(prompt_flat_list, steps)
+
+    except Exception:
+        # a parsing error can happen here during typing, and we don't want to bother the user with
+        # messages related to it in console
+        prompt_schedules = [[[steps, text]]]
+
+    flat_prompts = reduce(lambda list1, list2: list1+list2, prompt_schedules)
+    prompts = [prompt_text for step, prompt_text in flat_prompts]
+    tokens, token_count, max_length = max([model_hijack.tokenize(prompt) for prompt in prompts], key=lambda args: args[1])
+    style_class = ' class="red"' if (token_count > max_length) else ""
+    return f"<span {style_class}>{token_count}/{max_length}</span>"
+
+
+def create_toprow(is_img2img):
+    id_part = "img2img" if is_img2img else "txt2img"
+
+    with gr.Row(elem_id="toprow"):
+        with gr.Column(scale=4):
+            with gr.Row():
+                with gr.Column(scale=80):
+                    with gr.Row():
+                        prompt = gr.Textbox(label="Prompt", elem_id=f"{id_part}_prompt", show_label=False, placeholder="Prompt", lines=2)
+
+                with gr.Column(scale=1, elem_id="roll_col"):
+                    roll = gr.Button(value=art_symbol, elem_id="roll", visible=len(shared.artist_db.artists) > 0)
+                    paste = gr.Button(value=paste_symbol, elem_id="paste")
+                    token_counter = gr.HTML(value="<span></span>", elem_id=f"{id_part}_token_counter")
+                    token_button = gr.Button(visible=False, elem_id=f"{id_part}_token_button")
+
+                with gr.Column(scale=10, elem_id="style_pos_col"):
+                    prompt_style = gr.Dropdown(label="Style 1", elem_id=f"{id_part}_style_index", choices=[k for k, v in shared.prompt_styles.styles.items()], value=next(iter(shared.prompt_styles.styles.keys())), visible=len(shared.prompt_styles.styles) > 1)
+
+            with gr.Row():
+                with gr.Column(scale=8):
+                    with gr.Row():
+                        negative_prompt = gr.Textbox(label="Negative prompt", elem_id="negative_prompt", show_label=False, placeholder="Negative prompt", lines=2)
+                with gr.Column(scale=1, elem_id="roll_col"):
+                    sh = gr.Button(elem_id="sh", visible=True)                           
+
+                with gr.Column(scale=1, elem_id="style_neg_col"):
+                    prompt_style2 = gr.Dropdown(label="Style 2", elem_id=f"{id_part}_style2_index", choices=[k for k, v in shared.prompt_styles.styles.items()], value=next(iter(shared.prompt_styles.styles.keys())), visible=len(shared.prompt_styles.styles) > 1)
+
+        with gr.Column(scale=1):
+            with gr.Row():
+                skip = gr.Button('Skip', elem_id=f"{id_part}_skip")
+                interrupt = gr.Button('Interrupt', elem_id=f"{id_part}_interrupt")
+                submit = gr.Button('Generate', elem_id=f"{id_part}_generate", variant='primary')
+
+                skip.click(
+                    fn=lambda: shared.state.skip(),
+                    inputs=[],
+                    outputs=[],
+                )
+
+                interrupt.click(
+                    fn=lambda: shared.state.interrupt(),
+                    inputs=[],
+                    outputs=[],
+                )
+
+            with gr.Row(scale=1):
+                if is_img2img:
+                    interrogate = gr.Button('Interrogate\nCLIP', elem_id="interrogate")
+                    if cmd_opts.deepdanbooru:
+                        deepbooru = gr.Button('Interrogate\nDeepBooru', elem_id="deepbooru")
+                    else:
+                        deepbooru = None
+                else:
+                    interrogate = None
+                    deepbooru = None
+                prompt_style_apply = gr.Button('Apply style', elem_id="style_apply")
+                save_style = gr.Button('Create style', elem_id="style_create")
+
+    return prompt, roll, prompt_style, negative_prompt, prompt_style2, submit, interrogate, deepbooru, prompt_style_apply, save_style, paste, token_counter, token_button
+
+
+def setup_progressbar(progressbar, preview, id_part, textinfo=None):
+    if textinfo is None:
+        textinfo = gr.HTML(visible=False)
+
+    check_progress = gr.Button('Check progress', elem_id=f"{id_part}_check_progress", visible=False)
+    check_progress.click(
+        fn=lambda: check_progress_call(id_part),
+        show_progress=False,
+        inputs=[],
+        outputs=[progressbar, preview, preview, textinfo],
+    )
+
+    check_progress_initial = gr.Button('Check progress (first)', elem_id=f"{id_part}_check_progress_initial", visible=False)
+    check_progress_initial.click(
+        fn=lambda: check_progress_call_initial(id_part),
+        show_progress=False,
+        inputs=[],
+        outputs=[progressbar, preview, preview, textinfo],
+    )
+
+
+def create_ui(wrap_gradio_gpu_call):
+    import modules.img2img
+    import modules.txt2img
+
+    with gr.Blocks(analytics_enabled=False) as txt2img_interface:
+        txt2img_prompt, roll, txt2img_prompt_style, txt2img_negative_prompt, txt2img_prompt_style2, submit, _, _, txt2img_prompt_style_apply, txt2img_save_style, paste, token_counter, token_button = create_toprow(is_img2img=False)
+        dummy_component = gr.Label(visible=False)
+
+        with gr.Row(elem_id='txt2img_progress_row'):
+            with gr.Column(scale=1):
+                pass
+
+            with gr.Column(scale=1):
+                progressbar = gr.HTML(elem_id="txt2img_progressbar")
+                txt2img_preview = gr.Image(elem_id='txt2img_preview', visible=False)
+                setup_progressbar(progressbar, txt2img_preview, 'txt2img')
+
+        with gr.Row().style(equal_height=False):
+            with gr.Column(variant='panel'):
+                steps = gr.Slider(minimum=1, maximum=150, step=1, label="Sampling Steps", value=20)
+                sampler_index = gr.Radio(label='Sampling method', elem_id="txt2img_sampling", choices=[x.name for x in samplers], value=samplers[0].name, type="index")
+
+                with gr.Group():
+                    width = gr.Slider(minimum=64, maximum=2048, step=64, label="Width", value=512)
+                    height = gr.Slider(minimum=64, maximum=2048, step=64, label="Height", value=512)
+
+                with gr.Row():
+                    restore_faces = gr.Checkbox(label='Restore faces', value=False, visible=len(shared.face_restorers) > 1)
+                    tiling = gr.Checkbox(label='Tiling', value=False)
+                    enable_hr = gr.Checkbox(label='Highres. fix', value=False)
+
+                with gr.Row(visible=False) as hr_options:
+                    scale_latent = gr.Checkbox(label='Scale latent', value=False)
+                    denoising_strength = gr.Slider(minimum=0.0, maximum=1.0, step=0.01, label='Denoising strength', value=0.7)
+
+                with gr.Row():
+                    batch_count = gr.Slider(minimum=1, step=1, label='Batch count', value=1)
+                    batch_size = gr.Slider(minimum=1, maximum=8, step=1, label='Batch size', value=1)
+
+                cfg_scale = gr.Slider(minimum=1.0, maximum=30.0, step=0.5, label='CFG Scale', value=7.0)
+
+                seed, reuse_seed, subseed, reuse_subseed, subseed_strength, seed_resize_from_h, seed_resize_from_w, seed_checkbox = create_seed_inputs()
+
+                with gr.Group():
+                    custom_inputs = modules.scripts.scripts_txt2img.setup_ui(is_img2img=False)
+
+            with gr.Column(variant='panel'):
+
+                with gr.Group():
+                    txt2img_preview = gr.Image(elem_id='txt2img_preview', visible=False)
+                    txt2img_gallery = gr.Gallery(label='Output', show_label=False, elem_id='txt2img_gallery').style(grid=4)
+
+                with gr.Group():
+                    with gr.Row():
+                        save = gr.Button('Save')
+                        send_to_img2img = gr.Button('Send to img2img')
+                        send_to_inpaint = gr.Button('Send to inpaint')
+                        send_to_extras = gr.Button('Send to extras')
+                        button_id = "hidden_element" if shared.cmd_opts.hide_ui_dir_config else 'open_folder'
+                        open_txt2img_folder = gr.Button(folder_symbol, elem_id=button_id)
+
+                with gr.Row():
+                    do_make_zip = gr.Checkbox(label="Make Zip when Save?", value=False)
+                    
+                with gr.Row():
+                    download_files = gr.File(None, file_count="multiple", interactive=False, show_label=False, visible=False)
+
+                    with gr.Group():
+                        html_info = gr.HTML()
+                        generation_info = gr.Textbox(visible=False)
+
+            connect_reuse_seed(seed, reuse_seed, generation_info, dummy_component, is_subseed=False)
+            connect_reuse_seed(subseed, reuse_subseed, generation_info, dummy_component, is_subseed=True)
+
+            txt2img_args = dict(
+                fn=wrap_gradio_gpu_call(modules.txt2img.txt2img),
+                _js="submit",
+                inputs=[
+                    txt2img_prompt,
+                    txt2img_negative_prompt,
+                    txt2img_prompt_style,
+                    txt2img_prompt_style2,
+                    steps,
+                    sampler_index,
+                    restore_faces,
+                    tiling,
+                    batch_count,
+                    batch_size,
+                    cfg_scale,
+                    seed,
+                    subseed, subseed_strength, seed_resize_from_h, seed_resize_from_w, seed_checkbox,
+                    height,
+                    width,
+                    enable_hr,
+                    scale_latent,
+                    denoising_strength,
+                ] + custom_inputs,
+                outputs=[
+                    txt2img_gallery,
+                    generation_info,
+                    html_info
+                ],
+                show_progress=False,
+            )
+
+            txt2img_prompt.submit(**txt2img_args)
+            submit.click(**txt2img_args)
+
+            enable_hr.change(
+                fn=lambda x: gr_show(x),
+                inputs=[enable_hr],
+                outputs=[hr_options],
+            )
+
+            save.click(
+                fn=wrap_gradio_call(save_files),
+                _js="(x, y, z, w) => [x, y, z, selected_gallery_index()]",
+                inputs=[
+                    generation_info,
+                    txt2img_gallery,
+                    do_make_zip,
+                    html_info,
+                ],
+                outputs=[
+                    download_files,
+                    html_info,
+                    html_info,
+                    html_info,
+                ]
+            )
+
+            roll.click(
+                fn=roll_artist,
+                _js="update_txt2img_tokens",
+                inputs=[
+                    txt2img_prompt,
+                ],
+                outputs=[
+                    txt2img_prompt,
+                ]
+            )
+
+            txt2img_paste_fields = [
+                (txt2img_prompt, "Prompt"),
+                (txt2img_negative_prompt, "Negative prompt"),
+                (steps, "Steps"),
+                (sampler_index, "Sampler"),
+                (restore_faces, "Face restoration"),
+                (cfg_scale, "CFG scale"),
+                (seed, "Seed"),
+                (width, "Size-1"),
+                (height, "Size-2"),
+                (batch_size, "Batch size"),
+                (subseed, "Variation seed"),
+                (subseed_strength, "Variation seed strength"),
+                (seed_resize_from_w, "Seed resize from-1"),
+                (seed_resize_from_h, "Seed resize from-2"),
+                (denoising_strength, "Denoising strength"),
+                (enable_hr, lambda d: "Denoising strength" in d),
+                (hr_options, lambda d: gr.Row.update(visible="Denoising strength" in d)),
+            ]
+            modules.generation_parameters_copypaste.connect_paste(paste, txt2img_paste_fields, txt2img_prompt)
+            token_button.click(fn=update_token_counter, inputs=[txt2img_prompt, steps], outputs=[token_counter])
+
+    with gr.Blocks(analytics_enabled=False) as img2img_interface:
+        img2img_prompt, roll, img2img_prompt_style, img2img_negative_prompt, img2img_prompt_style2, submit, img2img_interrogate, img2img_deepbooru, img2img_prompt_style_apply, img2img_save_style, paste, token_counter, token_button = create_toprow(is_img2img=True)
+
+        with gr.Row(elem_id='img2img_progress_row'):
+            with gr.Column(scale=1):
+                pass
+
+            with gr.Column(scale=1):
+                progressbar = gr.HTML(elem_id="img2img_progressbar")
+                img2img_preview = gr.Image(elem_id='img2img_preview', visible=False)
+                setup_progressbar(progressbar, img2img_preview, 'img2img')
+
+        with gr.Row().style(equal_height=False):
+            with gr.Column(variant='panel'):
+
+                with gr.Tabs(elem_id="mode_img2img") as tabs_img2img_mode:
+                    with gr.TabItem('img2img', id='img2img'):
+                        init_img = gr.Image(label="Image for img2img", elem_id="img2img_image", show_label=False, source="upload", interactive=True, type="pil", tool=cmd_opts.gradio_img2img_tool)
+
+                    with gr.TabItem('Inpaint', id='inpaint'):
+                        init_img_with_mask = gr.Image(label="Image for inpainting with mask",  show_label=False, elem_id="img2maskimg", source="upload", interactive=True, type="pil", tool="sketch", image_mode="RGBA")
+
+                        init_img_inpaint = gr.Image(label="Image for img2img", show_label=False, source="upload", interactive=True, type="pil", visible=False, elem_id="img_inpaint_base")
+                        init_mask_inpaint = gr.Image(label="Mask", source="upload", interactive=True, type="pil", visible=False, elem_id="img_inpaint_mask")
+
+                        mask_blur = gr.Slider(label='Mask blur', minimum=0, maximum=64, step=1, value=4)
+
+                        with gr.Row():
+                            mask_mode = gr.Radio(label="Mask mode", show_label=False, choices=["Draw mask", "Upload mask"], type="index", value="Draw mask", elem_id="mask_mode")
+                            inpainting_mask_invert = gr.Radio(label='Masking mode', show_label=False, choices=['Inpaint masked', 'Inpaint not masked'], value='Inpaint masked', type="index")
+
+                        inpainting_fill = gr.Radio(label='Masked content', choices=['fill', 'original', 'latent noise', 'latent nothing'], value='original', type="index")
+
+                        with gr.Row():
+                            inpaint_full_res = gr.Checkbox(label='Inpaint at full resolution', value=False)
+                            inpaint_full_res_padding = gr.Slider(label='Inpaint at full resolution padding, pixels', minimum=0, maximum=256, step=4, value=32)
+
+                    with gr.TabItem('Batch img2img', id='batch'):
+                        hidden = '<br>Disabled when launched with --hide-ui-dir-config.' if shared.cmd_opts.hide_ui_dir_config else ''
+                        gr.HTML(f"<p class=\"text-gray-500\">Process images in a directory on the same machine where the server is running.<br>Use an empty output directory to save pictures normally instead of writing to the output directory.{hidden}</p>")
+                        img2img_batch_input_dir = gr.Textbox(label="Input directory", **shared.hide_dirs)
+                        img2img_batch_output_dir = gr.Textbox(label="Output directory", **shared.hide_dirs)
+
+                with gr.Row():
+                    resize_mode = gr.Radio(label="Resize mode", elem_id="resize_mode", show_label=False, choices=["Just resize", "Crop and resize", "Resize and fill"], type="index", value="Just resize")
+
+                steps = gr.Slider(minimum=1, maximum=150, step=1, label="Sampling Steps", value=20)
+                sampler_index = gr.Radio(label='Sampling method', choices=[x.name for x in samplers_for_img2img], value=samplers_for_img2img[0].name, type="index")
+
+                with gr.Group():
+                    width = gr.Slider(minimum=64, maximum=2048, step=64, label="Width", value=512)
+                    height = gr.Slider(minimum=64, maximum=2048, step=64, label="Height", value=512)
+
+                with gr.Row():
+                    restore_faces = gr.Checkbox(label='Restore faces', value=False, visible=len(shared.face_restorers) > 1)
+                    tiling = gr.Checkbox(label='Tiling', value=False)
+
+                with gr.Row():
+                    batch_count = gr.Slider(minimum=1, step=1, label='Batch count', value=1)
+                    batch_size = gr.Slider(minimum=1, maximum=8, step=1, label='Batch size', value=1)
+
+                with gr.Group():
+                    cfg_scale = gr.Slider(minimum=1.0, maximum=30.0, step=0.5, label='CFG Scale', value=7.0)
+                    denoising_strength = gr.Slider(minimum=0.0, maximum=1.0, step=0.01, label='Denoising strength', value=0.75)
+
+                seed, reuse_seed, subseed, reuse_subseed, subseed_strength, seed_resize_from_h, seed_resize_from_w, seed_checkbox = create_seed_inputs()
+
+                with gr.Group():
+                    custom_inputs = modules.scripts.scripts_img2img.setup_ui(is_img2img=True)
+
+            with gr.Column(variant='panel'):
+
+                with gr.Group():
+                    img2img_preview = gr.Image(elem_id='img2img_preview', visible=False)
+                    img2img_gallery = gr.Gallery(label='Output', show_label=False, elem_id='img2img_gallery').style(grid=4)
+
+                with gr.Group():
+                    with gr.Row():
+                        save = gr.Button('Save')
+                        img2img_send_to_img2img = gr.Button('Send to img2img')
+                        img2img_send_to_inpaint = gr.Button('Send to inpaint')
+                        img2img_send_to_extras = gr.Button('Send to extras')
+                        button_id = "hidden_element" if shared.cmd_opts.hide_ui_dir_config else 'open_folder'
+                        open_img2img_folder = gr.Button(folder_symbol, elem_id=button_id)
+
+                with gr.Row():
+                    do_make_zip = gr.Checkbox(label="Make Zip when Save?", value=False)
+                    
+                with gr.Row():
+                    download_files = gr.File(None, file_count="multiple", interactive=False, show_label=False, visible=False)
+
+                    with gr.Group():
+                        html_info = gr.HTML()
+                        generation_info = gr.Textbox(visible=False)
+
+            connect_reuse_seed(seed, reuse_seed, generation_info, dummy_component, is_subseed=False)
+            connect_reuse_seed(subseed, reuse_subseed, generation_info, dummy_component, is_subseed=True)
+
+            mask_mode.change(
+                lambda mode, img: {
+                    init_img_with_mask: gr_show(mode == 0),
+                    init_img_inpaint: gr_show(mode == 1),
+                    init_mask_inpaint: gr_show(mode == 1),
+                },
+                inputs=[mask_mode, init_img_with_mask],
+                outputs=[
+                    init_img_with_mask,
+                    init_img_inpaint,
+                    init_mask_inpaint,
+                ],
+            )
+
+            img2img_args = dict(
+                fn=wrap_gradio_gpu_call(modules.img2img.img2img),
+                _js="submit_img2img",
+                inputs=[
+                    dummy_component,
+                    img2img_prompt,
+                    img2img_negative_prompt,
+                    img2img_prompt_style,
+                    img2img_prompt_style2,
+                    init_img,
+                    init_img_with_mask,
+                    init_img_inpaint,
+                    init_mask_inpaint,
+                    mask_mode,
+                    steps,
+                    sampler_index,
+                    mask_blur,
+                    inpainting_fill,
+                    restore_faces,
+                    tiling,
+                    batch_count,
+                    batch_size,
+                    cfg_scale,
+                    denoising_strength,
+                    seed,
+                    subseed, subseed_strength, seed_resize_from_h, seed_resize_from_w, seed_checkbox,
+                    height,
+                    width,
+                    resize_mode,
+                    inpaint_full_res,
+                    inpaint_full_res_padding,
+                    inpainting_mask_invert,
+                    img2img_batch_input_dir,
+                    img2img_batch_output_dir,
+                ] + custom_inputs,
+                outputs=[
+                    img2img_gallery,
+                    generation_info,
+                    html_info
+                ],
+                show_progress=False,
+            )
+
+            img2img_prompt.submit(**img2img_args)
+            submit.click(**img2img_args)
+
+            img2img_interrogate.click(
+                fn=interrogate,
+                inputs=[init_img],
+                outputs=[img2img_prompt],
+            )
+
+            if cmd_opts.deepdanbooru:
+                img2img_deepbooru.click(
+                    fn=interrogate_deepbooru,
+                    inputs=[init_img],
+                    outputs=[img2img_prompt],
+                )
+
+            save.click(
+                fn=wrap_gradio_call(save_files),
+                _js="(x, y, z, w) => [x, y, z, selected_gallery_index()]",
+                inputs=[
+                    generation_info,
+                    img2img_gallery,
+                    do_make_zip,
+                    html_info,
+                ],
+                outputs=[
+                    download_files,
+                    html_info,
+                    html_info,
+                    html_info,
+                ]
+            )
+
+            roll.click(
+                fn=roll_artist,
+                _js="update_img2img_tokens",
+                inputs=[
+                    img2img_prompt,
+                ],
+                outputs=[
+                    img2img_prompt,
+                ]
+            )
+
+            prompts = [(txt2img_prompt, txt2img_negative_prompt), (img2img_prompt, img2img_negative_prompt)]
+            style_dropdowns = [(txt2img_prompt_style, txt2img_prompt_style2), (img2img_prompt_style, img2img_prompt_style2)]
+            style_js_funcs = ["update_txt2img_tokens", "update_img2img_tokens"]
+
+            for button, (prompt, negative_prompt) in zip([txt2img_save_style, img2img_save_style], prompts):
+                button.click(
+                    fn=add_style,
+                    _js="ask_for_style_name",
+                    # Have to pass empty dummy component here, because the JavaScript and Python function have to accept
+                    # the same number of parameters, but we only know the style-name after the JavaScript prompt
+                    inputs=[dummy_component, prompt, negative_prompt],
+                    outputs=[txt2img_prompt_style, img2img_prompt_style, txt2img_prompt_style2, img2img_prompt_style2],
+                )
+
+            for button, (prompt, negative_prompt), (style1, style2), js_func in zip([txt2img_prompt_style_apply, img2img_prompt_style_apply], prompts, style_dropdowns, style_js_funcs):
+                button.click(
+                    fn=apply_styles,
+                    _js=js_func,
+                    inputs=[prompt, negative_prompt, style1, style2],
+                    outputs=[prompt, negative_prompt, style1, style2],
+                )
+
+            img2img_paste_fields = [
+                (img2img_prompt, "Prompt"),
+                (img2img_negative_prompt, "Negative prompt"),
+                (steps, "Steps"),
+                (sampler_index, "Sampler"),
+                (restore_faces, "Face restoration"),
+                (cfg_scale, "CFG scale"),
+                (seed, "Seed"),
+                (width, "Size-1"),
+                (height, "Size-2"),
+                (batch_size, "Batch size"),
+                (subseed, "Variation seed"),
+                (subseed_strength, "Variation seed strength"),
+                (seed_resize_from_w, "Seed resize from-1"),
+                (seed_resize_from_h, "Seed resize from-2"),
+                (denoising_strength, "Denoising strength"),
+            ]
+            modules.generation_parameters_copypaste.connect_paste(paste, img2img_paste_fields, img2img_prompt)
+            token_button.click(fn=update_token_counter, inputs=[img2img_prompt, steps], outputs=[token_counter])
+
+    with gr.Blocks(analytics_enabled=False) as extras_interface:
+        with gr.Row().style(equal_height=False):
+            with gr.Column(variant='panel'):
+                with gr.Tabs(elem_id="mode_extras"):
+                    with gr.TabItem('Single Image'):
+                        extras_image = gr.Image(label="Source", source="upload", interactive=True, type="pil")
+
+                    with gr.TabItem('Batch Process'):
+                        image_batch = gr.File(label="Batch Process", file_count="multiple", interactive=True, type="file")
+
+                upscaling_resize = gr.Slider(minimum=1.0, maximum=4.0, step=0.05, label="Resize", value=2)
+
+                with gr.Group():
+                    extras_upscaler_1 = gr.Radio(label='Upscaler 1', choices=[x.name for x in shared.sd_upscalers], value=shared.sd_upscalers[0].name, type="index")
+
+                with gr.Group():
+                    extras_upscaler_2 = gr.Radio(label='Upscaler 2', choices=[x.name for x in shared.sd_upscalers], value=shared.sd_upscalers[0].name, type="index")
+                    extras_upscaler_2_visibility = gr.Slider(minimum=0.0, maximum=1.0, step=0.001, label="Upscaler 2 visibility", value=1)
+
+                with gr.Group():
+                    gfpgan_visibility = gr.Slider(minimum=0.0, maximum=1.0, step=0.001, label="GFPGAN visibility", value=0, interactive=modules.gfpgan_model.have_gfpgan)
+
+                with gr.Group():
+                    codeformer_visibility = gr.Slider(minimum=0.0, maximum=1.0, step=0.001, label="CodeFormer visibility", value=0, interactive=modules.codeformer_model.have_codeformer)
+                    codeformer_weight = gr.Slider(minimum=0.0, maximum=1.0, step=0.001, label="CodeFormer weight (0 = maximum effect, 1 = minimum effect)", value=0, interactive=modules.codeformer_model.have_codeformer)
+
+                submit = gr.Button('Generate', elem_id="extras_generate", variant='primary')
+
+            with gr.Column(variant='panel'):
+                result_images = gr.Gallery(label="Result", show_label=False)
+                html_info_x = gr.HTML()
+                html_info = gr.HTML()
+                extras_send_to_img2img = gr.Button('Send to img2img')
+                extras_send_to_inpaint = gr.Button('Send to inpaint')
+                button_id = "hidden_element" if shared.cmd_opts.hide_ui_dir_config else ''
+                open_extras_folder = gr.Button('Open output directory', elem_id=button_id)
+
+        submit.click(
+            fn=wrap_gradio_gpu_call(modules.extras.run_extras),
+            _js="get_extras_tab_index",
+            inputs=[
+                dummy_component,
+                extras_image,
+                image_batch,
+                gfpgan_visibility,
+                codeformer_visibility,
+                codeformer_weight,
+                upscaling_resize,
+                extras_upscaler_1,
+                extras_upscaler_2,
+                extras_upscaler_2_visibility,
+            ],
+            outputs=[
+                result_images,
+                html_info_x,
+                html_info,
+            ]
+        )
+     
+        extras_send_to_img2img.click(
+            fn=lambda x: image_from_url_text(x),
+            _js="extract_image_from_gallery_img2img",
+            inputs=[result_images],
+            outputs=[init_img],
+        )
+        
+        extras_send_to_inpaint.click(
+            fn=lambda x: image_from_url_text(x),
+            _js="extract_image_from_gallery_inpaint",
+            inputs=[result_images],
+            outputs=[init_img_with_mask],
+        )
+
+    with gr.Blocks(analytics_enabled=False) as pnginfo_interface:
+        with gr.Row().style(equal_height=False):
+            with gr.Column(variant='panel'):
+                image = gr.Image(elem_id="pnginfo_image", label="Source", source="upload", interactive=True, type="pil")
+
+            with gr.Column(variant='panel'):
+                html = gr.HTML()
+                generation_info = gr.Textbox(visible=False)
+                html2 = gr.HTML()
+
+                with gr.Row():
+                    pnginfo_send_to_txt2img = gr.Button('Send to txt2img')
+                    pnginfo_send_to_img2img = gr.Button('Send to img2img')
+
+        image.change(
+            fn=wrap_gradio_call(modules.extras.run_pnginfo),
+            inputs=[image],
+            outputs=[html, generation_info, html2],
+        )
+
+    with gr.Blocks() as modelmerger_interface:
+        with gr.Row().style(equal_height=False):
+            with gr.Column(variant='panel'):
+                gr.HTML(value="<p>A merger of the two checkpoints will be generated in your <b>checkpoint</b> directory.</p>")
+
+                with gr.Row():
+                    primary_model_name = gr.Dropdown(modules.sd_models.checkpoint_tiles(), elem_id="modelmerger_primary_model_name", label="Primary Model Name")
+                    secondary_model_name = gr.Dropdown(modules.sd_models.checkpoint_tiles(), elem_id="modelmerger_secondary_model_name", label="Secondary Model Name")
+                custom_name = gr.Textbox(label="Custom Name (Optional)")
+                interp_amount = gr.Slider(minimum=0.0, maximum=1.0, step=0.05, label='Interpolation Amount', value=0.3)
+                interp_method = gr.Radio(choices=["Weighted Sum", "Sigmoid", "Inverse Sigmoid"], value="Weighted Sum", label="Interpolation Method")
+                save_as_half = gr.Checkbox(value=False, label="Save as float16")
+                modelmerger_merge = gr.Button(elem_id="modelmerger_merge", label="Merge", variant='primary')
+
+            with gr.Column(variant='panel'):
+                submit_result = gr.Textbox(elem_id="modelmerger_result", show_label=False)
+
+    sd_hijack.model_hijack.embedding_db.load_textual_inversion_embeddings()
+
+    with gr.Blocks() as textual_inversion_interface:
+        with gr.Row().style(equal_height=False):
+            with gr.Column():
+                with gr.Group():
+                    gr.HTML(value="<p style='margin-bottom: 0.7em'>See <b><a href=\"https://github.com/AUTOMATIC1111/stable-diffusion-webui/wiki/Textual-Inversion\">wiki</a></b> for detailed explanation.</p>")
+
+                    gr.HTML(value="<p style='margin-bottom: 0.7em'>Create a new embedding</p>")
+
+                    new_embedding_name = gr.Textbox(label="Name")
+                    initialization_text = gr.Textbox(label="Initialization text", value="*")
+                    nvpt = gr.Slider(label="Number of vectors per token", minimum=1, maximum=75, step=1, value=1)
+
+                    with gr.Row():
+                        with gr.Column(scale=3):
+                            gr.HTML(value="")
+
+                        with gr.Column():
+                            create_embedding = gr.Button(value="Create embedding", variant='primary')
+
+                with gr.Group():
+                    gr.HTML(value="<p style='margin-bottom: 0.7em'>Create a new hypernetwork</p>")
+
+                    new_hypernetwork_name = gr.Textbox(label="Name")
+                    new_hypernetwork_sizes = gr.CheckboxGroup(label="Modules", value=["768", "320", "640", "1280"], choices=["768", "320", "640", "1280"])
+
+                    with gr.Row():
+                        with gr.Column(scale=3):
+                            gr.HTML(value="")
+
+                        with gr.Column():
+                            create_hypernetwork = gr.Button(value="Create hypernetwork", variant='primary')
+
+                with gr.Group():
+                    gr.HTML(value="<p style='margin-bottom: 0.7em'>Preprocess images</p>")
+
+                    process_src = gr.Textbox(label='Source directory')
+                    process_dst = gr.Textbox(label='Destination directory')
+                    process_width = gr.Slider(minimum=64, maximum=2048, step=64, label="Width", value=512)
+                    process_height = gr.Slider(minimum=64, maximum=2048, step=64, label="Height", value=512)
+
+                    with gr.Row():
+                        process_flip = gr.Checkbox(label='Create flipped copies')
+                        process_split = gr.Checkbox(label='Split oversized images into two')
+                        process_caption = gr.Checkbox(label='Use BLIP caption as filename')
+
+                    with gr.Row():
+                        with gr.Column(scale=3):
+                            gr.HTML(value="")
+
+                        with gr.Column():
+                            run_preprocess = gr.Button(value="Preprocess", variant='primary')
+
+                with gr.Group():
+                    gr.HTML(value="<p style='margin-bottom: 0.7em'>Train an embedding; must specify a directory with a set of 1:1 ratio images</p>")
+                    train_embedding_name = gr.Dropdown(label='Embedding', choices=sorted(sd_hijack.model_hijack.embedding_db.word_embeddings.keys()))
+                    train_hypernetwork_name = gr.Dropdown(label='Hypernetwork', choices=[x for x in shared.hypernetworks.keys()])
+                    learn_rate = gr.Textbox(label='Learning rate', placeholder="Learning rate", value = "5.0e-03")
+                    dataset_directory = gr.Textbox(label='Dataset directory', placeholder="Path to directory with input images")
+                    log_directory = gr.Textbox(label='Log directory', placeholder="Path to directory where to write outputs", value="textual_inversion")
+                    template_file = gr.Textbox(label='Prompt template file', value=os.path.join(script_path, "textual_inversion_templates", "style_filewords.txt"))
+                    training_width = gr.Slider(minimum=64, maximum=2048, step=64, label="Width", value=512)
+                    training_height = gr.Slider(minimum=64, maximum=2048, step=64, label="Height", value=512)
+                    steps = gr.Number(label='Max steps', value=100000, precision=0)
+                    num_repeats = gr.Number(label='Number of repeats for a single input image per epoch', value=100, precision=0)
+                    create_image_every = gr.Number(label='Save an image to log directory every N steps, 0 to disable', value=500, precision=0)
+                    save_embedding_every = gr.Number(label='Save a copy of embedding to log directory every N steps, 0 to disable', value=500, precision=0)
+                    preview_image_prompt = gr.Textbox(label='Preview prompt', value="")
+
+                    with gr.Row():
+                        interrupt_training = gr.Button(value="Interrupt")
+                        train_hypernetwork = gr.Button(value="Train Hypernetwork", variant='primary')
+                        train_embedding = gr.Button(value="Train Embedding", variant='primary')
+
+            with gr.Column():
+                progressbar = gr.HTML(elem_id="ti_progressbar")
+                ti_output = gr.Text(elem_id="ti_output", value="", show_label=False)
+
+                ti_gallery = gr.Gallery(label='Output', show_label=False, elem_id='ti_gallery').style(grid=4)
+                ti_preview = gr.Image(elem_id='ti_preview', visible=False)
+                ti_progress = gr.HTML(elem_id="ti_progress", value="")
+                ti_outcome = gr.HTML(elem_id="ti_error", value="")
+                setup_progressbar(progressbar, ti_preview, 'ti', textinfo=ti_progress)
+
+        create_embedding.click(
+            fn=modules.textual_inversion.ui.create_embedding,
+            inputs=[
+                new_embedding_name,
+                initialization_text,
+                nvpt,
+            ],
+            outputs=[
+                train_embedding_name,
+                ti_output,
+                ti_outcome,
+            ]
+        )
+
+        create_hypernetwork.click(
+            fn=modules.hypernetworks.ui.create_hypernetwork,
+            inputs=[
+                new_hypernetwork_name,
+                new_hypernetwork_sizes,
+            ],
+            outputs=[
+                train_hypernetwork_name,
+                ti_output,
+                ti_outcome,
+            ]
+        )
+
+        run_preprocess.click(
+            fn=wrap_gradio_gpu_call(modules.textual_inversion.ui.preprocess, extra_outputs=[gr.update()]),
+            _js="start_training_textual_inversion",
+            inputs=[
+                process_src,
+                process_dst,
+                process_width,
+                process_height,
+                process_flip,
+                process_split,
+                process_caption,
+            ],
+            outputs=[
+                ti_output,
+                ti_outcome,
+            ],
+        )
+
+        train_embedding.click(
+            fn=wrap_gradio_gpu_call(modules.textual_inversion.ui.train_embedding, extra_outputs=[gr.update()]),
+            _js="start_training_textual_inversion",
+            inputs=[
+                train_embedding_name,
+                learn_rate,
+                dataset_directory,
+                log_directory,
+                training_width,
+                training_height,
+                steps,
+                num_repeats,
+                create_image_every,
+                save_embedding_every,
+                template_file,
+                preview_image_prompt,
+            ],
+            outputs=[
+                ti_output,
+                ti_outcome,
+            ]
+        )
+
+        train_hypernetwork.click(
+            fn=wrap_gradio_gpu_call(modules.hypernetworks.ui.train_hypernetwork, extra_outputs=[gr.update()]),
+            _js="start_training_textual_inversion",
+            inputs=[
+                train_hypernetwork_name,
+                learn_rate,
+                dataset_directory,
+                log_directory,
+                steps,
+                create_image_every,
+                save_embedding_every,
+                template_file,
+                preview_image_prompt,
+            ],
+            outputs=[
+                ti_output,
+                ti_outcome,
+            ]
+        )
+
+        interrupt_training.click(
+            fn=lambda: shared.state.interrupt(),
+            inputs=[],
+            outputs=[],
+        )
+
+
+    def create_setting_component(key):
+        def fun():
+            return opts.data[key] if key in opts.data else opts.data_labels[key].default
+
+        info = opts.data_labels[key]
+        t = type(info.default)
+
+        args = info.component_args() if callable(info.component_args) else info.component_args
+
+        if info.component is not None:
+            comp = info.component
+        elif t == str:
+            comp = gr.Textbox
+        elif t == int:
+            comp = gr.Number
+        elif t == bool:
+            comp = gr.Checkbox
+        else:
+            raise Exception(f'bad options item type: {str(t)} for key {key}')
+
+        return comp(label=info.label, value=fun, **(args or {}))
+
+    components = []
+    component_dict = {}
+
+    def open_folder(f):
+        if not os.path.isdir(f):
+            print(f"""
+WARNING
+An open_folder request was made with an argument that is not a folder.
+This could be an error or a malicious attempt to run code on your computer.
+Requested path was: {f}
+""", file=sys.stderr)
+            return
+
+        if not shared.cmd_opts.hide_ui_dir_config:
+            path = os.path.normpath(f)
+            if platform.system() == "Windows":
+                os.startfile(path)
+            elif platform.system() == "Darwin":
+                sp.Popen(["open", path])
+            else:
+                sp.Popen(["xdg-open", path])
+
+    def run_settings(*args):
+        changed = 0
+
+        for key, value, comp in zip(opts.data_labels.keys(), args, components):
+            if comp != dummy_component and not opts.same_type(value, opts.data_labels[key].default):
+                return f"Bad value for setting {key}: {value}; expecting {type(opts.data_labels[key].default).__name__}", opts.dumpjson()
+
+        for key, value, comp in zip(opts.data_labels.keys(), args, components):
+            if comp == dummy_component:
+                continue
+
+            comp_args = opts.data_labels[key].component_args
+            if comp_args and isinstance(comp_args, dict) and comp_args.get('visible') is False:
+                continue
+
+            oldval = opts.data.get(key, None)
+            opts.data[key] = value
+
+            if oldval != value:
+                if opts.data_labels[key].onchange is not None:
+                    opts.data_labels[key].onchange()
+
+                changed += 1
+
+        opts.save(shared.config_filename)
+
+        return f'{changed} settings changed.', opts.dumpjson()
+
+    def run_settings_single(value, key):
+        if not opts.same_type(value, opts.data_labels[key].default):
+            return gr.update(visible=True), opts.dumpjson()
+
+        oldval = opts.data.get(key, None)
+        opts.data[key] = value
+
+        if oldval != value:
+            if opts.data_labels[key].onchange is not None:
+                opts.data_labels[key].onchange()
+
+        opts.save(shared.config_filename)
+
+        return gr.update(value=value), opts.dumpjson()
+
+    with gr.Blocks(analytics_enabled=False) as settings_interface:
+        settings_submit = gr.Button(value="Apply settings", variant='primary')
+        result = gr.HTML()
+
+        settings_cols = 3
+        items_per_col = int(len(opts.data_labels) * 0.9 / settings_cols)
+
+        quicksettings_list = []
+
+        cols_displayed = 0
+        items_displayed = 0
+        previous_section = None
+        column = None
+        with gr.Row(elem_id="settings").style(equal_height=False):
+            for i, (k, item) in enumerate(opts.data_labels.items()):
+
+                if previous_section != item.section:
+                    if cols_displayed < settings_cols and (items_displayed >= items_per_col or previous_section is None):
+                        if column is not None:
+                            column.__exit__()
+
+                        column = gr.Column(variant='panel')
+                        column.__enter__()
+
+                        items_displayed = 0
+                        cols_displayed += 1
+
+                    previous_section = item.section
+
+                    gr.HTML(elem_id="settings_header_text_{}".format(item.section[0]), value='<h1 class="gr-button-lg">{}</h1>'.format(item.section[1]))
+
+                if item.show_on_main_page:
+                    quicksettings_list.append((i, k, item))
+                    components.append(dummy_component)
+                else:
+                    component = create_setting_component(k)
+                    component_dict[k] = component
+                    components.append(component)
+                    items_displayed += 1
+
+        request_notifications = gr.Button(value='Request browser notifications', elem_id="request_notifications")
+        request_notifications.click(
+            fn=lambda: None,
+            inputs=[],
+            outputs=[],
+            _js='function(){}'
+        )
+
+        with gr.Row():
+            reload_script_bodies = gr.Button(value='Reload custom script bodies (No ui updates, No restart)', variant='secondary')
+            restart_gradio = gr.Button(value='Restart Gradio and Refresh components (Custom Scripts, ui.py, js and css only)', variant='primary')
+
+        def reload_scripts():
+            modules.scripts.reload_script_body_only()
+
+        reload_script_bodies.click(
+            fn=reload_scripts,
+            inputs=[],
+            outputs=[],
+            _js='function(){}'
+        )
+
+        def request_restart():
+            shared.state.interrupt()
+            settings_interface.gradio_ref.do_restart = True
+
+
+        restart_gradio.click(
+            fn=request_restart,
+            inputs=[],
+            outputs=[],
+            _js='function(){restart_reload()}'
+        )
+        
+        if column is not None:
+            column.__exit__()
+
+    interfaces = [
+        (txt2img_interface, "txt2img", "txt2img"),
+        (img2img_interface, "img2img", "img2img"),
+        (extras_interface, "Extras", "extras"),
+        (pnginfo_interface, "PNG Info", "pnginfo"),
+        (modelmerger_interface, "Checkpoint Merger", "modelmerger"),
+        (textual_inversion_interface, "Textual inversion", "ti"),
+        (settings_interface, "Settings", "settings"),
+    ]
+
+    with open(os.path.join(script_path, "style.css"), "r", encoding="utf8") as file:
+        css = file.read()
+
+    if os.path.exists(os.path.join(script_path, "user.css")):
+        with open(os.path.join(script_path, "user.css"), "r", encoding="utf8") as file:
+            usercss = file.read()
+            css += usercss
+
+    if not cmd_opts.no_progressbar_hiding:
+        css += css_hide_progressbar
+
+    with gr.Blocks(css=css, analytics_enabled=False, title="Stable Diffusion") as demo:
+        with gr.Row(elem_id="quicksettings"):
+            for i, k, item in quicksettings_list:
+                component = create_setting_component(k)
+                component_dict[k] = component
+
+        settings_interface.gradio_ref = demo
+        
+        with gr.Tabs() as tabs:
+            for interface, label, ifid in interfaces:
+                with gr.TabItem(label, id=ifid, elem_id='tab_' + ifid):
+                    interface.render()
+        
+        if os.path.exists(os.path.join(script_path, "notification.mp3")):
+            audio_notification = gr.Audio(interactive=False, value=os.path.join(script_path, "notification.mp3"), elem_id="audio_notification", visible=False)
+
+        text_settings = gr.Textbox(elem_id="settings_json", value=lambda: opts.dumpjson(), visible=False)
+        settings_submit.click(
+            fn=run_settings,
+            inputs=components,
+            outputs=[result, text_settings],
+        )
+
+        for i, k, item in quicksettings_list:
+            component = component_dict[k]
+
+            component.change(
+                fn=lambda value, k=k: run_settings_single(value, key=k),
+                inputs=[component],
+                outputs=[component, text_settings],
+            )
+
+        def modelmerger(*args):
+            try:
+                results = modules.extras.run_modelmerger(*args)
+            except Exception as e:
+                print("Error loading/saving model file:", file=sys.stderr)
+                print(traceback.format_exc(), file=sys.stderr)
+                modules.sd_models.list_models()  # to remove the potentially missing models from the list
+                return ["Error loading/saving model file. It doesn't exist or the name contains illegal characters"] + [gr.Dropdown.update(choices=modules.sd_models.checkpoint_tiles()) for _ in range(3)]
+            return results
+
+        modelmerger_merge.click(
+            fn=modelmerger,
+            inputs=[
+                primary_model_name,
+                secondary_model_name,
+                interp_method,
+                interp_amount,
+                save_as_half,
+                custom_name,
+            ],
+            outputs=[
+                submit_result,
+                primary_model_name,
+                secondary_model_name,
+                component_dict['sd_model_checkpoint'],
+            ]
+        )
+        paste_field_names = ['Prompt', 'Negative prompt', 'Steps', 'Face restoration', 'Seed', 'Size-1', 'Size-2']
+        txt2img_fields = [field for field,name in txt2img_paste_fields if name in paste_field_names]
+        img2img_fields = [field for field,name in img2img_paste_fields if name in paste_field_names]
+        send_to_img2img.click(
+            fn=lambda img, *args: (image_from_url_text(img),*args),
+            _js="(gallery, ...args) => [extract_image_from_gallery_img2img(gallery), ...args]",
+            inputs=[txt2img_gallery] + txt2img_fields,
+            outputs=[init_img] + img2img_fields,
+        )
+
+        send_to_inpaint.click(
+            fn=lambda x, *args: (image_from_url_text(x), *args),
+            _js="(gallery, ...args) => [extract_image_from_gallery_inpaint(gallery), ...args]",
+            inputs=[txt2img_gallery] + txt2img_fields,
+            outputs=[init_img_with_mask] + img2img_fields,
+        )
+
+        img2img_send_to_img2img.click(
+            fn=lambda x: image_from_url_text(x),
+            _js="extract_image_from_gallery_img2img",
+            inputs=[img2img_gallery],
+            outputs=[init_img],
+        )
+
+        img2img_send_to_inpaint.click(
+            fn=lambda x: image_from_url_text(x),
+            _js="extract_image_from_gallery_inpaint",
+            inputs=[img2img_gallery],
+            outputs=[init_img_with_mask],
+        )
+
+        send_to_extras.click(
+            fn=lambda x: image_from_url_text(x),
+            _js="extract_image_from_gallery_extras",
+            inputs=[txt2img_gallery],
+            outputs=[extras_image],
+        )
+
+        open_txt2img_folder.click(
+            fn=lambda: open_folder(opts.outdir_samples or opts.outdir_txt2img_samples),
+            inputs=[],
+            outputs=[],
+        )
+
+        open_img2img_folder.click(
+            fn=lambda: open_folder(opts.outdir_samples or opts.outdir_img2img_samples),
+            inputs=[],
+            outputs=[],
+        )
+
+        open_extras_folder.click(
+            fn=lambda: open_folder(opts.outdir_samples or opts.outdir_extras_samples),
+            inputs=[],
+            outputs=[],
+        )
+
+        img2img_send_to_extras.click(
+            fn=lambda x: image_from_url_text(x),
+            _js="extract_image_from_gallery_extras",
+            inputs=[img2img_gallery],
+            outputs=[extras_image],
+        )
+
+        modules.generation_parameters_copypaste.connect_paste(pnginfo_send_to_txt2img, txt2img_paste_fields, generation_info, 'switch_to_txt2img')
+        modules.generation_parameters_copypaste.connect_paste(pnginfo_send_to_img2img, img2img_paste_fields, generation_info, 'switch_to_img2img_img2img')
+
+    ui_config_file = cmd_opts.ui_config_file
+    ui_settings = {}
+    settings_count = len(ui_settings)
+    error_loading = False
+
+    try:
+        if os.path.exists(ui_config_file):
+            with open(ui_config_file, "r", encoding="utf8") as file:
+                ui_settings = json.load(file)
+    except Exception:
+        error_loading = True
+        print("Error loading settings:", file=sys.stderr)
+        print(traceback.format_exc(), file=sys.stderr)
+
+    def loadsave(path, x):
+        def apply_field(obj, field, condition=None):
+            key = path + "/" + field
+
+            if getattr(obj,'custom_script_source',None) is not None:
+              key = 'customscript/' + obj.custom_script_source + '/' + key
+            
+            if getattr(obj, 'do_not_save_to_config', False):
+                return
+            
+            saved_value = ui_settings.get(key, None)
+            if saved_value is None:
+                ui_settings[key] = getattr(obj, field)
+            elif condition is None or condition(saved_value):
+                setattr(obj, field, saved_value)
+
+        if type(x) in [gr.Slider, gr.Radio, gr.Checkbox, gr.Textbox, gr.Number] and x.visible:
+            apply_field(x, 'visible')
+
+        if type(x) == gr.Slider:
+            apply_field(x, 'value')
+            apply_field(x, 'minimum')
+            apply_field(x, 'maximum')
+            apply_field(x, 'step')
+
+        if type(x) == gr.Radio:
+            apply_field(x, 'value', lambda val: val in x.choices)
+
+        if type(x) == gr.Checkbox:
+            apply_field(x, 'value')
+
+        if type(x) == gr.Textbox:
+            apply_field(x, 'value')
+        
+        if type(x) == gr.Number:
+            apply_field(x, 'value')
+        
+    visit(txt2img_interface, loadsave, "txt2img")
+    visit(img2img_interface, loadsave, "img2img")
+    visit(extras_interface, loadsave, "extras")
+
+    if not error_loading and (not os.path.exists(ui_config_file) or settings_count != len(ui_settings)):
+        with open(ui_config_file, "w", encoding="utf8") as file:
+            json.dump(ui_settings, file, indent=4)
+
+    return demo
+
+
+with open(os.path.join(script_path, "script.js"), "r", encoding="utf8") as jsfile:
+    javascript = f'<script>{jsfile.read()}</script>'
+
+jsdir = os.path.join(script_path, "javascript")
+for filename in sorted(os.listdir(jsdir)):
+    with open(os.path.join(jsdir, filename), "r", encoding="utf8") as jsfile:
+        javascript += f"\n<script>{jsfile.read()}</script>"
+
+
+if 'gradio_routes_templates_response' not in globals():
+    def template_response(*args, **kwargs):
+        res = gradio_routes_templates_response(*args, **kwargs)
+        res.body = res.body.replace(b'</head>', f'{javascript}</head>'.encode("utf8"))
+        res.init_headers()
+        return res
+
+    gradio_routes_templates_response = gradio.routes.templates.TemplateResponse
+    gradio.routes.templates.TemplateResponse = template_response