--- conflicted
+++ resolved
@@ -14,22 +14,14 @@
  * Get the currently selected top-level UI tab button (e.g. the button that says "Extras").
  */
 function get_uiCurrentTab() {
-<<<<<<< HEAD
-  return gradioApp().querySelector('#tabs button.selected');
-=======
     return gradioApp().querySelector('#tabs > .tab-nav > button.selected');
->>>>>>> 59419bd6
 }
 
 /**
  * Get the first currently visible top-level UI tab content (e.g. the div hosting the "txt2img" UI).
  */
 function get_uiCurrentTabContent() {
-<<<<<<< HEAD
-  return gradioApp().querySelector('.tabitem[id^=tab_]:not([style*="display: none"])');
-=======
     return gradioApp().querySelector('#tabs > .tabitem[id^=tab_]:not([style*="display: none"])');
->>>>>>> 59419bd6
 }
 
 var uiUpdateCallbacks = [];
@@ -85,19 +77,6 @@
   optionsChangedCallbacks.push(callback);
 }
 
-<<<<<<< HEAD
-function runCallback(x, m) {
-  try {
-      x(m);
-  } catch (e) {
-      (console.error || console.log).call(console, e.message, e);
-  }
-}
-function executeCallbacks(queue, m) {
-  queue.forEach(function(x) {
-      runCallback(x, m);
-  });
-=======
 function executeCallbacks(queue, arg) {
     for (const callback of queue) {
         try {
@@ -119,7 +98,6 @@
     uiAfterUpdateTimeout = setTimeout(function() {
         executeCallbacks(uiAfterUpdateCallbacks);
     }, 200);
->>>>>>> 59419bd6
 }
 
 var executedOnLoaded = false;
@@ -131,16 +109,6 @@
           executeCallbacks(uiLoadedCallbacks);
       }
 
-<<<<<<< HEAD
-      executeCallbacks(uiUpdateCallbacks, m);
-      const newTab = get_uiCurrentTab();
-      if (newTab && (newTab !== uiCurrentTab)) {
-          uiCurrentTab = newTab;
-          executeCallbacks(uiTabChangeCallbacks);
-      }
-  });
-  mutationObserver.observe(gradioApp(), {childList: true, subtree: true});
-=======
         executeCallbacks(uiUpdateCallbacks, m);
         scheduleAfterUiUpdateCallbacks();
         const newTab = get_uiCurrentTab();
@@ -150,7 +118,6 @@
         }
     });
     mutationObserver.observe(gradioApp(), {childList: true, subtree: true});
->>>>>>> 59419bd6
 });
 
 /**
