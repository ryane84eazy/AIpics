--- conflicted
+++ resolved
@@ -3,12 +3,12 @@
 titles = {
     "Sampling steps": "How many times to improve the generated image iteratively; higher values take longer; very low values can produce bad results",
     "Sampling method": "Which algorithm to use to produce the image",
-	"GFPGAN": "Restore low quality faces using GFPGAN neural network",
-	"Euler a": "Euler Ancestral - very creative, each can get a completely different picture depending on step count, setting steps to higher than 30-40 does not help",
-	"DDIM": "Denoising Diffusion Implicit Models - best at inpainting",
+    "GFPGAN": "Restore low quality faces using GFPGAN neural network",
+    "Euler a": "Euler Ancestral - very creative, each can get a completely different picture depending on step count, setting steps to higher than 30-40 does not help",
+    "DDIM": "Denoising Diffusion Implicit Models - best at inpainting",
 
-	"Batch count": "How many batches of images to create",
-	"Batch size": "How many image to create in a single batch",
+    "Batch count": "How many batches of images to create",
+    "Batch size": "How many image to create in a single batch",
     "CFG Scale": "Classifier Free Guidance Scale - how strongly the image should conform to prompt - lower values produce more creative results",
     "Seed": "A value that determines the output of random number generator - if you create an image with same parameters and seed as another image, you'll get the same result",
 
@@ -55,58 +55,55 @@
     "Resize seed from width": "Make an attempt to produce a picture similar to what would have been produced with same seed at specified resolution",
 
     "Interrogate": "Reconstruct frompt from existing image and put it into the prompt field.",
-<<<<<<< HEAD
-=======
 
     "Images filename pattern": "Use following tags to define how filenames for images are chosen: [steps], [cfg], [prompt], [prompt_spaces], [width], [height], [sampler], [seed], [model_hash], [prompt_words], [date]; leave empty for default.",
     "Directory name pattern": "Use following tags to define how subdirectories for images and grids are chosen: [steps], [cfg], [prompt], [prompt_spaces], [width], [height], [sampler], [seed], [model_hash], [prompt_words], [date]; leave empty for default.",
->>>>>>> 85b97cc4
 }
 
-function gradioApp(){
+function gradioApp() {
     return document.getElementsByTagName('gradio-app')[0].shadowRoot;
 }
 
 global_progressbar = null
 
-function addTitles(root){
-	root.querySelectorAll('span, button, select').forEach(function(span){
-		tooltip = titles[span.textContent];
+function addTitles(root) {
+    root.querySelectorAll('span, button, select').forEach(function (span) {
+        tooltip = titles[span.textContent];
 
-		if(!tooltip){
-		    tooltip = titles[span.value];
-		}
+        if (!tooltip) {
+            tooltip = titles[span.value];
+        }
 
-		if(tooltip){
-			span.title = tooltip;
-		}
-	})
+        if (tooltip) {
+            span.title = tooltip;
+        }
+    })
 
-	root.querySelectorAll('select').forEach(function(select){
-	    if (select.onchange != null) return;
+    root.querySelectorAll('select').forEach(function (select) {
+        if (select.onchange != null) return;
 
-	    select.onchange = function(){
+        select.onchange = function () {
             select.title = titles[select.value] || "";
-	    }
-	})
+        }
+    })
 
-	progressbar = root.getElementById('progressbar')
-	if(progressbar!= null && progressbar != global_progressbar){
-	    global_progressbar = progressbar
+    progressbar = root.getElementById('progressbar')
+    if (progressbar != null && progressbar != global_progressbar) {
+        global_progressbar = progressbar
 
-        var mutationObserver = new MutationObserver(function(m){
+        var mutationObserver = new MutationObserver(function (m) {
             txt2img_preview = gradioApp().getElementById('txt2img_preview')
             txt2img_gallery = gradioApp().getElementById('txt2img_gallery')
 
             img2img_preview = gradioApp().getElementById('img2img_preview')
             img2img_gallery = gradioApp().getElementById('img2img_gallery')
 
-            if(txt2img_preview != null && txt2img_gallery != null){
+            if (txt2img_preview != null && txt2img_gallery != null) {
                 txt2img_preview.style.width = txt2img_gallery.clientWidth + "px"
                 txt2img_preview.style.height = txt2img_gallery.clientHeight + "px"
             }
 
-            if(img2img_preview != null && img2img_gallery != null){
+            if (img2img_preview != null && img2img_gallery != null) {
                 img2img_preview.style.width = img2img_gallery.clientWidth + "px"
                 img2img_preview.style.height = img2img_gallery.clientHeight + "px"
             }
@@ -114,65 +111,67 @@
 
             window.setTimeout(requestProgress, 500)
         });
-        mutationObserver.observe( progressbar, { childList:true, subtree:true })
-	}
+        mutationObserver.observe(progressbar, { childList: true, subtree: true })
+    }
 
 }
 
-document.addEventListener("DOMContentLoaded", function() {
-    var mutationObserver = new MutationObserver(function(m){
+}
+
+document.addEventListener("DOMContentLoaded", function () {
+    var mutationObserver = new MutationObserver(function (m) {
         addTitles(gradioApp());
     });
-    mutationObserver.observe( gradioApp(), { childList:true, subtree:true })
+    mutationObserver.observe(gradioApp(), { childList: true, subtree: true })
 });
 
-function selected_gallery_index(){
+function selected_gallery_index() {
     var gr = gradioApp()
     var buttons = gradioApp().querySelectorAll(".gallery-item")
     var button = gr.querySelector(".gallery-item.\\!ring-2")
 
     var result = -1
-    buttons.forEach(function(v, i){ if(v==button) { result = i } })
+    buttons.forEach(function (v, i) { if (v == button) { result = i } })
 
     return result
 }
 
-function extract_image_from_gallery(gallery){
-    if(gallery.length == 1){
+function extract_image_from_gallery(gallery) {
+    if (gallery.length == 1) {
         return gallery[0]
     }
 
     index = selected_gallery_index()
 
-    if (index < 0 || index >= gallery.length){
+    if (index < 0 || index >= gallery.length) {
         return [null]
     }
 
     return gallery[index];
 }
 
-function extract_image_from_gallery_img2img(gallery){
+function extract_image_from_gallery_img2img(gallery) {
     gradioApp().querySelectorAll('button')[1].click();
     return extract_image_from_gallery(gallery);
 }
 
-function extract_image_from_gallery_extras(gallery){
+function extract_image_from_gallery_extras(gallery) {
     gradioApp().querySelectorAll('button')[2].click();
     return extract_image_from_gallery(gallery);
 }
 
-function requestProgress(){
+function requestProgress() {
     btn = gradioApp().getElementById("check_progress");
-    if(btn==null) return;
+    if (btn == null) return;
 
     btn.click();
 }
 
-function submit(){
+function submit() {
     window.setTimeout(requestProgress, 500)
 
     res = []
-    for(var i=0;i<arguments.length;i++){
+    for (var i = 0; i < arguments.length; i++) {
         res.push(arguments[i])
     }
     return res
@@ -196,5 +195,5 @@
 
 function ask_for_style_name(_, prompt_text, negative_prompt_text) {
     name_ = prompt('Style name:')
-    return name_ === null ? [null, null, null]: [name_, prompt_text, negative_prompt_text]
+    return name_ === null ? [null, null, null] : [name_, prompt_text, negative_prompt_text]
 }