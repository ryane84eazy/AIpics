<<<<<<< HEAD
=======
## 1.5.1

### Minor:
 * support parsing text encoder blocks in some new LoRAs
 * delete scale checker script due to user demand

### Extensions and API:
 * add postprocess_batch_list script callback

### Bug Fixes:
 * fix TI training for SD1
 * fix reload altclip model error
 * prepend the pythonpath instead of overriding it
 * fix typo in SD_WEBUI_RESTARTING
 * if txt2img/img2img raises an exception, finally call state.end()
 * fix composable diffusion weight parsing
 * restyle Startup profile for black users
 * fix webui not launching with --nowebui
 * catch exception for non git extensions
 * fix some options missing from /sdapi/v1/options
 * fix for extension update status always saying "unknown"
 * fix display of extra network cards that have `<>` in the name
 * update lora extension to work with python 3.8


## 1.5.0

### Features:
 * SD XL support
 * user metadata system for custom networks
 * extended Lora metadata editor: set activation text, default weight, view tags, training info
 * Lora extension rework to include other types of networks (all that were previously handled by LyCORIS extension)
 * show github stars for extenstions
 * img2img batch mode can read extra stuff from png info
 * img2img batch works with subdirectories
 * hotkeys to move prompt elements: alt+left/right
 * restyle time taken/VRAM display
 * add textual inversion hashes to infotext
 * optimization: cache git extension repo information
 * move generate button next to the generated picture for mobile clients
 * hide cards for networks of incompatible Stable Diffusion version in Lora extra networks interface
 * skip installing packages with pip if they all are already installed - startup speedup of about 2 seconds

### Minor:
 * checkbox to check/uncheck all extensions in the Installed tab
 * add gradio user to infotext and to filename patterns
 * allow gif for extra network previews
 * add options to change colors in grid
 * use natural sort for items in extra networks
 * Mac: use empty_cache() from torch 2 to clear VRAM
 * added automatic support for installing the right libraries for Navi3 (AMD)
 * add option SWIN_torch_compile to accelerate SwinIR upscale
 * suppress printing TI embedding info at start to console by default
 * speedup extra networks listing
 * added `[none]` filename token.
 * removed thumbs extra networks view mode (use settings tab to change width/height/scale to get thumbs)
 * add always_discard_next_to_last_sigma option to XYZ plot
 * automatically switch to 32-bit float VAE if the generated picture has NaNs without the need for `--no-half-vae` commandline flag.
 
### Extensions and API:
 * api endpoints: /sdapi/v1/server-kill, /sdapi/v1/server-restart, /sdapi/v1/server-stop
 * allow Script to have custom metaclass
 * add model exists status check /sdapi/v1/options
 * rename --add-stop-route to --api-server-stop
 * add `before_hr` script callback
 * add callback `after_extra_networks_activate`
 * disable rich exception output in console for API by default, use WEBUI_RICH_EXCEPTIONS env var to enable
 * return http 404 when thumb file not found
 * allow replacing extensions index with environment variable
 
### Bug Fixes:
 * fix for catch errors when retrieving extension index #11290
 * fix very slow loading speed of .safetensors files when reading from network drives
 * API cache cleanup
 * fix UnicodeEncodeError when writing to file CLIP Interrogator batch mode
 * fix warning of 'has_mps' deprecated from PyTorch
 * fix problem with extra network saving images as previews losing generation info
 * fix throwing exception when trying to resize image with I;16 mode
 * fix for #11534: canvas zoom and pan extension hijacking shortcut keys
 * fixed launch script to be runnable from any directory
 * don't add "Seed Resize: -1x-1" to API image metadata
 * correctly remove end parenthesis with ctrl+up/down
 * fixing --subpath on newer gradio version
 * fix: check fill size none zero when resize  (fixes #11425)
 * use submit and blur for quick settings textbox
 * save img2img batch with images.save_image()
 * prevent running preload.py for disabled extensions
 * fix: previously, model name was added together with directory name to infotext and to [model_name] filename pattern; directory name is now not included


## 1.4.1

### Bug Fixes:
 * add queue lock for refresh-checkpoints

## 1.4.0

### Features:
 * zoom controls for inpainting
 * run basic torch calculation at startup in parallel to reduce the performance impact of first generation
 * option to pad prompt/neg prompt to be same length
 * remove taming_transformers dependency
 * custom k-diffusion scheduler settings
 * add an option to show selected settings in main txt2img/img2img UI
 * sysinfo tab in settings
 * infer styles from prompts when pasting params into the UI
 * an option to control the behavior of the above

### Minor:
 * bump Gradio to 3.32.0
 * bump xformers to 0.0.20
 * Add option to disable token counters
 * tooltip fixes & optimizations
 * make it possible to configure filename for the zip download
 * `[vae_filename]` pattern for filenames
 * Revert discarding penultimate sigma for DPM-Solver++(2M) SDE
 * change UI reorder setting to multiselect
 * read version info form CHANGELOG.md if git version info is not available
 * link footer API to Wiki when API is not active
 * persistent conds cache (opt-in optimization)
 
### Extensions:
 * After installing extensions, webui properly restarts the process rather than reloads the UI 
 * Added VAE listing to web API. Via: /sdapi/v1/sd-vae
 * custom unet support
 * Add onAfterUiUpdate callback
 * refactor EmbeddingDatabase.register_embedding() to allow unregistering
 * add before_process callback for scripts
 * add ability for alwayson scripts to specify section and let user reorder those sections
 
### Bug Fixes:
 * Fix dragging text to prompt
 * fix incorrect quoting for infotext values with colon in them
 * fix "hires. fix" prompt sharing same labels with txt2img_prompt
 * Fix s_min_uncond default type int
 * Fix for #10643 (Inpainting mask sometimes not working)
 * fix bad styling for thumbs view in extra networks #10639
 * fix for empty list of optimizations #10605
 * small fixes to prepare_tcmalloc for Debian/Ubuntu compatibility
 * fix --ui-debug-mode exit
 * patch GitPython to not use leaky persistent processes
 * fix duplicate Cross attention optimization after UI reload
 * torch.cuda.is_available() check for SdOptimizationXformers
 * fix hires fix using wrong conds in second pass if using Loras.
 * handle exception when parsing generation parameters from png info
 * fix upcast attention dtype error
 * forcing Torch Version to 1.13.1 for RX 5000 series GPUs
 * split mask blur into X and Y components, patch Outpainting MK2 accordingly
 * don't die when a LoRA is a broken symlink
 * allow activation of Generate Forever during generation


## 1.3.2

### Bug Fixes:
 * fix files served out of tmp directory even if they are saved to disk
 * fix postprocessing overwriting parameters

## 1.3.1

### Features:
 * revert default cross attention optimization to Doggettx

### Bug Fixes:
 * fix bug: LoRA don't apply on dropdown list sd_lora
 * fix png info always added even if setting is not enabled
 * fix some fields not applying in xyz plot
 * fix "hires. fix" prompt sharing same labels with txt2img_prompt
 * fix lora hashes not being added properly to infotex if there is only one lora
 * fix --use-cpu failing to work properly at startup
 * make --disable-opt-split-attention command line option work again

>>>>>>> 68f336bd
## 1.3.0

### Features:
 * add UI to edit defaults
 * token merging (via dbolya/tomesd)
 * settings tab rework: add a lot of additional explanations and links
 * load extensions' Git metadata in parallel to loading the main program to save a ton of time during startup
 * update extensions table: show branch, show date in separate column, and show version from tags if available
 * TAESD - another option for cheap live previews
 * allow choosing sampler and prompts for second pass of hires fix - hidden by default, enabled in settings
 * calculate hashes for Lora
 * add lora hashes to infotext
 * when pasting infotext, use infotext's lora hashes to find local loras for `<lora:xxx:1>` entries whose hashes match loras the user has
 * select cross attention optimization from UI

### Minor:
 * bump Gradio to 3.31.0
 * bump PyTorch to 2.0.1 for macOS and Linux AMD
 * allow setting defaults for elements in extensions' tabs
 * allow selecting file type for live previews
 * show "Loading..." for extra networks when displaying for the first time
 * suppress ENSD infotext for samplers that don't use it
 * clientside optimizations
 * add options to show/hide hidden files and dirs in extra networks, and to not list models/files in hidden directories
 * allow whitespace in styles.csv
 * add option to reorder tabs
 * move some functionality (swap resolution and set seed to -1) to client
 * option to specify editor height for img2img
 * button to copy image resolution into img2img width/height sliders
 * switch from pyngrok to ngrok-py
 * lazy-load images in extra networks UI
 * set "Navigate image viewer with gamepad" option to false by default, by request
 * change upscalers to download models into user-specified directory (from commandline args) rather than the default models/<...>
 * allow hiding buttons in ui-config.json

### Extensions:
 * add /sdapi/v1/script-info api
 * use Ruff to lint Python code
 * use ESlint to lint Javascript code
 * add/modify CFG callbacks for Self-Attention Guidance extension
 * add command and endpoint for graceful server stopping
 * add some locals (prompts/seeds/etc) from processing function into the Processing class as fields
 * rework quoting for infotext items that have commas in them to use JSON (should be backwards compatible except for cases where it didn't work previously)
 * add /sdapi/v1/refresh-loras api checkpoint post request
 * tests overhaul

### Bug Fixes:
 * fix an issue preventing the program from starting if the user specifies a bad Gradio theme
 * fix broken prompts from file script
 * fix symlink scanning for extra networks
 * fix --data-dir ignored when launching via webui-user.bat COMMANDLINE_ARGS
 * allow web UI to be ran fully offline
 * fix inability to run with --freeze-settings
 * fix inability to merge checkpoint without adding metadata
 * fix extra networks' save preview image not adding infotext for jpeg/webm
 * remove blinking effect from text in hires fix and scale resolution preview
 * make links to `http://<...>.git` extensions work in the extension tab
 * fix bug with webui hanging at startup due to hanging git process


## 1.2.1

### Features:
 * add an option to always refer to LoRA by filenames

### Bug Fixes:
 * never refer to LoRA by an alias if multiple LoRAs have same alias or the alias is called none
 * fix upscalers disappearing after the user reloads UI
 * allow bf16 in safe unpickler (resolves problems with loading some LoRAs)
 * allow web UI to be ran fully offline
 * fix localizations not working
 * fix error for LoRAs: `'LatentDiffusion' object has no attribute 'lora_layer_mapping'`

## 1.2.0

### Features:
 * do not wait for Stable Diffusion model to load at startup
 * add filename patterns: `[denoising]`
 * directory hiding for extra networks: dirs starting with `.` will hide their cards on extra network tabs unless specifically searched for
 * LoRA: for the `<...>` text in prompt, use name of LoRA that is in the metdata of the file, if present, instead of filename (both can be used to activate LoRA)
 * LoRA: read infotext params from kohya-ss's extension parameters if they are present and if his extension is not active
 * LoRA: fix some LoRAs not working (ones that have 3x3 convolution layer)
 * LoRA: add an option to use old method of applying LoRAs (producing same results as with kohya-ss)
 * add version to infotext, footer and console output when starting
 * add links to wiki for filename pattern settings
 * add extended info for quicksettings setting and use multiselect input instead of a text field

### Minor:
 * bump Gradio to 3.29.0
 * bump PyTorch to 2.0.1
 * `--subpath` option for gradio for use with reverse proxy
 * Linux/macOS: use existing virtualenv if already active (the VIRTUAL_ENV environment variable)
 * do not apply localizations if there are none (possible frontend optimization)
 * add extra `None` option for VAE in XYZ plot
 * print error to console when batch processing in img2img fails
 * create HTML for extra network pages only on demand
 * allow directories starting with `.` to still list their models for LoRA, checkpoints, etc
 * put infotext options into their own category in settings tab
 * do not show licenses page when user selects Show all pages in settings

### Extensions:
 * tooltip localization support
 * add API method to get LoRA models with prompt

### Bug Fixes:
 * re-add `/docs` endpoint
 * fix gamepad navigation
 * make the lightbox fullscreen image function properly
 * fix squished thumbnails in extras tab
 * keep "search" filter for extra networks when user refreshes the tab (previously it showed everthing after you refreshed)
 * fix webui showing the same image if you configure the generation to always save results into same file
 * fix bug with upscalers not working properly
 * fix MPS on PyTorch 2.0.1, Intel Macs
 * make it so that custom context menu from contextMenu.js only disappears after user's click, ignoring non-user click events
 * prevent Reload UI button/link from reloading the page when it's not yet ready
 * fix prompts from file script failing to read contents from a drag/drop file


## 1.1.1
### Bug Fixes:
 * fix an error that prevents running webui on PyTorch<2.0 without --disable-safe-unpickle

## 1.1.0
### Features:
 * switch to PyTorch 2.0.0 (except for AMD GPUs)
 * visual improvements to custom code scripts
 * add filename patterns: `[clip_skip]`, `[hasprompt<>]`, `[batch_number]`, `[generation_number]`
 * add support for saving init images in img2img, and record their hashes in infotext for reproducability
 * automatically select current word when adjusting weight with ctrl+up/down
 * add dropdowns for X/Y/Z plot
 * add setting: Stable Diffusion/Random number generator source: makes it possible to make images generated from a given manual seed consistent across different GPUs
 * support Gradio's theme API
 * use TCMalloc on Linux by default; possible fix for memory leaks
 * add optimization option to remove negative conditioning at low sigma values #9177
 * embed model merge metadata in .safetensors file
 * extension settings backup/restore feature #9169
 * add "resize by" and "resize to" tabs to img2img
 * add option "keep original size" to textual inversion images preprocess
 * image viewer scrolling via analog stick
 * button to restore the progress from session lost / tab reload

### Minor:
 * bump Gradio to 3.28.1
 * change "scale to" to sliders in Extras tab
 * add labels to tool buttons to make it possible to hide them
 * add tiled inference support for ScuNET
 * add branch support for extension installation
 * change Linux installation script to install into current directory rather than `/home/username`
 * sort textual inversion embeddings by name (case-insensitive)
 * allow styles.csv to be symlinked or mounted in docker
 * remove the "do not add watermark to images" option
 * make selected tab configurable with UI config
 * make the extra networks UI fixed height and scrollable
 * add `disable_tls_verify` arg for use with self-signed certs

### Extensions:
 * add reload callback
 * add `is_hr_pass` field for processing

### Bug Fixes:
 * fix broken batch image processing on 'Extras/Batch Process' tab
 * add "None" option to extra networks dropdowns
 * fix FileExistsError for CLIP Interrogator
 * fix /sdapi/v1/txt2img endpoint not working on Linux #9319
 * fix disappearing live previews and progressbar during slow tasks
 * fix fullscreen image view not working properly in some cases
 * prevent alwayson_scripts args param resizing script_arg list when they are inserted in it
 * fix prompt schedule for second order samplers
 * fix image mask/composite for weird resolutions #9628
 * use correct images for previews when using AND (see #9491)
 * one broken image in img2img batch won't stop all processing
 * fix image orientation bug in train/preprocess
 * fix Ngrok recreating tunnels every reload
 * fix `--realesrgan-models-path` and `--ldsr-models-path` not working
 * fix `--skip-install` not working
 * use SAMPLE file format in Outpainting Mk2 & Poorman
 * do not fail all LoRAs if some have failed to load when making a picture

## 1.0.0
  * everything
<|MERGE_RESOLUTION|>--- conflicted
+++ resolved
@@ -1,355 +1,352 @@
-<<<<<<< HEAD
-=======
-## 1.5.1
-
-### Minor:
- * support parsing text encoder blocks in some new LoRAs
- * delete scale checker script due to user demand
-
-### Extensions and API:
- * add postprocess_batch_list script callback
-
-### Bug Fixes:
- * fix TI training for SD1
- * fix reload altclip model error
- * prepend the pythonpath instead of overriding it
- * fix typo in SD_WEBUI_RESTARTING
- * if txt2img/img2img raises an exception, finally call state.end()
- * fix composable diffusion weight parsing
- * restyle Startup profile for black users
- * fix webui not launching with --nowebui
- * catch exception for non git extensions
- * fix some options missing from /sdapi/v1/options
- * fix for extension update status always saying "unknown"
- * fix display of extra network cards that have `<>` in the name
- * update lora extension to work with python 3.8
-
-
-## 1.5.0
-
-### Features:
- * SD XL support
- * user metadata system for custom networks
- * extended Lora metadata editor: set activation text, default weight, view tags, training info
- * Lora extension rework to include other types of networks (all that were previously handled by LyCORIS extension)
- * show github stars for extenstions
- * img2img batch mode can read extra stuff from png info
- * img2img batch works with subdirectories
- * hotkeys to move prompt elements: alt+left/right
- * restyle time taken/VRAM display
- * add textual inversion hashes to infotext
- * optimization: cache git extension repo information
- * move generate button next to the generated picture for mobile clients
- * hide cards for networks of incompatible Stable Diffusion version in Lora extra networks interface
- * skip installing packages with pip if they all are already installed - startup speedup of about 2 seconds
-
-### Minor:
- * checkbox to check/uncheck all extensions in the Installed tab
- * add gradio user to infotext and to filename patterns
- * allow gif for extra network previews
- * add options to change colors in grid
- * use natural sort for items in extra networks
- * Mac: use empty_cache() from torch 2 to clear VRAM
- * added automatic support for installing the right libraries for Navi3 (AMD)
- * add option SWIN_torch_compile to accelerate SwinIR upscale
- * suppress printing TI embedding info at start to console by default
- * speedup extra networks listing
- * added `[none]` filename token.
- * removed thumbs extra networks view mode (use settings tab to change width/height/scale to get thumbs)
- * add always_discard_next_to_last_sigma option to XYZ plot
- * automatically switch to 32-bit float VAE if the generated picture has NaNs without the need for `--no-half-vae` commandline flag.
- 
-### Extensions and API:
- * api endpoints: /sdapi/v1/server-kill, /sdapi/v1/server-restart, /sdapi/v1/server-stop
- * allow Script to have custom metaclass
- * add model exists status check /sdapi/v1/options
- * rename --add-stop-route to --api-server-stop
- * add `before_hr` script callback
- * add callback `after_extra_networks_activate`
- * disable rich exception output in console for API by default, use WEBUI_RICH_EXCEPTIONS env var to enable
- * return http 404 when thumb file not found
- * allow replacing extensions index with environment variable
- 
-### Bug Fixes:
- * fix for catch errors when retrieving extension index #11290
- * fix very slow loading speed of .safetensors files when reading from network drives
- * API cache cleanup
- * fix UnicodeEncodeError when writing to file CLIP Interrogator batch mode
- * fix warning of 'has_mps' deprecated from PyTorch
- * fix problem with extra network saving images as previews losing generation info
- * fix throwing exception when trying to resize image with I;16 mode
- * fix for #11534: canvas zoom and pan extension hijacking shortcut keys
- * fixed launch script to be runnable from any directory
- * don't add "Seed Resize: -1x-1" to API image metadata
- * correctly remove end parenthesis with ctrl+up/down
- * fixing --subpath on newer gradio version
- * fix: check fill size none zero when resize  (fixes #11425)
- * use submit and blur for quick settings textbox
- * save img2img batch with images.save_image()
- * prevent running preload.py for disabled extensions
- * fix: previously, model name was added together with directory name to infotext and to [model_name] filename pattern; directory name is now not included
-
-
-## 1.4.1
-
-### Bug Fixes:
- * add queue lock for refresh-checkpoints
-
-## 1.4.0
-
-### Features:
- * zoom controls for inpainting
- * run basic torch calculation at startup in parallel to reduce the performance impact of first generation
- * option to pad prompt/neg prompt to be same length
- * remove taming_transformers dependency
- * custom k-diffusion scheduler settings
- * add an option to show selected settings in main txt2img/img2img UI
- * sysinfo tab in settings
- * infer styles from prompts when pasting params into the UI
- * an option to control the behavior of the above
-
-### Minor:
- * bump Gradio to 3.32.0
- * bump xformers to 0.0.20
- * Add option to disable token counters
- * tooltip fixes & optimizations
- * make it possible to configure filename for the zip download
- * `[vae_filename]` pattern for filenames
- * Revert discarding penultimate sigma for DPM-Solver++(2M) SDE
- * change UI reorder setting to multiselect
- * read version info form CHANGELOG.md if git version info is not available
- * link footer API to Wiki when API is not active
- * persistent conds cache (opt-in optimization)
- 
-### Extensions:
- * After installing extensions, webui properly restarts the process rather than reloads the UI 
- * Added VAE listing to web API. Via: /sdapi/v1/sd-vae
- * custom unet support
- * Add onAfterUiUpdate callback
- * refactor EmbeddingDatabase.register_embedding() to allow unregistering
- * add before_process callback for scripts
- * add ability for alwayson scripts to specify section and let user reorder those sections
- 
-### Bug Fixes:
- * Fix dragging text to prompt
- * fix incorrect quoting for infotext values with colon in them
- * fix "hires. fix" prompt sharing same labels with txt2img_prompt
- * Fix s_min_uncond default type int
- * Fix for #10643 (Inpainting mask sometimes not working)
- * fix bad styling for thumbs view in extra networks #10639
- * fix for empty list of optimizations #10605
- * small fixes to prepare_tcmalloc for Debian/Ubuntu compatibility
- * fix --ui-debug-mode exit
- * patch GitPython to not use leaky persistent processes
- * fix duplicate Cross attention optimization after UI reload
- * torch.cuda.is_available() check for SdOptimizationXformers
- * fix hires fix using wrong conds in second pass if using Loras.
- * handle exception when parsing generation parameters from png info
- * fix upcast attention dtype error
- * forcing Torch Version to 1.13.1 for RX 5000 series GPUs
- * split mask blur into X and Y components, patch Outpainting MK2 accordingly
- * don't die when a LoRA is a broken symlink
- * allow activation of Generate Forever during generation
-
-
-## 1.3.2
-
-### Bug Fixes:
- * fix files served out of tmp directory even if they are saved to disk
- * fix postprocessing overwriting parameters
-
-## 1.3.1
-
-### Features:
- * revert default cross attention optimization to Doggettx
-
-### Bug Fixes:
- * fix bug: LoRA don't apply on dropdown list sd_lora
- * fix png info always added even if setting is not enabled
- * fix some fields not applying in xyz plot
- * fix "hires. fix" prompt sharing same labels with txt2img_prompt
- * fix lora hashes not being added properly to infotex if there is only one lora
- * fix --use-cpu failing to work properly at startup
- * make --disable-opt-split-attention command line option work again
-
->>>>>>> 68f336bd
-## 1.3.0
-
-### Features:
- * add UI to edit defaults
- * token merging (via dbolya/tomesd)
- * settings tab rework: add a lot of additional explanations and links
- * load extensions' Git metadata in parallel to loading the main program to save a ton of time during startup
- * update extensions table: show branch, show date in separate column, and show version from tags if available
- * TAESD - another option for cheap live previews
- * allow choosing sampler and prompts for second pass of hires fix - hidden by default, enabled in settings
- * calculate hashes for Lora
- * add lora hashes to infotext
- * when pasting infotext, use infotext's lora hashes to find local loras for `<lora:xxx:1>` entries whose hashes match loras the user has
- * select cross attention optimization from UI
-
-### Minor:
- * bump Gradio to 3.31.0
- * bump PyTorch to 2.0.1 for macOS and Linux AMD
- * allow setting defaults for elements in extensions' tabs
- * allow selecting file type for live previews
- * show "Loading..." for extra networks when displaying for the first time
- * suppress ENSD infotext for samplers that don't use it
- * clientside optimizations
- * add options to show/hide hidden files and dirs in extra networks, and to not list models/files in hidden directories
- * allow whitespace in styles.csv
- * add option to reorder tabs
- * move some functionality (swap resolution and set seed to -1) to client
- * option to specify editor height for img2img
- * button to copy image resolution into img2img width/height sliders
- * switch from pyngrok to ngrok-py
- * lazy-load images in extra networks UI
- * set "Navigate image viewer with gamepad" option to false by default, by request
- * change upscalers to download models into user-specified directory (from commandline args) rather than the default models/<...>
- * allow hiding buttons in ui-config.json
-
-### Extensions:
- * add /sdapi/v1/script-info api
- * use Ruff to lint Python code
- * use ESlint to lint Javascript code
- * add/modify CFG callbacks for Self-Attention Guidance extension
- * add command and endpoint for graceful server stopping
- * add some locals (prompts/seeds/etc) from processing function into the Processing class as fields
- * rework quoting for infotext items that have commas in them to use JSON (should be backwards compatible except for cases where it didn't work previously)
- * add /sdapi/v1/refresh-loras api checkpoint post request
- * tests overhaul
-
-### Bug Fixes:
- * fix an issue preventing the program from starting if the user specifies a bad Gradio theme
- * fix broken prompts from file script
- * fix symlink scanning for extra networks
- * fix --data-dir ignored when launching via webui-user.bat COMMANDLINE_ARGS
- * allow web UI to be ran fully offline
- * fix inability to run with --freeze-settings
- * fix inability to merge checkpoint without adding metadata
- * fix extra networks' save preview image not adding infotext for jpeg/webm
- * remove blinking effect from text in hires fix and scale resolution preview
- * make links to `http://<...>.git` extensions work in the extension tab
- * fix bug with webui hanging at startup due to hanging git process
-
-
-## 1.2.1
-
-### Features:
- * add an option to always refer to LoRA by filenames
-
-### Bug Fixes:
- * never refer to LoRA by an alias if multiple LoRAs have same alias or the alias is called none
- * fix upscalers disappearing after the user reloads UI
- * allow bf16 in safe unpickler (resolves problems with loading some LoRAs)
- * allow web UI to be ran fully offline
- * fix localizations not working
- * fix error for LoRAs: `'LatentDiffusion' object has no attribute 'lora_layer_mapping'`
-
-## 1.2.0
-
-### Features:
- * do not wait for Stable Diffusion model to load at startup
- * add filename patterns: `[denoising]`
- * directory hiding for extra networks: dirs starting with `.` will hide their cards on extra network tabs unless specifically searched for
- * LoRA: for the `<...>` text in prompt, use name of LoRA that is in the metdata of the file, if present, instead of filename (both can be used to activate LoRA)
- * LoRA: read infotext params from kohya-ss's extension parameters if they are present and if his extension is not active
- * LoRA: fix some LoRAs not working (ones that have 3x3 convolution layer)
- * LoRA: add an option to use old method of applying LoRAs (producing same results as with kohya-ss)
- * add version to infotext, footer and console output when starting
- * add links to wiki for filename pattern settings
- * add extended info for quicksettings setting and use multiselect input instead of a text field
-
-### Minor:
- * bump Gradio to 3.29.0
- * bump PyTorch to 2.0.1
- * `--subpath` option for gradio for use with reverse proxy
- * Linux/macOS: use existing virtualenv if already active (the VIRTUAL_ENV environment variable)
- * do not apply localizations if there are none (possible frontend optimization)
- * add extra `None` option for VAE in XYZ plot
- * print error to console when batch processing in img2img fails
- * create HTML for extra network pages only on demand
- * allow directories starting with `.` to still list their models for LoRA, checkpoints, etc
- * put infotext options into their own category in settings tab
- * do not show licenses page when user selects Show all pages in settings
-
-### Extensions:
- * tooltip localization support
- * add API method to get LoRA models with prompt
-
-### Bug Fixes:
- * re-add `/docs` endpoint
- * fix gamepad navigation
- * make the lightbox fullscreen image function properly
- * fix squished thumbnails in extras tab
- * keep "search" filter for extra networks when user refreshes the tab (previously it showed everthing after you refreshed)
- * fix webui showing the same image if you configure the generation to always save results into same file
- * fix bug with upscalers not working properly
- * fix MPS on PyTorch 2.0.1, Intel Macs
- * make it so that custom context menu from contextMenu.js only disappears after user's click, ignoring non-user click events
- * prevent Reload UI button/link from reloading the page when it's not yet ready
- * fix prompts from file script failing to read contents from a drag/drop file
-
-
-## 1.1.1
-### Bug Fixes:
- * fix an error that prevents running webui on PyTorch<2.0 without --disable-safe-unpickle
-
-## 1.1.0
-### Features:
- * switch to PyTorch 2.0.0 (except for AMD GPUs)
- * visual improvements to custom code scripts
- * add filename patterns: `[clip_skip]`, `[hasprompt<>]`, `[batch_number]`, `[generation_number]`
- * add support for saving init images in img2img, and record their hashes in infotext for reproducability
- * automatically select current word when adjusting weight with ctrl+up/down
- * add dropdowns for X/Y/Z plot
- * add setting: Stable Diffusion/Random number generator source: makes it possible to make images generated from a given manual seed consistent across different GPUs
- * support Gradio's theme API
- * use TCMalloc on Linux by default; possible fix for memory leaks
- * add optimization option to remove negative conditioning at low sigma values #9177
- * embed model merge metadata in .safetensors file
- * extension settings backup/restore feature #9169
- * add "resize by" and "resize to" tabs to img2img
- * add option "keep original size" to textual inversion images preprocess
- * image viewer scrolling via analog stick
- * button to restore the progress from session lost / tab reload
-
-### Minor:
- * bump Gradio to 3.28.1
- * change "scale to" to sliders in Extras tab
- * add labels to tool buttons to make it possible to hide them
- * add tiled inference support for ScuNET
- * add branch support for extension installation
- * change Linux installation script to install into current directory rather than `/home/username`
- * sort textual inversion embeddings by name (case-insensitive)
- * allow styles.csv to be symlinked or mounted in docker
- * remove the "do not add watermark to images" option
- * make selected tab configurable with UI config
- * make the extra networks UI fixed height and scrollable
- * add `disable_tls_verify` arg for use with self-signed certs
-
-### Extensions:
- * add reload callback
- * add `is_hr_pass` field for processing
-
-### Bug Fixes:
- * fix broken batch image processing on 'Extras/Batch Process' tab
- * add "None" option to extra networks dropdowns
- * fix FileExistsError for CLIP Interrogator
- * fix /sdapi/v1/txt2img endpoint not working on Linux #9319
- * fix disappearing live previews and progressbar during slow tasks
- * fix fullscreen image view not working properly in some cases
- * prevent alwayson_scripts args param resizing script_arg list when they are inserted in it
- * fix prompt schedule for second order samplers
- * fix image mask/composite for weird resolutions #9628
- * use correct images for previews when using AND (see #9491)
- * one broken image in img2img batch won't stop all processing
- * fix image orientation bug in train/preprocess
- * fix Ngrok recreating tunnels every reload
- * fix `--realesrgan-models-path` and `--ldsr-models-path` not working
- * fix `--skip-install` not working
- * use SAMPLE file format in Outpainting Mk2 & Poorman
- * do not fail all LoRAs if some have failed to load when making a picture
-
-## 1.0.0
-  * everything
+## 1.5.1
+
+### Minor:
+ * support parsing text encoder blocks in some new LoRAs
+ * delete scale checker script due to user demand
+
+### Extensions and API:
+ * add postprocess_batch_list script callback
+
+### Bug Fixes:
+ * fix TI training for SD1
+ * fix reload altclip model error
+ * prepend the pythonpath instead of overriding it
+ * fix typo in SD_WEBUI_RESTARTING
+ * if txt2img/img2img raises an exception, finally call state.end()
+ * fix composable diffusion weight parsing
+ * restyle Startup profile for black users
+ * fix webui not launching with --nowebui
+ * catch exception for non git extensions
+ * fix some options missing from /sdapi/v1/options
+ * fix for extension update status always saying "unknown"
+ * fix display of extra network cards that have `<>` in the name
+ * update lora extension to work with python 3.8
+
+
+## 1.5.0
+
+### Features:
+ * SD XL support
+ * user metadata system for custom networks
+ * extended Lora metadata editor: set activation text, default weight, view tags, training info
+ * Lora extension rework to include other types of networks (all that were previously handled by LyCORIS extension)
+ * show github stars for extenstions
+ * img2img batch mode can read extra stuff from png info
+ * img2img batch works with subdirectories
+ * hotkeys to move prompt elements: alt+left/right
+ * restyle time taken/VRAM display
+ * add textual inversion hashes to infotext
+ * optimization: cache git extension repo information
+ * move generate button next to the generated picture for mobile clients
+ * hide cards for networks of incompatible Stable Diffusion version in Lora extra networks interface
+ * skip installing packages with pip if they all are already installed - startup speedup of about 2 seconds
+
+### Minor:
+ * checkbox to check/uncheck all extensions in the Installed tab
+ * add gradio user to infotext and to filename patterns
+ * allow gif for extra network previews
+ * add options to change colors in grid
+ * use natural sort for items in extra networks
+ * Mac: use empty_cache() from torch 2 to clear VRAM
+ * added automatic support for installing the right libraries for Navi3 (AMD)
+ * add option SWIN_torch_compile to accelerate SwinIR upscale
+ * suppress printing TI embedding info at start to console by default
+ * speedup extra networks listing
+ * added `[none]` filename token.
+ * removed thumbs extra networks view mode (use settings tab to change width/height/scale to get thumbs)
+ * add always_discard_next_to_last_sigma option to XYZ plot
+ * automatically switch to 32-bit float VAE if the generated picture has NaNs without the need for `--no-half-vae` commandline flag.
+ 
+### Extensions and API:
+ * api endpoints: /sdapi/v1/server-kill, /sdapi/v1/server-restart, /sdapi/v1/server-stop
+ * allow Script to have custom metaclass
+ * add model exists status check /sdapi/v1/options
+ * rename --add-stop-route to --api-server-stop
+ * add `before_hr` script callback
+ * add callback `after_extra_networks_activate`
+ * disable rich exception output in console for API by default, use WEBUI_RICH_EXCEPTIONS env var to enable
+ * return http 404 when thumb file not found
+ * allow replacing extensions index with environment variable
+ 
+### Bug Fixes:
+ * fix for catch errors when retrieving extension index #11290
+ * fix very slow loading speed of .safetensors files when reading from network drives
+ * API cache cleanup
+ * fix UnicodeEncodeError when writing to file CLIP Interrogator batch mode
+ * fix warning of 'has_mps' deprecated from PyTorch
+ * fix problem with extra network saving images as previews losing generation info
+ * fix throwing exception when trying to resize image with I;16 mode
+ * fix for #11534: canvas zoom and pan extension hijacking shortcut keys
+ * fixed launch script to be runnable from any directory
+ * don't add "Seed Resize: -1x-1" to API image metadata
+ * correctly remove end parenthesis with ctrl+up/down
+ * fixing --subpath on newer gradio version
+ * fix: check fill size none zero when resize  (fixes #11425)
+ * use submit and blur for quick settings textbox
+ * save img2img batch with images.save_image()
+ * prevent running preload.py for disabled extensions
+ * fix: previously, model name was added together with directory name to infotext and to [model_name] filename pattern; directory name is now not included
+
+
+## 1.4.1
+
+### Bug Fixes:
+ * add queue lock for refresh-checkpoints
+
+## 1.4.0
+
+### Features:
+ * zoom controls for inpainting
+ * run basic torch calculation at startup in parallel to reduce the performance impact of first generation
+ * option to pad prompt/neg prompt to be same length
+ * remove taming_transformers dependency
+ * custom k-diffusion scheduler settings
+ * add an option to show selected settings in main txt2img/img2img UI
+ * sysinfo tab in settings
+ * infer styles from prompts when pasting params into the UI
+ * an option to control the behavior of the above
+
+### Minor:
+ * bump Gradio to 3.32.0
+ * bump xformers to 0.0.20
+ * Add option to disable token counters
+ * tooltip fixes & optimizations
+ * make it possible to configure filename for the zip download
+ * `[vae_filename]` pattern for filenames
+ * Revert discarding penultimate sigma for DPM-Solver++(2M) SDE
+ * change UI reorder setting to multiselect
+ * read version info form CHANGELOG.md if git version info is not available
+ * link footer API to Wiki when API is not active
+ * persistent conds cache (opt-in optimization)
+ 
+### Extensions:
+ * After installing extensions, webui properly restarts the process rather than reloads the UI 
+ * Added VAE listing to web API. Via: /sdapi/v1/sd-vae
+ * custom unet support
+ * Add onAfterUiUpdate callback
+ * refactor EmbeddingDatabase.register_embedding() to allow unregistering
+ * add before_process callback for scripts
+ * add ability for alwayson scripts to specify section and let user reorder those sections
+ 
+### Bug Fixes:
+ * Fix dragging text to prompt
+ * fix incorrect quoting for infotext values with colon in them
+ * fix "hires. fix" prompt sharing same labels with txt2img_prompt
+ * Fix s_min_uncond default type int
+ * Fix for #10643 (Inpainting mask sometimes not working)
+ * fix bad styling for thumbs view in extra networks #10639
+ * fix for empty list of optimizations #10605
+ * small fixes to prepare_tcmalloc for Debian/Ubuntu compatibility
+ * fix --ui-debug-mode exit
+ * patch GitPython to not use leaky persistent processes
+ * fix duplicate Cross attention optimization after UI reload
+ * torch.cuda.is_available() check for SdOptimizationXformers
+ * fix hires fix using wrong conds in second pass if using Loras.
+ * handle exception when parsing generation parameters from png info
+ * fix upcast attention dtype error
+ * forcing Torch Version to 1.13.1 for RX 5000 series GPUs
+ * split mask blur into X and Y components, patch Outpainting MK2 accordingly
+ * don't die when a LoRA is a broken symlink
+ * allow activation of Generate Forever during generation
+
+
+## 1.3.2
+
+### Bug Fixes:
+ * fix files served out of tmp directory even if they are saved to disk
+ * fix postprocessing overwriting parameters
+
+## 1.3.1
+
+### Features:
+ * revert default cross attention optimization to Doggettx
+
+### Bug Fixes:
+ * fix bug: LoRA don't apply on dropdown list sd_lora
+ * fix png info always added even if setting is not enabled
+ * fix some fields not applying in xyz plot
+ * fix "hires. fix" prompt sharing same labels with txt2img_prompt
+ * fix lora hashes not being added properly to infotex if there is only one lora
+ * fix --use-cpu failing to work properly at startup
+ * make --disable-opt-split-attention command line option work again
+
+## 1.3.0
+
+### Features:
+ * add UI to edit defaults
+ * token merging (via dbolya/tomesd)
+ * settings tab rework: add a lot of additional explanations and links
+ * load extensions' Git metadata in parallel to loading the main program to save a ton of time during startup
+ * update extensions table: show branch, show date in separate column, and show version from tags if available
+ * TAESD - another option for cheap live previews
+ * allow choosing sampler and prompts for second pass of hires fix - hidden by default, enabled in settings
+ * calculate hashes for Lora
+ * add lora hashes to infotext
+ * when pasting infotext, use infotext's lora hashes to find local loras for `<lora:xxx:1>` entries whose hashes match loras the user has
+ * select cross attention optimization from UI
+
+### Minor:
+ * bump Gradio to 3.31.0
+ * bump PyTorch to 2.0.1 for macOS and Linux AMD
+ * allow setting defaults for elements in extensions' tabs
+ * allow selecting file type for live previews
+ * show "Loading..." for extra networks when displaying for the first time
+ * suppress ENSD infotext for samplers that don't use it
+ * clientside optimizations
+ * add options to show/hide hidden files and dirs in extra networks, and to not list models/files in hidden directories
+ * allow whitespace in styles.csv
+ * add option to reorder tabs
+ * move some functionality (swap resolution and set seed to -1) to client
+ * option to specify editor height for img2img
+ * button to copy image resolution into img2img width/height sliders
+ * switch from pyngrok to ngrok-py
+ * lazy-load images in extra networks UI
+ * set "Navigate image viewer with gamepad" option to false by default, by request
+ * change upscalers to download models into user-specified directory (from commandline args) rather than the default models/<...>
+ * allow hiding buttons in ui-config.json
+
+### Extensions:
+ * add /sdapi/v1/script-info api
+ * use Ruff to lint Python code
+ * use ESlint to lint Javascript code
+ * add/modify CFG callbacks for Self-Attention Guidance extension
+ * add command and endpoint for graceful server stopping
+ * add some locals (prompts/seeds/etc) from processing function into the Processing class as fields
+ * rework quoting for infotext items that have commas in them to use JSON (should be backwards compatible except for cases where it didn't work previously)
+ * add /sdapi/v1/refresh-loras api checkpoint post request
+ * tests overhaul
+
+### Bug Fixes:
+ * fix an issue preventing the program from starting if the user specifies a bad Gradio theme
+ * fix broken prompts from file script
+ * fix symlink scanning for extra networks
+ * fix --data-dir ignored when launching via webui-user.bat COMMANDLINE_ARGS
+ * allow web UI to be ran fully offline
+ * fix inability to run with --freeze-settings
+ * fix inability to merge checkpoint without adding metadata
+ * fix extra networks' save preview image not adding infotext for jpeg/webm
+ * remove blinking effect from text in hires fix and scale resolution preview
+ * make links to `http://<...>.git` extensions work in the extension tab
+ * fix bug with webui hanging at startup due to hanging git process
+
+
+## 1.2.1
+
+### Features:
+ * add an option to always refer to LoRA by filenames
+
+### Bug Fixes:
+ * never refer to LoRA by an alias if multiple LoRAs have same alias or the alias is called none
+ * fix upscalers disappearing after the user reloads UI
+ * allow bf16 in safe unpickler (resolves problems with loading some LoRAs)
+ * allow web UI to be ran fully offline
+ * fix localizations not working
+ * fix error for LoRAs: `'LatentDiffusion' object has no attribute 'lora_layer_mapping'`
+
+## 1.2.0
+
+### Features:
+ * do not wait for Stable Diffusion model to load at startup
+ * add filename patterns: `[denoising]`
+ * directory hiding for extra networks: dirs starting with `.` will hide their cards on extra network tabs unless specifically searched for
+ * LoRA: for the `<...>` text in prompt, use name of LoRA that is in the metdata of the file, if present, instead of filename (both can be used to activate LoRA)
+ * LoRA: read infotext params from kohya-ss's extension parameters if they are present and if his extension is not active
+ * LoRA: fix some LoRAs not working (ones that have 3x3 convolution layer)
+ * LoRA: add an option to use old method of applying LoRAs (producing same results as with kohya-ss)
+ * add version to infotext, footer and console output when starting
+ * add links to wiki for filename pattern settings
+ * add extended info for quicksettings setting and use multiselect input instead of a text field
+
+### Minor:
+ * bump Gradio to 3.29.0
+ * bump PyTorch to 2.0.1
+ * `--subpath` option for gradio for use with reverse proxy
+ * Linux/macOS: use existing virtualenv if already active (the VIRTUAL_ENV environment variable)
+ * do not apply localizations if there are none (possible frontend optimization)
+ * add extra `None` option for VAE in XYZ plot
+ * print error to console when batch processing in img2img fails
+ * create HTML for extra network pages only on demand
+ * allow directories starting with `.` to still list their models for LoRA, checkpoints, etc
+ * put infotext options into their own category in settings tab
+ * do not show licenses page when user selects Show all pages in settings
+
+### Extensions:
+ * tooltip localization support
+ * add API method to get LoRA models with prompt
+
+### Bug Fixes:
+ * re-add `/docs` endpoint
+ * fix gamepad navigation
+ * make the lightbox fullscreen image function properly
+ * fix squished thumbnails in extras tab
+ * keep "search" filter for extra networks when user refreshes the tab (previously it showed everthing after you refreshed)
+ * fix webui showing the same image if you configure the generation to always save results into same file
+ * fix bug with upscalers not working properly
+ * fix MPS on PyTorch 2.0.1, Intel Macs
+ * make it so that custom context menu from contextMenu.js only disappears after user's click, ignoring non-user click events
+ * prevent Reload UI button/link from reloading the page when it's not yet ready
+ * fix prompts from file script failing to read contents from a drag/drop file
+
+
+## 1.1.1
+### Bug Fixes:
+ * fix an error that prevents running webui on PyTorch<2.0 without --disable-safe-unpickle
+
+## 1.1.0
+### Features:
+ * switch to PyTorch 2.0.0 (except for AMD GPUs)
+ * visual improvements to custom code scripts
+ * add filename patterns: `[clip_skip]`, `[hasprompt<>]`, `[batch_number]`, `[generation_number]`
+ * add support for saving init images in img2img, and record their hashes in infotext for reproducability
+ * automatically select current word when adjusting weight with ctrl+up/down
+ * add dropdowns for X/Y/Z plot
+ * add setting: Stable Diffusion/Random number generator source: makes it possible to make images generated from a given manual seed consistent across different GPUs
+ * support Gradio's theme API
+ * use TCMalloc on Linux by default; possible fix for memory leaks
+ * add optimization option to remove negative conditioning at low sigma values #9177
+ * embed model merge metadata in .safetensors file
+ * extension settings backup/restore feature #9169
+ * add "resize by" and "resize to" tabs to img2img
+ * add option "keep original size" to textual inversion images preprocess
+ * image viewer scrolling via analog stick
+ * button to restore the progress from session lost / tab reload
+
+### Minor:
+ * bump Gradio to 3.28.1
+ * change "scale to" to sliders in Extras tab
+ * add labels to tool buttons to make it possible to hide them
+ * add tiled inference support for ScuNET
+ * add branch support for extension installation
+ * change Linux installation script to install into current directory rather than `/home/username`
+ * sort textual inversion embeddings by name (case-insensitive)
+ * allow styles.csv to be symlinked or mounted in docker
+ * remove the "do not add watermark to images" option
+ * make selected tab configurable with UI config
+ * make the extra networks UI fixed height and scrollable
+ * add `disable_tls_verify` arg for use with self-signed certs
+
+### Extensions:
+ * add reload callback
+ * add `is_hr_pass` field for processing
+
+### Bug Fixes:
+ * fix broken batch image processing on 'Extras/Batch Process' tab
+ * add "None" option to extra networks dropdowns
+ * fix FileExistsError for CLIP Interrogator
+ * fix /sdapi/v1/txt2img endpoint not working on Linux #9319
+ * fix disappearing live previews and progressbar during slow tasks
+ * fix fullscreen image view not working properly in some cases
+ * prevent alwayson_scripts args param resizing script_arg list when they are inserted in it
+ * fix prompt schedule for second order samplers
+ * fix image mask/composite for weird resolutions #9628
+ * use correct images for previews when using AND (see #9491)
+ * one broken image in img2img batch won't stop all processing
+ * fix image orientation bug in train/preprocess
+ * fix Ngrok recreating tunnels every reload
+ * fix `--realesrgan-models-path` and `--ldsr-models-path` not working
+ * fix `--skip-install` not working
+ * use SAMPLE file format in Outpainting Mk2 & Poorman
+ * do not fail all LoRAs if some have failed to load when making a picture
+
+## 1.0.0
+  * everything