// Monitors the gallery and sends a browser notification when the leading image is new.

let lastHeadImg = null;

let notificationButton = null;

<<<<<<< HEAD
onUiUpdate(function() {
=======
onAfterUiUpdate(function() {
>>>>>>> 68f336bd
    if (notificationButton == null) {
        notificationButton = gradioApp().getElementById('request_notifications');

        if (notificationButton != null) {
            notificationButton.addEventListener('click', () => {
                void Notification.requestPermission();
            }, true);
        }
    }

    const galleryPreviews = gradioApp().querySelectorAll('div[id^="tab_"][style*="display: block"] div[id$="_results"] .thumbnail-item > img');

    if (galleryPreviews == null) return;

    const headImg = galleryPreviews[0]?.src;

    if (headImg == null || headImg == lastHeadImg) return;

    lastHeadImg = headImg;

    // play notification sound if available
    gradioApp().querySelector('#audio_notification audio')?.play();

    if (document.hasFocus()) return;

    // Multiple copies of the images are in the DOM when one is selected. Dedup with a Set to get the real number generated.
    const imgs = new Set(Array.from(galleryPreviews).map(img => img.src));

    const notification = new Notification(
        'Stable Diffusion',
        {
            body: `Generated ${imgs.size > 1 ? imgs.size - opts.return_grid : 1} image${imgs.size > 1 ? 's' : ''}`,
            icon: headImg,
            image: headImg,
        }
    );

    notification.onclick = function(_) {
        parent.focus();
        this.close();
    };
});<|MERGE_RESOLUTION|>--- conflicted
+++ resolved
@@ -4,11 +4,7 @@
 
 let notificationButton = null;
 
-<<<<<<< HEAD
-onUiUpdate(function() {
-=======
 onAfterUiUpdate(function() {
->>>>>>> 68f336bd
     if (notificationButton == null) {
         notificationButton = gradioApp().getElementById('request_notifications');
 
