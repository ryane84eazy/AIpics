// code related to showing and updating progressbar shown as the image is being made


galleries = {}
storedGallerySelections = {}
galleryObservers = {}

function rememberGallerySelection(id_gallery){
    storedGallerySelections[id_gallery] = getGallerySelectedIndex(id_gallery)
}

function getGallerySelectedIndex(id_gallery){
    let galleryButtons = gradioApp().querySelectorAll('#'+id_gallery+' .gallery-item')
    let galleryBtnSelected = gradioApp().querySelector('#'+id_gallery+' .gallery-item.\\!ring-2')

     let currentlySelectedIndex = -1
     galleryButtons.forEach(function(v, i){ if(v==galleryBtnSelected) { currentlySelectedIndex = i } })

     return currentlySelectedIndex
}

// this is a workaround for https://github.com/gradio-app/gradio/issues/2984
function check_gallery(id_gallery){
    let gallery = gradioApp().getElementById(id_gallery)
    // if gallery has no change, no need to setting up observer again.
    if (gallery && galleries[id_gallery] !== gallery){
        galleries[id_gallery] = gallery;
        if(galleryObservers[id_gallery]){
            galleryObservers[id_gallery].disconnect();
        }

        storedGallerySelections[id_gallery] = -1

        galleryObservers[id_gallery] = new MutationObserver(function (){
            let galleryButtons = gradioApp().querySelectorAll('#'+id_gallery+' .gallery-item')
            let galleryBtnSelected = gradioApp().querySelector('#'+id_gallery+' .gallery-item.\\!ring-2')
            let currentlySelectedIndex = getGallerySelectedIndex(id_gallery)
            prevSelectedIndex = storedGallerySelections[id_gallery]
            storedGallerySelections[id_gallery] = -1

            if (prevSelectedIndex !== -1 && galleryButtons.length>prevSelectedIndex && !galleryBtnSelected) {
                // automatically re-open previously selected index (if exists)
                activeElement = gradioApp().activeElement;
                let scrollX = window.scrollX;
                let scrollY = window.scrollY;

                galleryButtons[prevSelectedIndex].click();
                showGalleryImage();

                // When the gallery button is clicked, it gains focus and scrolls itself into view
                // We need to scroll back to the previous position
                setTimeout(function (){
                    window.scrollTo(scrollX, scrollY);
                }, 50);

                if(activeElement){
                    // i fought this for about an hour; i don't know why the focus is lost or why this helps recover it
                    // if someone has a better solution please by all means
                    setTimeout(function (){
                        activeElement.focus({
                            preventScroll: true // Refocus the element that was focused before the gallery was opened without scrolling to it
                        })
                    }, 1);
                }
            }
        })
        galleryObservers[id_gallery].observe( gallery, { childList:true, subtree:false })
    }
}

onUiUpdate(function(){
    check_gallery('txt2img_gallery')
    check_gallery('img2img_gallery')
})

function request(url, data, handler, errorHandler){
    var xhr = new XMLHttpRequest();
    var url = url;
    xhr.open("POST", url, true);
    xhr.setRequestHeader("Content-Type", "application/json");
    xhr.onreadystatechange = function () {
        if (xhr.readyState === 4) {
            if (xhr.status === 200) {
                try {
                    var js = JSON.parse(xhr.responseText);
                    handler(js)
                } catch (error) {
                    console.error(error);
                    errorHandler()
                }
            } else{
                errorHandler()
            }
        }
    };
    var js = JSON.stringify(data);
    xhr.send(js);
}

function pad2(x){
    return x<10 ? '0'+x : x
}

function formatTime(secs){
    if(secs > 3600){
        return pad2(Math.floor(secs/60/60)) + ":" + pad2(Math.floor(secs/60)%60) + ":" + pad2(Math.floor(secs)%60)
    } else if(secs > 60){
        return pad2(Math.floor(secs/60)) + ":" + pad2(Math.floor(secs)%60)
    } else{
        return Math.floor(secs) + "s"
    }
}

function setTitle(progress){
    var title = 'Stable Diffusion'

    if(opts.show_progress_in_title && progress){
        title = '[' + progress.trim() + '] ' + title;
    }

    if(document.title != title){
        document.title =  title;
    }
}


function randomId(){
    return "task(" + Math.random().toString(36).slice(2, 7) + Math.random().toString(36).slice(2, 7) + Math.random().toString(36).slice(2, 7)+")"
}

// starts sending progress requests to "/internal/progress" uri, creating progressbar above progressbarContainer element and
// preview inside gallery element. Cleans up all created stuff when the task is over and calls atEnd.
// calls onProgress every time there is a progress update
function requestProgress(id_task, progressbarContainer, gallery, atEnd, onProgress){
    var dateStart = new Date()
    var wasEverActive = false
    var parentProgressbar = progressbarContainer.parentNode
    var parentGallery = gallery ? gallery.parentNode : null

    var divProgress = document.createElement('div')
    divProgress.className='progressDiv'
<<<<<<< HEAD
	divProgress.style.display = opts.show_progressbar ? "block" : "none"
=======
    divProgress.style.display = opts.show_progressbar ? "block" : "none"
>>>>>>> 94ffa9fc
    var divInner = document.createElement('div')
    divInner.className='progress'

    divProgress.appendChild(divInner)
    parentProgressbar.insertBefore(divProgress, progressbarContainer)

    if(parentGallery){
		var livePreview = gradioApp().querySelector('.livePreview');
		if(!livePreview){
			livePreview = document.createElement('div')
			livePreview.classList.add("livePreview", "init")
			parentGallery.insertBefore(livePreview, gallery)
		}
		livePreview.classList.remove("dropPreview");
    }

    var removeProgressBar = function(){		
        setTitle("")
        parentProgressbar.removeChild(divProgress)
        if(parentGallery) parentGallery.removeChild(livePreview)
        atEnd()
    }

    var fun = function(id_task, id_live_preview){
        request("./internal/progress", {"id_task": id_task, "id_live_preview": id_live_preview}, function(res){
            if(res.completed){
                removeProgressBar()
                return
            }

            var rect = progressbarContainer.getBoundingClientRect()

            if(rect.width){
                divProgress.style.width = rect.width + "px";
            }

            progressText = ""

            divInner.style.width = ((res.progress || 0) * 100.0) + '%'
            divInner.style.background = res.progress ? "" : "transparent"

            if(res.progress > 0){
                progressText = ((res.progress || 0) * 100.0).toFixed(0) + '%'
            }

            if(res.eta){
                progressText += " ETA: " + formatTime(res.eta)
            }


            setTitle(progressText)

            if(res.textinfo && res.textinfo.indexOf("\n") == -1){
                progressText = res.textinfo + " " + progressText
            }

            divInner.textContent = progressText

            var elapsedFromStart = (new Date() - dateStart) / 1000

            if(res.active) wasEverActive = true;

            if(! res.active && wasEverActive){
                removeProgressBar()
                return
            }

            if(elapsedFromStart > 5 && !res.queued && !res.active){
                removeProgressBar()
                return
            }


            if(res.live_preview && gallery){
                //var rect = gallery.getBoundingClientRect()
                //if(rect.width){
                    //livePreview.style.width = rect.width + "px"
                    //livePreview.style.height = rect.height + "px"
                //}
				
				livePreview.classList.remove("init")

                var img = new Image();
                img.onload = function() {
					img.width = img.naturalWidth;
					img.height = img.naturalHeight;
                    livePreview.appendChild(img)
                    if(livePreview.childElementCount > 2){
                        livePreview.removeChild(livePreview.firstElementChild)
                    }
                }
                img.src = res.live_preview;
				
            }


            if(onProgress){
                onProgress(res)
            }

            setTimeout(() => {
                fun(id_task, res.id_live_preview);
            }, opts.live_preview_refresh_period || 500)
        }, function(){
            removeProgressBar()
        })
    }

    fun(id_task, 0)
}<|MERGE_RESOLUTION|>--- conflicted
+++ resolved
@@ -139,11 +139,8 @@
 
     var divProgress = document.createElement('div')
     divProgress.className='progressDiv'
-<<<<<<< HEAD
+
 	divProgress.style.display = opts.show_progressbar ? "block" : "none"
-=======
-    divProgress.style.display = opts.show_progressbar ? "block" : "none"
->>>>>>> 94ffa9fc
     var divInner = document.createElement('div')
     divInner.className='progress'
 
