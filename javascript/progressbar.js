--- conflicted
+++ resolved
@@ -1,24 +1,5 @@
 // code related to showing and updating progressbar shown as the image is being made
 
-<<<<<<< HEAD
-function rememberGallerySelection() {}
-
-function getGallerySelectedIndex() {}
-
-function request(url, data, handler, errorHandler) {
-  var xhr = new XMLHttpRequest();
-  xhr.open("POST", url, true);
-  xhr.setRequestHeader("Content-Type", "application/json");
-  xhr.onreadystatechange = function () {
-    if (xhr.readyState === 4) {
-      if (xhr.status === 200) {
-        try {
-          var js = JSON.parse(xhr.responseText);
-          handler(js);
-        } catch (error) {
-          console.error(error);
-          errorHandler();
-=======
 function rememberGallerySelection() {
 
 }
@@ -44,70 +25,24 @@
             } else {
                 errorHandler();
             }
->>>>>>> 20ae71fa
-        }
-      } else {
-        errorHandler();
-      }
-    }
-  };
-  var js = JSON.stringify(data);
-  xhr.send(js);
+        }
+    };
+    var js = JSON.stringify(data);
+    xhr.send(js);
 }
 
 function pad2(x) {
-<<<<<<< HEAD
-  return x < 10 ? "0" + x : x;
+    return x < 10 ? '0' + x : x;
 }
 
 function formatTime(secs) {
   if (secs > 3600) {
-    return (
-      pad2(Math.floor(secs / 60 / 60)) +
-      ":" +
-      pad2(Math.floor(secs / 60) % 60) +
-      ":" +
-      pad2(Math.floor(secs) % 60)
-    );
+      return pad2(Math.floor(secs / 60 / 60)) + ":" + pad2(Math.floor(secs / 60) % 60) + ":" + pad2(Math.floor(secs) % 60);
   } else if (secs > 60) {
-    return pad2(Math.floor(secs / 60)) + ":" + pad2(Math.floor(secs) % 60);
+      return pad2(Math.floor(secs / 60)) + ":" + pad2(Math.floor(secs) % 60);
   } else {
-    return Math.floor(secs) + "s";
+      return Math.floor(secs) + "s";
   }
-}
-
-function setTitle(progress) {
-  var title = "Stable Diffusion";
-
-  if (opts.show_progress_in_title && progress) {
-    title = "[" + progress.trim() + "] " + title;
-  }
-
-  if (document.title != title) {
-    document.title = title;
-  }
-}
-
-function randomId() {
-  return (
-    "task(" +
-    Math.random().toString(36).slice(2, 7) +
-    Math.random().toString(36).slice(2, 7) +
-    Math.random().toString(36).slice(2, 7) +
-    ")"
-  );
-=======
-    return x < 10 ? '0' + x : x;
-}
-
-function formatTime(secs) {
-    if (secs > 3600) {
-        return pad2(Math.floor(secs / 60 / 60)) + ":" + pad2(Math.floor(secs / 60) % 60) + ":" + pad2(Math.floor(secs) % 60);
-    } else if (secs > 60) {
-        return pad2(Math.floor(secs / 60)) + ":" + pad2(Math.floor(secs) % 60);
-    } else {
-        return Math.floor(secs) + "s";
-    }
 }
 
 function setTitle(progress) {
@@ -122,16 +57,13 @@
     }
 }
 
-
 function randomId() {
     return "task(" + Math.random().toString(36).slice(2, 7) + Math.random().toString(36).slice(2, 7) + Math.random().toString(36).slice(2, 7) + ")";
->>>>>>> 20ae71fa
 }
 
 // starts sending progress requests to "/internal/progress" uri, creating progressbar above progressbarContainer element and
 // preview inside gallery element. Cleans up all created stuff when the task is over and calls atEnd.
 // calls onProgress every time there is a progress update
-<<<<<<< HEAD
 function requestProgress(
   id_task,
   progressbarContainer,
@@ -161,32 +93,10 @@
       livePreview = document.createElement("div");
       livePreview.classList.add("livePreview", "init");
       parentGallery.insertBefore(livePreview, gallery);
-=======
-function requestProgress(id_task, progressbarContainer, gallery, atEnd, onProgress, inactivityTimeout = 40) {
-    var dateStart = new Date();
-    var wasEverActive = false;
-    var parentProgressbar = progressbarContainer.parentNode;
-    var parentGallery = gallery ? gallery.parentNode : null;
-
-    var divProgress = document.createElement('div');
-    divProgress.className = 'progressDiv';
-    divProgress.style.display = opts.show_progressbar ? "block" : "none";
-    var divInner = document.createElement('div');
-    divInner.className = 'progress';
-
-    divProgress.appendChild(divInner);
-    parentProgressbar.insertBefore(divProgress, progressbarContainer);
-
-    if (parentGallery) {
-        var livePreview = document.createElement('div');
-        livePreview.className = 'livePreview';
-        parentGallery.insertBefore(livePreview, gallery);
->>>>>>> 20ae71fa
     }
     livePreview.classList.remove("dropPreview");
   }
 
-<<<<<<< HEAD
   var removeProgressBar = function () {
     setTitle("");
     if (divProgress) {
@@ -224,44 +134,9 @@
         if (rect.width) {
           divProgress.style.width = rect.width + "px";
         }
-=======
-    var removeProgressBar = function() {
-        setTitle("");
-        parentProgressbar.removeChild(divProgress);
-        if (parentGallery) parentGallery.removeChild(livePreview);
-        atEnd();
-    };
-
-    var fun = function(id_task, id_live_preview) {
-        request("./internal/progress", {id_task: id_task, id_live_preview: id_live_preview}, function(res) {
-            if (res.completed) {
-                removeProgressBar();
-                return;
-            }
-
-            var rect = progressbarContainer.getBoundingClientRect();
-
-            if (rect.width) {
-                divProgress.style.width = rect.width + "px";
-            }
-
-            let progressText = "";
-
-            divInner.style.width = ((res.progress || 0) * 100.0) + '%';
-            divInner.style.background = res.progress ? "" : "transparent";
-
-            if (res.progress > 0) {
-                progressText = ((res.progress || 0) * 100.0).toFixed(0) + '%';
-            }
-
-            if (res.eta) {
-                progressText += " ETA: " + formatTime(res.eta);
-            }
->>>>>>> 20ae71fa
 
         let progressText = "";
 
-<<<<<<< HEAD
         divInner.style.width = (res.progress || 0) * 100.0 + "%";
         divInner.style.background = res.progress ? "" : "transparent";
 
@@ -282,55 +157,13 @@
         divInner.textContent = progressText;
 
         var elapsedFromStart = (new Date() - dateStart) / 1000;
-=======
-            setTitle(progressText);
-
-            if (res.textinfo && res.textinfo.indexOf("\n") == -1) {
-                progressText = res.textinfo + " " + progressText;
-            }
-
-            divInner.textContent = progressText;
-
-            var elapsedFromStart = (new Date() - dateStart) / 1000;
-
-            if (res.active) wasEverActive = true;
-
-            if (!res.active && wasEverActive) {
-                removeProgressBar();
-                return;
-            }
-
-            if (elapsedFromStart > inactivityTimeout && !res.queued && !res.active) {
-                removeProgressBar();
-                return;
-            }
->>>>>>> 20ae71fa
 
         if (res.active) wasEverActive = true;
 
-<<<<<<< HEAD
         if (!res.active && wasEverActive) {
           removeProgressBar();
           return;
         }
-=======
-            if (res.live_preview && gallery) {
-                rect = gallery.getBoundingClientRect();
-                if (rect.width) {
-                    livePreview.style.width = rect.width + "px";
-                    livePreview.style.height = rect.height + "px";
-                }
-
-                var img = new Image();
-                img.onload = function() {
-                    livePreview.appendChild(img);
-                    if (livePreview.childElementCount > 2) {
-                        livePreview.removeChild(livePreview.firstElementChild);
-                    }
-                };
-                img.src = res.live_preview;
-            }
->>>>>>> 20ae71fa
 
         if (
           elapsedFromStart > inactivityTimeout &&
@@ -341,13 +174,7 @@
           return;
         }
 
-<<<<<<< HEAD
         if (res.live_preview && gallery) {
-          //var rect = gallery.getBoundingClientRect()
-          //if(rect.width){
-          //livePreview.style.width = rect.width + "px"
-          //livePreview.style.height = rect.height + "px"
-          //}
 
           livePreview.classList.remove("init");
 
@@ -358,16 +185,11 @@
             livePreview.appendChild(img);
             if (livePreview.childElementCount > 2) {
               livePreview.removeChild(livePreview.firstElementChild);
-=======
-            if (onProgress) {
-                onProgress(res);
->>>>>>> 20ae71fa
             }
           };
           img.src = res.live_preview;
         }
 
-<<<<<<< HEAD
         if (onProgress) {
           onProgress(res);
         }
@@ -383,15 +205,4 @@
   };
 
   fun(id_task, 0);
-=======
-            setTimeout(() => {
-                fun(id_task, res.id_live_preview);
-            }, opts.live_preview_refresh_period || 500);
-        }, function() {
-            removeProgressBar();
-        });
-    };
-
-    fun(id_task, 0);
->>>>>>> 20ae71fa
 }