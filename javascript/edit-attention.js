--- conflicted
+++ resolved
@@ -1,125 +1,3 @@
-<<<<<<< HEAD
-function keyupEditAttention(event) {
-    let target = event.originalTarget || event.composedPath()[0];
-    if (!target.matches("*:is([id*='_toprow'] [id*='_prompt'], .prompt) textarea")) return;
-    if (!(event.metaKey || event.ctrlKey)) return;
-
-    let isPlus = event.key == "ArrowUp";
-    let isMinus = event.key == "ArrowDown";
-    if (!isPlus && !isMinus) return;
-
-    let selectionStart = target.selectionStart;
-    let selectionEnd = target.selectionEnd;
-    let text = target.value;
-
-    function selectCurrentParenthesisBlock(OPEN, CLOSE) {
-        if (selectionStart !== selectionEnd) return false;
-
-        // Find opening parenthesis around current cursor
-        const before = text.substring(0, selectionStart);
-        let beforeParen = before.lastIndexOf(OPEN);
-        if (beforeParen == -1) return false;
-        let beforeParenClose = before.lastIndexOf(CLOSE);
-        while (beforeParenClose !== -1 && beforeParenClose > beforeParen) {
-            beforeParen = before.lastIndexOf(OPEN, beforeParen - 1);
-            beforeParenClose = before.lastIndexOf(CLOSE, beforeParenClose - 1);
-        }
-
-        // Find closing parenthesis around current cursor
-        const after = text.substring(selectionStart);
-        let afterParen = after.indexOf(CLOSE);
-        if (afterParen == -1) return false;
-        let afterParenOpen = after.indexOf(OPEN);
-        while (afterParenOpen !== -1 && afterParen > afterParenOpen) {
-            afterParen = after.indexOf(CLOSE, afterParen + 1);
-            afterParenOpen = after.indexOf(OPEN, afterParenOpen + 1);
-        }
-        if (beforeParen === -1 || afterParen === -1) return false;
-
-        // Set the selection to the text between the parenthesis
-        const parenContent = text.substring(beforeParen + 1, selectionStart + afterParen);
-        const lastColon = parenContent.lastIndexOf(":");
-        selectionStart = beforeParen + 1;
-        selectionEnd = selectionStart + lastColon;
-        target.setSelectionRange(selectionStart, selectionEnd);
-        return true;
-    }
-
-    function selectCurrentWord() {
-        if (selectionStart !== selectionEnd) return false;
-        const delimiters = opts.keyedit_delimiters + " \r\n\t";
-
-        // seek backward until to find beggining
-        while (!delimiters.includes(text[selectionStart - 1]) && selectionStart > 0) {
-            selectionStart--;
-        }
-
-        // seek forward to find end
-        while (!delimiters.includes(text[selectionEnd]) && selectionEnd < text.length) {
-            selectionEnd++;
-        }
-
-        target.setSelectionRange(selectionStart, selectionEnd);
-        return true;
-    }
-
-    // If the user hasn't selected anything, let's select their current parenthesis block or word
-    if (!selectCurrentParenthesisBlock('<', '>') && !selectCurrentParenthesisBlock('(', ')')) {
-        selectCurrentWord();
-    }
-
-    event.preventDefault();
-
-    var closeCharacter = ')';
-    var delta = opts.keyedit_precision_attention;
-
-    if (selectionStart > 0 && text[selectionStart - 1] == '<') {
-        closeCharacter = '>';
-        delta = opts.keyedit_precision_extra;
-    } else if (selectionStart == 0 || text[selectionStart - 1] != "(") {
-
-        // do not include spaces at the end
-        while (selectionEnd > selectionStart && text[selectionEnd - 1] == ' ') {
-            selectionEnd -= 1;
-        }
-        if (selectionStart == selectionEnd) {
-            return;
-        }
-
-        text = text.slice(0, selectionStart) + "(" + text.slice(selectionStart, selectionEnd) + ":1.0)" + text.slice(selectionEnd);
-
-        selectionStart += 1;
-        selectionEnd += 1;
-    }
-
-    var end = text.slice(selectionEnd + 1).indexOf(closeCharacter) + 1;
-    var weight = parseFloat(text.slice(selectionEnd + 1, selectionEnd + 1 + end));
-    if (isNaN(weight)) return;
-
-    weight += isPlus ? delta : -delta;
-    weight = parseFloat(weight.toPrecision(12));
-    if (String(weight).length == 1) weight += ".0";
-
-    if (closeCharacter == ')' && weight == 1) {
-        text = text.slice(0, selectionStart - 1) + text.slice(selectionStart, selectionEnd) + text.slice(selectionEnd + 5);
-        selectionStart--;
-        selectionEnd--;
-    } else {
-        text = text.slice(0, selectionEnd + 1) + weight + text.slice(selectionEnd + 1 + end - 1);
-    }
-
-    target.focus();
-    target.value = text;
-    target.selectionStart = selectionStart;
-    target.selectionEnd = selectionEnd;
-
-    updateInput(target);
-}
-
-addEventListener('keydown', (event) => {
-    keyupEditAttention(event);
-});
-=======
 function keyupEditAttention(event) {
     let target = event.originalTarget || event.composedPath()[0];
     if (!target.matches("*:is([id*='_toprow'] [id*='_prompt'], .prompt) textarea")) return;
@@ -240,5 +118,4 @@
 
 addEventListener('keydown', (event) => {
     keyupEditAttention(event);
-});
->>>>>>> 4c5812d6
+});