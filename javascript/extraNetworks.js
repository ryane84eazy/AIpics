function setupExtraNetworksForTab(tabname) {
    gradioApp().querySelector('#' + tabname + '_extra_tabs').classList.add('extra-networks');

    var tabs = gradioApp().querySelector('#' + tabname + '_extra_tabs > div');
    var search = gradioApp().querySelector('#' + tabname + '_extra_search textarea');
    var sort = gradioApp().getElementById(tabname + '_extra_sort');
    var sortOrder = gradioApp().getElementById(tabname + '_extra_sortorder');
    var refresh = gradioApp().getElementById(tabname + '_extra_refresh');

    search.classList.add('search');
    sort.classList.add('sort');
    sortOrder.classList.add('sortorder');
    sort.dataset.sortkey = 'sortDefault';
    tabs.appendChild(search);
    tabs.appendChild(sort);
    tabs.appendChild(sortOrder);
    tabs.appendChild(refresh);

    var applyFilter = function() {
        var searchTerm = search.value.toLowerCase();

        gradioApp().querySelectorAll('#' + tabname + '_extra_tabs div.card').forEach(function(elem) {
            var searchOnly = elem.querySelector('.search_only');
            var text = elem.querySelector('.name').textContent.toLowerCase() + " " + elem.querySelector('.search_term').textContent.toLowerCase();

            var visible = text.indexOf(searchTerm) != -1;

            if (searchOnly && searchTerm.length < 4) {
                visible = false;
            }

            elem.style.display = visible ? "" : "none";
        });
    };

    var applySort = function() {
        var reverse = sortOrder.classList.contains("sortReverse");
        var sortKey = sort.querySelector("input").value.toLowerCase().replace("sort", "").replaceAll(" ", "_").replace(/_+$/, "").trim();
        sortKey = sortKey ? "sort" + sortKey.charAt(0).toUpperCase() + sortKey.slice(1) : "";
        var sortKeyStore = sortKey ? sortKey + (reverse ? "Reverse" : "") : "";
        if (!sortKey || sortKeyStore == sort.dataset.sortkey) {
            return;
        }

        sort.dataset.sortkey = sortKeyStore;

        var cards = gradioApp().querySelectorAll('#' + tabname + '_extra_tabs div.card');
        cards.forEach(function(card) {
            card.originalParentElement = card.parentElement;
        });
        var sortedCards = Array.from(cards);
        sortedCards.sort(function(cardA, cardB) {
            var a = cardA.dataset[sortKey];
            var b = cardB.dataset[sortKey];
            if (!isNaN(a) && !isNaN(b)) {
                return parseInt(a) - parseInt(b);
            }

            return (a < b ? -1 : (a > b ? 1 : 0));
        });
        if (reverse) {
            sortedCards.reverse();
        }
        cards.forEach(function(card) {
            card.remove();
        });
        sortedCards.forEach(function(card) {
            card.originalParentElement.appendChild(card);
        });
    };

    search.addEventListener("input", applyFilter);
    applyFilter();
    ["change", "blur", "click"].forEach(function(evt) {
        sort.querySelector("input").addEventListener(evt, applySort);
    });
    sortOrder.addEventListener("click", function() {
        sortOrder.classList.toggle("sortReverse");
        applySort();
    });

    extraNetworksApplyFilter[tabname] = applyFilter;
}

function applyExtraNetworkFilter(tabname) {
    setTimeout(extraNetworksApplyFilter[tabname], 1);
}

var extraNetworksApplyFilter = {};
var activePromptTextarea = {};

function setupExtraNetworks() {
    setupExtraNetworksForTab('txt2img');
    setupExtraNetworksForTab('img2img');

    function registerPrompt(tabname, id) {
        var textarea = gradioApp().querySelector("#" + id + " > label > textarea");

        if (!activePromptTextarea[tabname]) {
            activePromptTextarea[tabname] = textarea;
        }

        textarea.addEventListener("focus", function() {
            activePromptTextarea[tabname] = textarea;
        });
    }

    registerPrompt('txt2img', 'txt2img_prompt');
    registerPrompt('txt2img', 'txt2img_neg_prompt');
    registerPrompt('img2img', 'img2img_prompt');
    registerPrompt('img2img', 'img2img_neg_prompt');
}

onUiLoaded(setupExtraNetworks);

<<<<<<< HEAD
//var re_extranet = /<([^:]+:[^:]+):[\d.]+>(.*)/;
var re_extranet = /<([^:]+:[^:]+):[\d.]+>/;
var re_extranet_g = /\s+<([^:]+:[^:]+):[\d.]+>/g;
=======
var re_extranet = /<([^:]+:[^:]+):[\d.]+>(.*)/;
var re_extranet_g = /\s*<([^:]+:[^:]+):[\d.]+>/g;
>>>>>>> 63f06aea

function tryToRemoveExtraNetworkFromPrompt(textarea, text) {
    var m = text.match(re_extranet);
    var replaced = false;
    var newTextareaText;
    if (m) {
        var extraTextAfterNet = m[2];
        var partToSearch = m[1];
        var foundAtPosition = -1;
        newTextareaText = textarea.value.replaceAll(re_extranet_g, function(found, net, pos) {
            m = found.match(re_extranet);
            if (m[1] == partToSearch) {
                replaced = true;
                foundAtPosition = pos;
                return "";
            }
            return found;
        });
        if (foundAtPosition >= 0 && newTextareaText.substr(foundAtPosition, extraTextAfterNet.length) == extraTextAfterNet) {
            newTextareaText = newTextareaText.substr(0, foundAtPosition) + newTextareaText.substr(foundAtPosition + extraTextAfterNet.length);
        }
    } else {
        newTextareaText = textarea.value.replaceAll(new RegExp(text, "g"), function(found) {
            if (found == text) {
                replaced = true;
                return "";
            }
            return found;
        });
    }
    if (replaced) {
        textarea.value = newTextareaText;
        return true;
    }

    return false;
}
<<<<<<< HEAD

function cardClicked(tabname, textChanged, allowNegativePrompt) {
    var textarea = allowNegativePrompt ? activePromptTextarea[tabname] : gradioApp().querySelector("#" + tabname + "_prompt > label > textarea");
        
    if (!tryToRemoveExtraNetworkFromPrompt(textarea, textChanged)) {
        
        var textToAdd;

        if (textarea.value.trim() === '') {
            textToAdd = textChanged
          } else if (textarea.value.trim().endsWith(opts.extra_networks_add_text_separator)) {
            textToAdd = ' '+textChanged
          } else {
            textToAdd = opts.extra_networks_add_text_separator +' '+ textChanged
          }
        textarea.value =textarea.value.trim() + textToAdd;
    }
    //var pattern=/(\s|,){2,}/g;
    patternClean=new RegExp(`(\\s|${opts.extra_networks_add_text_separator}){2,}`,"g")
    textarea.value = textarea.value.replaceAll(patternClean,opts.extra_networks_add_text_separator+' ')
    //textarea.value = textarea.value.replaceAll(new RegExp(`(\\s|${opts.extra_networks_add_text_separator}){2,}`,"g"),opts.extra_networks_add_text_separator)
    patternTrim=new RegExp(`^(\\s|${opts.extra_networks_add_text_separator})+|(\\s|${opts.extra_networks_add_text_separator})+$`,"g")
    textarea.value = textarea.value.replaceAll(patternTrim,'')
=======
function cardClicked(tabname, textChanged, allowNegativePrompt) {
    var textarea = allowNegativePrompt ? activePromptTextarea[tabname] : gradioApp().querySelector("#" + tabname + "_prompt > label > textarea");
    if (!tryToRemoveExtraNetworkFromPrompt(textarea, textChanged)) {
        var textToAdd;
        if (textarea.value.trim() === '') {
            textToAdd = textChanged;
        } else if (textarea.value.trim().endsWith(opts.extra_networks_add_text_separator)) {
            textToAdd = ' ' + textChanged;
        } else {
            textToAdd = opts.extra_networks_add_text_separator + ' ' + textChanged;
        }
        textarea.value = textarea.value.trim() + textToAdd;
    }
    var patternClean = new RegExp(`(\\s|${opts.extra_networks_add_text_separator}){2,}`, "g");
    textarea.value = textarea.value.replaceAll(patternClean, opts.extra_networks_add_text_separator + ' ');
    var patternTrim = new RegExp(`^(\\s|${opts.extra_networks_add_text_separator})+|(\\s|${opts.extra_networks_add_text_separator})+$`, "g");
    textarea.value = textarea.value.replaceAll(patternTrim, '');
>>>>>>> 63f06aea
    updateInput(textarea);
}

function saveCardPreview(event, tabname, filename) {
    var textarea = gradioApp().querySelector("#" + tabname + '_preview_filename  > label > textarea');
    var button = gradioApp().getElementById(tabname + '_save_preview');

    textarea.value = filename;
    updateInput(textarea);

    button.click();

    event.stopPropagation();
    event.preventDefault();
}

function extraNetworksSearchButton(tabs_id, event) {
    var searchTextarea = gradioApp().querySelector("#" + tabs_id + ' > div > textarea');
    var button = event.target;
    var text = button.classList.contains("search-all") ? "" : button.textContent.trim();

    searchTextarea.value = text;
    updateInput(searchTextarea);
}

var globalPopup = null;
var globalPopupInner = null;
function closePopup() {
    if (!globalPopup) return;

    globalPopup.style.display = "none";
}
function popup(contents) {
    if (!globalPopup) {
        globalPopup = document.createElement('div');
        globalPopup.onclick = closePopup;
        globalPopup.classList.add('global-popup');

        var close = document.createElement('div');
        close.classList.add('global-popup-close');
        close.onclick = closePopup;
        close.title = "Close";
        globalPopup.appendChild(close);

        globalPopupInner = document.createElement('div');
        globalPopupInner.onclick = function(event) {
            event.stopPropagation(); return false;
        };
        globalPopupInner.classList.add('global-popup-inner');
        globalPopup.appendChild(globalPopupInner);

        gradioApp().querySelector('.main').appendChild(globalPopup);
    }

    globalPopupInner.innerHTML = '';
    globalPopupInner.appendChild(contents);

    globalPopup.style.display = "flex";
}

function extraNetworksShowMetadata(text) {
    var elem = document.createElement('pre');
    elem.classList.add('popup-metadata');
    elem.textContent = text;

    popup(elem);
}

function requestGet(url, data, handler, errorHandler) {
    var xhr = new XMLHttpRequest();
    var args = Object.keys(data).map(function(k) {
        return encodeURIComponent(k) + '=' + encodeURIComponent(data[k]);
    }).join('&');
    xhr.open("GET", url + "?" + args, true);

    xhr.onreadystatechange = function() {
        if (xhr.readyState === 4) {
            if (xhr.status === 200) {
                try {
                    var js = JSON.parse(xhr.responseText);
                    handler(js);
                } catch (error) {
                    console.error(error);
                    errorHandler();
                }
            } else {
                errorHandler();
            }
        }
    };
    var js = JSON.stringify(data);
    xhr.send(js);
}

function extraNetworksRequestMetadata(event, extraPage, cardName) {
    var showError = function() {
        extraNetworksShowMetadata("there was an error getting metadata");
    };

    requestGet("./sd_extra_networks/metadata", {page: extraPage, item: cardName}, function(data) {
        if (data && data.metadata) {
            extraNetworksShowMetadata(data.metadata);
        } else {
            showError();
        }
    }, showError);

    event.stopPropagation();
}

var extraPageUserMetadataEditors = {};

function extraNetworksEditUserMetadata(event, tabname, extraPage, cardName) {
    var id = tabname + '_' + extraPage + '_edit_user_metadata';

    var editor = extraPageUserMetadataEditors[id];
    if (!editor) {
        editor = {};
        editor.page = gradioApp().getElementById(id);
        editor.nameTextarea = gradioApp().querySelector("#" + id + "_name" + ' textarea');
        editor.button = gradioApp().querySelector("#" + id + "_button");
        extraPageUserMetadataEditors[id] = editor;
    }

    editor.nameTextarea.value = cardName;
    updateInput(editor.nameTextarea);

    editor.button.click();

    popup(editor.page);

    event.stopPropagation();
}

function extraNetworksRefreshSingleCard(page, tabname, name) {
    requestGet("./sd_extra_networks/get-single-card", {page: page, tabname: tabname, name: name}, function(data) {
        if (data && data.html) {
            var card = gradioApp().querySelector('.card[data-name=' + JSON.stringify(name) + ']'); // likely using the wrong stringify function

            var newDiv = document.createElement('DIV');
            newDiv.innerHTML = data.html;
            var newCard = newDiv.firstElementChild;

            newCard.style = '';
            card.parentElement.insertBefore(newCard, card);
            card.parentElement.removeChild(card);
        }
    });
}<|MERGE_RESOLUTION|>--- conflicted
+++ resolved
@@ -113,14 +113,8 @@
 
 onUiLoaded(setupExtraNetworks);
 
-<<<<<<< HEAD
-//var re_extranet = /<([^:]+:[^:]+):[\d.]+>(.*)/;
-var re_extranet = /<([^:]+:[^:]+):[\d.]+>/;
-var re_extranet_g = /\s+<([^:]+:[^:]+):[\d.]+>/g;
-=======
 var re_extranet = /<([^:]+:[^:]+):[\d.]+>(.*)/;
 var re_extranet_g = /\s*<([^:]+:[^:]+):[\d.]+>/g;
->>>>>>> 63f06aea
 
 function tryToRemoveExtraNetworkFromPrompt(textarea, text) {
     var m = text.match(re_extranet);
@@ -158,31 +152,6 @@
 
     return false;
 }
-<<<<<<< HEAD
-
-function cardClicked(tabname, textChanged, allowNegativePrompt) {
-    var textarea = allowNegativePrompt ? activePromptTextarea[tabname] : gradioApp().querySelector("#" + tabname + "_prompt > label > textarea");
-        
-    if (!tryToRemoveExtraNetworkFromPrompt(textarea, textChanged)) {
-        
-        var textToAdd;
-
-        if (textarea.value.trim() === '') {
-            textToAdd = textChanged
-          } else if (textarea.value.trim().endsWith(opts.extra_networks_add_text_separator)) {
-            textToAdd = ' '+textChanged
-          } else {
-            textToAdd = opts.extra_networks_add_text_separator +' '+ textChanged
-          }
-        textarea.value =textarea.value.trim() + textToAdd;
-    }
-    //var pattern=/(\s|,){2,}/g;
-    patternClean=new RegExp(`(\\s|${opts.extra_networks_add_text_separator}){2,}`,"g")
-    textarea.value = textarea.value.replaceAll(patternClean,opts.extra_networks_add_text_separator+' ')
-    //textarea.value = textarea.value.replaceAll(new RegExp(`(\\s|${opts.extra_networks_add_text_separator}){2,}`,"g"),opts.extra_networks_add_text_separator)
-    patternTrim=new RegExp(`^(\\s|${opts.extra_networks_add_text_separator})+|(\\s|${opts.extra_networks_add_text_separator})+$`,"g")
-    textarea.value = textarea.value.replaceAll(patternTrim,'')
-=======
 function cardClicked(tabname, textChanged, allowNegativePrompt) {
     var textarea = allowNegativePrompt ? activePromptTextarea[tabname] : gradioApp().querySelector("#" + tabname + "_prompt > label > textarea");
     if (!tryToRemoveExtraNetworkFromPrompt(textarea, textChanged)) {
@@ -200,7 +169,6 @@
     textarea.value = textarea.value.replaceAll(patternClean, opts.extra_networks_add_text_separator + ' ');
     var patternTrim = new RegExp(`^(\\s|${opts.extra_networks_add_text_separator})+|(\\s|${opts.extra_networks_add_text_separator})+$`, "g");
     textarea.value = textarea.value.replaceAll(patternTrim, '');
->>>>>>> 63f06aea
     updateInput(textarea);
 }
 
