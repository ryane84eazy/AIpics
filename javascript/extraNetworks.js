--- conflicted
+++ resolved
@@ -840,13 +840,8 @@
     xhr.send(js);
 }
 
-<<<<<<< HEAD
 function extraNetworksCopyPathToClipboard(event, path) {
     navigator.clipboard.writeText(path);
-=======
-function extraNetworksCopyCardPath(event) {
-    navigator.clipboard.writeText(event.target.getAttribute("data-clipboard-text"));
->>>>>>> dfbdb5a1
     event.stopPropagation();
 }
 
@@ -868,13 +863,7 @@
     event.stopPropagation();
 }
 
-<<<<<<< HEAD
 function extraNetworksEditUserMetadata(event, tabname, extraPage, cardName) {
-=======
-var extraPageUserMetadataEditors = {};
-
-function extraNetworksEditUserMetadata(event, tabname, extraPage) {
->>>>>>> dfbdb5a1
     var id = tabname + '_' + extraPage + '_edit_user_metadata';
 
     var editor = extraPageUserMetadataEditors[id];
