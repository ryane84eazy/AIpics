--- conflicted
+++ resolved
@@ -223,10 +223,10 @@
   }
 }
 
-<<<<<<< HEAD
 onUiUpdate(function () {
   if (intervalUiUpdateIViewer != null) clearInterval(intervalUiUpdateIViewer);
   intervalUiUpdateIViewer = setInterval(onUiUpdateIViewer, 500);
+
 });
 
 onUiLoaded(function () {
@@ -237,14 +237,6 @@
   );
   tile = spotlight_gallery.addControl("tile", tile_handler);
   like = spotlight_gallery.addControl("like", like_handler);
-=======
-onAfterUiUpdate(function() {
-    var fullImg_preview = gradioApp().querySelectorAll('.gradio-gallery > div > img');
-    if (fullImg_preview != null) {
-        fullImg_preview.forEach(setupImageForLightbox);
-    }
-    updateOnBackgroundChange();
->>>>>>> 59419bd6
 });
 
 document.addEventListener("DOMContentLoaded", function () {});