--- conflicted
+++ resolved
@@ -128,11 +128,6 @@
 onUiUpdate(function(){
 	gradioApp().querySelectorAll('span, button, select, p').forEach(function(span){
 		if (span.title) return;  // already has a title
-<<<<<<< HEAD
-
-		let tooltip = titles[span.textContent];
-=======
->>>>>>> b08500ce
 
 		let tooltip = localization[titles[span.textContent]] || titles[span.textContent];
 
