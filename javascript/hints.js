// mouseover tooltips for various UI elements

titles = {
    "Sampling steps": "How many times to improve the generated image iteratively; higher values take longer; very low values can produce bad results",
    "Sampling method": "Which algorithm to use to produce the image",
	"GFPGAN": "Restore low quality faces using GFPGAN neural network",
	"Euler a": "Euler Ancestral - very creative, each can get a completely different picture depending on step count, setting steps higher than 30-40 does not help",
	"DDIM": "Denoising Diffusion Implicit Models - best at inpainting",
	"UniPC": "Unified Predictor-Corrector Framework for Fast Sampling of Diffusion Models",
	"DPM adaptive": "Ignores step count - uses a number of steps determined by the CFG and resolution", 

	"Batch count": "How many batches of images to create (has no impact on generation performance or VRAM usage)",
	"Batch size": "How many image to create in a single batch (increases generation performance at cost of higher VRAM usage)",
    "CFG Scale": "Classifier Free Guidance Scale - how strongly the image should conform to prompt - lower values produce more creative results",
    "Seed": "A value that determines the output of random number generator - if you create an image with same parameters and seed as another image, you'll get the same result",
    "\u{1f3b2}\ufe0f": "Set seed to -1, which will cause a new random number to be used every time",
    "\u267b\ufe0f": "Reuse seed from last generation, mostly useful if it was randomed",
    "\u2199\ufe0f": "Read generation parameters from prompt or last generation if prompt is empty into user interface.",
    "\u{1f4c2}": "Open images output directory",
    "\u{1f4be}": "Save style",
    "\u{1f5d1}\ufe0f": "Clear prompt",
    "\u{1f4cb}": "Apply selected styles to current prompt",
    "\u{1f4d2}": "Paste available values into the field",
    "\u{1f3b4}": "Show/hide extra networks",
    "\u{1f300}": "Restore progress",

    "Inpaint a part of image": "Draw a mask over an image, and the script will regenerate the masked area with content according to prompt",
    "SD upscale": "Upscale image normally, split result into tiles, improve each tile using img2img, merge whole image back",

    "Just resize": "Resize image to target resolution. Unless height and width match, you will get incorrect aspect ratio.",
    "Crop and resize": "Resize the image so that entirety of target resolution is filled with the image. Crop parts that stick out.",
    "Resize and fill": "Resize the image so that entirety of image is inside target resolution. Fill empty space with image's colors.",

    "Mask blur": "How much to blur the mask before processing, in pixels.",
    "Masked content": "What to put inside the masked area before processing it with Stable Diffusion.",
    "fill": "fill it with colors of the image",
    "original": "keep whatever was there originally",
    "latent noise": "fill it with latent space noise",
    "latent nothing": "fill it with latent space zeroes",
    "Inpaint at full resolution": "Upscale masked region to target resolution, do inpainting, downscale back and paste into original image",

    "Denoising strength": "Determines how little respect the algorithm should have for image's content. At 0, nothing will change, and at 1 you'll get an unrelated image. With values below 1.0, processing will take less steps than the Sampling Steps slider specifies.",
    
    "Skip": "Stop processing current image and continue processing.",
    "Interrupt": "Stop processing images and return any results accumulated so far.",
    "Save": "Write image to a directory (default - log/images) and generation parameters into csv file.",

    "X values": "Separate values for X axis using commas.",
    "Y values": "Separate values for Y axis using commas.",

    "None": "Do not do anything special",
    "Prompt matrix": "Separate prompts into parts using vertical pipe character (|) and the script will create a picture for every combination of them (except for the first part, which will be present in all combinations)",
    "X/Y/Z plot": "Create grid(s) where images will have different parameters. Use inputs below to specify which parameters will be shared by columns and rows",
    "Custom code": "Run Python code. Advanced user only. Must run program with --allow-code for this to work",

    "Prompt S/R": "Separate a list of words with commas, and the first word will be used as a keyword: script will search for this word in the prompt, and replace it with others",
    "Prompt order": "Separate a list of words with commas, and the script will make a variation of prompt with those words for their every possible order",

    "Tiling": "Produce an image that can be tiled.",
    "Tile overlap": "For SD upscale, how much overlap in pixels should there be between tiles. Tiles overlap so that when they are merged back into one picture, there is no clearly visible seam.",

    "Variation seed": "Seed of a different picture to be mixed into the generation.",
    "Variation strength": "How strong of a variation to produce. At 0, there will be no effect. At 1, you will get the complete picture with variation seed (except for ancestral samplers, where you will just get something).",
    "Resize seed from height": "Make an attempt to produce a picture similar to what would have been produced with same seed at specified resolution",
    "Resize seed from width": "Make an attempt to produce a picture similar to what would have been produced with same seed at specified resolution",

    "Interrogate": "Reconstruct prompt from existing image and put it into the prompt field.",

<<<<<<< HEAD
    "Images filename pattern":
    "Use following tags to define how filenames for images are chosen:\n" +
    "[steps]\n" +
    "[cfg]\n" +
    "[denoising]\n" +
    "[sampler]\n" +
    "[seed]\n" +
    "[clip_skip]\n" +
    "[width]\n" +
    "[height]\n" +
    "[batch_number]\n" +
    "[generation_number]\n" +
    "[model_hash]\n" +
    "[model_name]\n" +
    "[prompt_hash]\n" +
    "[styles]\n" +
    "[prompt]\n" +
    "[prompt_spaces]\n" +
    "[prompt_words]\n" +
    "[prompt_no_styles]\n" +
    "[hasprompt<prompt1|default><prompt2>...]\n" +
    "[date]\n" +
    "[datetime]\n" +
    "[datetime<Format>]\n" +
    "[datetime<Format><Time Zone>]\n" +
    "[job_timestamp]" +
    "\n\nLeave empty for default.\nSee wiki for usage detail and examples.",

    "Directory name pattern":
    "Use following tags to define how subdirectories for images and grids are chosen:\n" +
    "[steps]\n" +
    "[cfg]\n" +
    "[sampler]\n" +
    "[seed]\n" +
    "[clip_skip]\n" +
    "[denoising]\n" +
    "[width]\n" +
    "[height]\n" +
    "[batch_number]\n" +
    "[generation_number]\n" +
    "[model_hash]\n" +
    "[model_name]\n" +
    "[prompt_hash]\n" +
    "[styles]\n" +
    "[prompt]\n" +
    "[prompt_spaces]\n" +
    "[prompt_words]\n" +
    "[prompt_no_styles]\n" +
    "[hasprompt<prompt1|default><prompt2>...]\n" +
    "[date]\n" +
    "[datetime]\n" +
    "[datetime<Format>]\n" +
    "[datetime<Format><Time Zone>]\n" +
    "[job_timestamp]" +
    "\n\nLeave empty for default.\nSee wiki for usage detail and examples.",

=======
    "Images filename pattern": "Use following tags to define how filenames for images are chosen: [steps], [cfg], [denoising], [clip_skip], [batch_number], [generation_number], [prompt_hash], [prompt], [prompt_no_styles], [prompt_spaces], [width], [height], [styles], [sampler], [seed], [model_hash], [model_name], [prompt_words], [date], [datetime], [datetime<Format>], [datetime<Format><Time Zone>], [job_timestamp], [hasprompt<prompt1|default><prompt2>..]; leave empty for default.",
    "Directory name pattern": "Use following tags to define how subdirectories for images and grids are chosen: [steps], [cfg], [denoising], [clip_skip], [batch_number], [generation_number], [prompt_hash], [prompt], [prompt_no_styles], [prompt_spaces], [width], [height], [styles], [sampler], [seed], [model_hash], [model_name], [prompt_words], [date], [datetime], [datetime<Format>], [datetime<Format><Time Zone>], [job_timestamp], [hasprompt<prompt1|default><prompt2>..]; leave empty for default.",
>>>>>>> 5edb0acf
    "Max prompt words": "Set the maximum number of words to be used in the [prompt_words] option; ATTENTION: If the words are too long, they may exceed the maximum length of the file path that the system can handle",

    "Loopback": "Performs img2img processing multiple times. Output images are used as input for the next loop.",
    "Loops": "How many times to process an image. Each output is used as the input of the next loop. If set to 1, behavior will be as if this script were not used.",
    "Final denoising strength": "The denoising strength for the final loop of each image in the batch.",
    "Denoising strength curve": "The denoising curve controls the rate of denoising strength change each loop. Aggressive: Most of the change will happen towards the start of the loops. Linear: Change will be constant through all loops. Lazy: Most of the change will happen towards the end of the loops.",

    "Style 1": "Style to apply; styles have components for both positive and negative prompts and apply to both",
    "Style 2": "Style to apply; styles have components for both positive and negative prompts and apply to both",
    "Apply style": "Insert selected styles into prompt fields",
    "Create style": "Save current prompts as a style. If you add the token {prompt} to the text, the style uses that as a placeholder for your prompt when you use the style in the future.",

    "Checkpoint name": "Loads weights from checkpoint before making images. You can either use hash or a part of filename (as seen in settings) for checkpoint name. Recommended to use with Y axis for less switching.",
    "Inpainting conditioning mask strength": "Only applies to inpainting models. Determines how strongly to mask off the original image for inpainting and img2img. 1.0 means fully masked, which is the default behaviour. 0.0 means a fully unmasked conditioning. Lower values will help preserve the overall composition of the image, but will struggle with large changes.",

    "vram": "Torch active: Peak amount of VRAM used by Torch during generation, excluding cached data.\nTorch reserved: Peak amount of VRAM allocated by Torch, including all active and cached data.\nSys VRAM: Peak amount of VRAM allocation across all applications / total GPU VRAM (peak utilization%).",

    "Eta noise seed delta": "If this values is non-zero, it will be added to seed and used to initialize RNG for noises when using samplers with Eta. You can use this to produce even more variation of images, or you can use this to match images of other software if you know what you are doing.",

    "Filename word regex": "This regular expression will be used extract words from filename, and they will be joined using the option below into label text used for training. Leave empty to keep filename text as it is.",
    "Filename join string": "This string will be used to join split words into a single line if the option above is enabled.",

    "Quicksettings list": "List of setting names, separated by commas, for settings that should go to the quick access bar at the top, rather than the usual setting tab. See modules/shared.py for setting names. Requires restarting to apply.",

    "Weighted sum": "Result = A * (1 - M) + B * M",
    "Add difference": "Result = A + (B - C) * M",
    "No interpolation": "Result = A",

	"Initialization text": "If the number of tokens is more than the number of vectors, some may be skipped.\nLeave the textbox empty to start with zeroed out vectors",
    "Learning rate": "How fast should training go. Low values will take longer to train, high values may fail to converge (not generate accurate results) and/or may break the embedding (This has happened if you see Loss: nan in the training info textbox. If this happens, you need to manually restore your embedding from an older not-broken backup).\n\nYou can set a single numeric value, or multiple learning rates using the syntax:\n\n   rate_1:max_steps_1, rate_2:max_steps_2, ...\n\nEG:   0.005:100, 1e-3:1000, 1e-5\n\nWill train with rate of 0.005 for first 100 steps, then 1e-3 until 1000 steps, then 1e-5 for all remaining steps.",

    "Clip skip": "Early stopping parameter for CLIP model; 1 is stop at last layer as usual, 2 is stop at penultimate layer, etc.",

    "Approx NN": "Cheap neural network approximation. Very fast compared to VAE, but produces pictures with 4 times smaller horizontal/vertical resolution and lower quality.",
    "Approx cheap": "Very cheap approximation. Very fast compared to VAE, but produces pictures with 8 times smaller horizontal/vertical resolution and extremely low quality.",

    "Hires. fix": "Use a two step process to partially create an image at smaller resolution, upscale, and then improve details in it without changing composition",
    "Hires steps": "Number of sampling steps for upscaled picture. If 0, uses same as for original.",
    "Upscale by": "Adjusts the size of the image by multiplying the original width and height by the selected value. Ignored if either Resize width to or Resize height to are non-zero.",
    "Resize width to": "Resizes image to this width. If 0, width is inferred from either of two nearby sliders.",
    "Resize height to": "Resizes image to this height. If 0, height is inferred from either of two nearby sliders.",
    "Multiplier for extra networks": "When adding extra network such as Hypernetwork or Lora to prompt, use this multiplier for it.",
    "Discard weights with matching name": "Regular expression; if weights's name matches it, the weights is not written to the resulting checkpoint. Use ^model_ema to discard EMA weights.",
    "Extra networks tab order": "Comma-separated list of tab names; tabs listed here will appear in the extra networks UI first and in order lsited.",
    "Negative Guidance minimum sigma": "Skip negative prompt for steps where image is already mostly denoised; the higher this value, the more skips there will be; provides increased performance in exchange for minor quality reduction."
}


onUiUpdate(function(){
	gradioApp().querySelectorAll('span, button, select, p').forEach(function(span){
		if (span.title) return;  // already has a title

		let tooltip = localization[titles[span.textContent]] || titles[span.textContent];

    if(!tooltip){
		    tooltip = localization[titles[span.value]] || titles[span.value];
		}

		if(!tooltip){
			for (const c of span.classList) {
				if (c in titles) {
					tooltip = localization[titles[c]] || titles[c];
					break;
				}
			}
		}

		if(tooltip){
			span.title = tooltip;
		}
	})

	gradioApp().querySelectorAll('select').forEach(function(select){
	    if (select.onchange != null) return;

	    select.onchange = function(){
            select.title = localization[titles[select.value]] || titles[select.value] || "";
	    }
	})
})<|MERGE_RESOLUTION|>--- conflicted
+++ resolved
@@ -66,7 +66,6 @@
 
     "Interrogate": "Reconstruct prompt from existing image and put it into the prompt field.",
 
-<<<<<<< HEAD
     "Images filename pattern":
     "Use following tags to define how filenames for images are chosen:\n" +
     "[steps]\n" +
@@ -123,10 +122,6 @@
     "[job_timestamp]" +
     "\n\nLeave empty for default.\nSee wiki for usage detail and examples.",
 
-=======
-    "Images filename pattern": "Use following tags to define how filenames for images are chosen: [steps], [cfg], [denoising], [clip_skip], [batch_number], [generation_number], [prompt_hash], [prompt], [prompt_no_styles], [prompt_spaces], [width], [height], [styles], [sampler], [seed], [model_hash], [model_name], [prompt_words], [date], [datetime], [datetime<Format>], [datetime<Format><Time Zone>], [job_timestamp], [hasprompt<prompt1|default><prompt2>..]; leave empty for default.",
-    "Directory name pattern": "Use following tags to define how subdirectories for images and grids are chosen: [steps], [cfg], [denoising], [clip_skip], [batch_number], [generation_number], [prompt_hash], [prompt], [prompt_no_styles], [prompt_spaces], [width], [height], [styles], [sampler], [seed], [model_hash], [model_name], [prompt_words], [date], [datetime], [datetime<Format>], [datetime<Format><Time Zone>], [job_timestamp], [hasprompt<prompt1|default><prompt2>..]; leave empty for default.",
->>>>>>> 5edb0acf
     "Max prompt words": "Set the maximum number of words to be used in the [prompt_words] option; ATTENTION: If the words are too long, they may exceed the maximum length of the file path that the system can handle",
 
     "Loopback": "Performs img2img processing multiple times. Output images are used as input for the next loop.",
