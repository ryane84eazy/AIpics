--- conflicted
+++ resolved
@@ -58,13 +58,8 @@
 
     "Interrogate": "Reconstruct prompt from existing image and put it into the prompt field.",
 
-<<<<<<< HEAD
-    "Images filename pattern": "Use following tags to define how filenames for images are chosen: [steps], [cfg], [prompt], [prompt_spaces], [width], [height], [sampler], [seed], [model_hash], [prompt_words], [date]; leave empty for default.",
-    "Directory name pattern": "Use following tags to define how subdirectories for images and grids are chosen: [steps], [cfg], [prompt], [prompt_spaces], [width], [height], [sampler], [seed], [model_hash], [prompt_words], [date]; leave empty for default.",
-=======
     "Images filename pattern": "Use following tags to define how filenames for images are chosen: [steps], [cfg], [prompt], [prompt_no_styles], [prompt_spaces], [width], [height], [styles], [sampler], [seed], [model_hash], [prompt_words], [date], [datetime], [job_timestamp]; leave empty for default.",
     "Directory name pattern": "Use following tags to define how subdirectories for images and grids are chosen: [steps], [cfg], [prompt], [prompt_no_styles], [prompt_spaces], [width], [height], [styles], [sampler], [seed], [model_hash], [prompt_words], [date], [datetime], [job_timestamp]; leave empty for default.",
->>>>>>> 84e97a98
     "Max prompt words": "Set the maximum number of words to be used in the [prompt_words] option; ATTENTION: If the words are too long, they may exceed the maximum length of the file path that the system can handle",
 
     "Loopback": "Process an image, use it as an input, repeat.",
