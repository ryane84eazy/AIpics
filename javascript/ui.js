function set_theme(theme) {
  /*
  var gradioURL = window.location.href;
  if (!gradioURL.includes('?__theme=')) {
      window.location.replace(gradioURL + '?__theme=' + theme);
  }
  */
}

var selectedTabItemId = "tab_txt2img";

function all_gallery_buttons() {
  var allGalleryButtons = gradioApp().querySelectorAll('[style="display: block;"].tabitem div[id$=_gallery].gradio-gallery .thumbnails > .thumbnail-item.thumbnail-small');
  var visibleGalleryButtons = [];
  allGalleryButtons.forEach(function(elem) {
      if (elem.parentElement.offsetParent) {
          visibleGalleryButtons.push(elem);
      }
  });
  return visibleGalleryButtons;
}

function selected_gallery_button() {
  var allCurrentButtons = gradioApp().querySelectorAll('[style="display: block;"].tabitem div[id$=_gallery].gradio-gallery .thumbnail-item.thumbnail-small.selected');
  var visibleCurrentButton = null;
  allCurrentButtons.forEach(function(elem) {
      if (elem.parentElement.offsetParent) {
          visibleCurrentButton = elem;
      }
  });
  return visibleCurrentButton;
}

function selected_gallery_index() {
  var buttons = all_gallery_buttons();
  var button = selected_gallery_button();

  var result = -1;
  buttons.forEach(function(v, i) {
      if (v == button) {
          result = i;
      }
  });

  return result;
}

function extract_image_from_gallery(gallery) {
  if (gallery.length == 0) {
      return [null];
  }
  if (gallery.length == 1) {
      return [gallery[0]];
  }

  var index = selected_gallery_index();

  if (index < 0 || index >= gallery.length) {
      // Use the first image in the gallery as the default
      index = 0;
  }

  return [gallery[index]];
}

window.args_to_array = Array.from; // Compatibility with e.g. extensions that may expect this to be around

function switch_to_txt2img() {
  gradioApp().querySelector('#tabs').querySelectorAll('button')[0].click();

  return Array.from(arguments);
}

function switch_to_img2img_tab(no) {
  gradioApp().querySelector('#tabs').querySelectorAll('button')[1].click();
  gradioApp().getElementById('mode_img2img').querySelectorAll('button')[no].click();
}
function switch_to_img2img() {
  switch_to_img2img_tab(0);
  return Array.from(arguments);
}

function switch_to_sketch() {
  switch_to_img2img_tab(1);
  return Array.from(arguments);
}

function switch_to_inpaint() {
  switch_to_img2img_tab(2);
  return Array.from(arguments);
}

function switch_to_inpaint_sketch() {
  switch_to_img2img_tab(3);
  return Array.from(arguments);
}

function switch_to_extras() {
  gradioApp().querySelector('#tabs').querySelectorAll('button')[2].click();

  return Array.from(arguments);
}

function get_tab_index(tabId) {
  let buttons = gradioApp().getElementById(tabId).querySelector('div').querySelectorAll('button');
  for (let i = 0; i < buttons.length; i++) {
      if (buttons[i].classList.contains('selected')) {
          return i;
      }
  }
  return 0;
}

function create_tab_index_args(tabId, args) {
  var res = Array.from(args);
  res[0] = get_tab_index(tabId);
  return res;
}

function get_img2img_tab_index() {
  let res = Array.from(arguments);
  res.splice(-2);
  res[0] = get_tab_index('mode_img2img');
  return res;
}

function create_submit_args(args) {
  var res = Array.from(args);

  // As it is currently, txt2img and img2img send back the previous output args (txt2img_gallery, generation_info, html_info) whenever you generate a new image.
  // This can lead to uploading a huge gallery of previously generated images, which leads to an unnecessary delay between submitting and beginning to generate.
  // I don't know why gradio is sending outputs along with inputs, but we can prevent sending the image gallery here, which seems to be an issue for some.
  // If gradio at some point stops sending outputs, this may break something
  if (Array.isArray(res[res.length - 3])) {
      res[res.length - 3] = null;
  }

  return res;
}

function showSubmitButtons(tabname, show) {
  gradioApp().getElementById(tabname + "_interrupt").style.display = show ? "none" : "flex";
  gradioApp().getElementById(tabname + "_skip").style.display = show ? "none" : "flex";
  gradioApp().getElementById(tabname + "_generate").style.display = !show ? "none" : "flex";
}

function showRestoreProgressButton(tabname, show) {
  var button = gradioApp().getElementById(tabname + "_restore_progress");
  if (!button) return;

  button.style.display = show ? "flex" : "none";
}


function submit() {
  showSubmitButtons('txt2img', false);

  var id = randomId();
  localStorage.setItem("txt2img_task_id", id);

  requestProgress(id, gradioApp().getElementById('txt2img_gallery_container'), gradioApp().getElementById('txt2img_gallery'), function() {
      showSubmitButtons('txt2img', true);
      localStorage.removeItem("txt2img_task_id");
      showRestoreProgressButton('txt2img', false);
  });

  var res = create_submit_args(arguments);

  res[0] = id;

  return res;
}

function submit_img2img() {
  showSubmitButtons('img2img', false);

  var id = randomId();
  localStorage.setItem("img2img_task_id", id);

  requestProgress(id, gradioApp().getElementById('img2img_gallery_container'), gradioApp().getElementById('img2img_gallery'), function() {
      showSubmitButtons('img2img', true);
      localStorage.removeItem("img2img_task_id");
      showRestoreProgressButton('img2img', false);
  });

  var res = create_submit_args(arguments);

  res[0] = id;
  res[1] = get_tab_index('mode_img2img');

  return res;
}

function restoreProgressTxt2img() {
  showRestoreProgressButton("txt2img", false);
  var id = localStorage.getItem("txt2img_task_id");

  id = localStorage.getItem("txt2img_task_id");

  if (id) {
      requestProgress(id, gradioApp().getElementById('txt2img_gallery_container'), gradioApp().getElementById('txt2img_gallery'), function() {
          showSubmitButtons('txt2img', true);
      }, null, 0);
  }

  return id;
}

function restoreProgressImg2img() {
  showRestoreProgressButton("img2img", false);

  var id = localStorage.getItem("img2img_task_id");

  if (id) {
      requestProgress(id, gradioApp().getElementById('img2img_gallery_container'), gradioApp().getElementById('img2img_gallery'), function() {
          showSubmitButtons('img2img', true);
      }, null, 0);
  }

  return id;
}

onUiLoaded(function() {
  showRestoreProgressButton('txt2img', localStorage.getItem("txt2img_task_id"));
  showRestoreProgressButton('img2img', localStorage.getItem("img2img_task_id"));
});


function modelmerger() {
  var id = randomId();
  requestProgress(id, gradioApp().getElementById('modelmerger_results_panel'), null, function() {});

  var res = create_submit_args(arguments);
  res[0] = id;
  return res;
}


function ask_for_style_name(_, prompt_text, negative_prompt_text) {
  var name_ = prompt('Style name:');
  return [name_, prompt_text, negative_prompt_text];
}

function confirm_clear_prompt(prompt, negative_prompt) {
  if (confirm("Delete prompt?")) {
      prompt = "";
      negative_prompt = "";
  }

  return [prompt, negative_prompt];
}


var promptTokecountUpdateFuncs = {};

function recalculatePromptTokens(name) {
  if (promptTokecountUpdateFuncs[name]) {
      promptTokecountUpdateFuncs[name]();
  }
}

function recalculate_prompts_txt2img() {
  recalculatePromptTokens('txt2img_prompt');
  recalculatePromptTokens('txt2img_neg_prompt');
  return Array.from(arguments);
}

function recalculate_prompts_img2img() {
  recalculatePromptTokens('img2img_prompt');
  recalculatePromptTokens('img2img_neg_prompt');
  return Array.from(arguments);
}


var opts = {};
onUiUpdate(function() {
  
  if (Object.keys(opts).length != 0) return;

  var json_elem = gradioApp().getElementById("settings_json");
  if (json_elem == null) return;

  var textarea = json_elem.querySelector("textarea");
  var jsdata = textarea.value;
  opts = JSON.parse(jsdata);
  executeCallbacks(optionsChangedCallbacks);

  Object.defineProperty(textarea, "value", {
    set: function (newValue) {
      var valueProp = Object.getOwnPropertyDescriptor(
        HTMLTextAreaElement.prototype,
        "value"
      );
      var oldValue = valueProp.get.call(textarea);
      valueProp.set.call(textarea, newValue);

      if (oldValue != newValue) {
        opts = JSON.parse(textarea.value);
      }

      executeCallbacks(optionsChangedCallbacks);
    },
    get: function () {
      var valueProp = Object.getOwnPropertyDescriptor(
        HTMLTextAreaElement.prototype,
        "value"
      );
      return valueProp.get.call(textarea);
    },
  });

  //console.log(opts);

  json_elem.parentElement.style.display = "none";

  function registerTextarea(id, id_counter, id_button) {
    var prompt = gradioApp().getElementById(id);
    var counter = gradioApp().getElementById(id_counter);
    var textarea = gradioApp().querySelector("#" + id + " > label > textarea");

    if (counter.parentElement == prompt.parentElement) {
      return;
    }

    prompt.parentElement.insertBefore(counter, prompt);
    counter.classList.add("token-counter");
    prompt.parentElement.style.position = "relative";

    promptTokecountUpdateFuncs[id] = function () {
      update_token_counter(id_button);
    };
    textarea.addEventListener("input", promptTokecountUpdateFuncs[id]);
  }

  registerTextarea(
    "txt2img_prompt",
    "txt2img_token_counter",
    "txt2img_token_button"
  );
  registerTextarea(
    "txt2img_neg_prompt",
    "txt2img_negative_token_counter",
    "txt2img_negative_token_button"
  );
  registerTextarea(
    "img2img_prompt",
    "img2img_token_counter",
    "img2img_token_button"
  );
  registerTextarea(
    "img2img_neg_prompt",
    "img2img_negative_token_counter",
    "img2img_negative_token_button"
  );

  var show_all_pages = gradioApp().getElementById("settings_show_all_pages");
  var settings_tabs = gradioApp().querySelector("#settings div");
  if (show_all_pages && settings_tabs) {
    settings_tabs.appendChild(show_all_pages);
    show_all_pages.onclick = function () {
      gradioApp()
        .querySelectorAll("#settings > div")
        .forEach(function (elem) {
          elem.style.display = "block";
        });
      gradioApp()
        .querySelectorAll("#settings > div > div > div")
        .forEach(function (elem) {
          elem.style.maxHeight = "none";
        });
    };
  }
  /* 	
	^ matches the start
	* matches any position
	$ matches the end
	*/
  /* anapnoe ui start	*/

  /* auto grow textarea */
  function autoGrowPromptTextarea() {
    gradioApp()
      .querySelectorAll('[id$="_prompt"] textarea')
      .forEach(function (elem) {
        elem.parentElement.click();
      });
  }

  gradioApp()
    .querySelectorAll(
      '[id$="_prompt"] textarea, [id^="setting_"] textarea, textarea'
    )
    .forEach(function (elem) {
      elem.style.boxSizing = "border-box";
      var offset = elem.offsetHeight - elem.clientHeight;
      elem.addEventListener("input", function (e) {
        e.target.style.minHeight = "auto";
        e.target.style.minHeight = e.target.scrollHeight + offset + 2 + "px";
      });

      elem.parentElement.addEventListener("click", function (e) {
        let textarea = e.currentTarget.querySelector("textarea");
        textarea.style.minHeight = "auto";
        textarea.style.minHeight = textarea.scrollHeight + offset + 2 + "px";
      });
    });

  /* resizable split view */
  const resizeEvent = window.document.createEvent("UIEvents");
  resizeEvent.initUIEvent("resize", true, false, window, 0);

  gradioApp()
    .querySelectorAll('[id $="2img_splitter"]')
    .forEach((elem) => {
      elem.addEventListener("mousedown", function (e) {
        e.preventDefault();

        let resizer = e.currentTarget;
        let container = resizer.parentElement;

        let flexDir = window
          .getComputedStyle(container)
          .getPropertyValue("flex-direction");

        let leftSide = resizer.previousElementSibling;
        let rightSide = resizer.nextElementSibling;

        let dir = flexDir == "row-reverse" ? -1.0 : 1.0;

        let x = e.clientX;
        let y = e.clientY;
        let leftWidth = leftSide.getBoundingClientRect().width;

        function mouseMoveHandler(e) {
          resizer.style.cursor = "col-resize";
          container.style.cursor = "col-resize";

          const dx = (e.clientX - x) * dir;
          const dy = (e.clientY - y) * dir;

          const newLeftWidth =
            ((leftWidth + dx) * 100) / container.getBoundingClientRect().width;
          leftSide.style.flexBasis = `${newLeftWidth}%`;
          leftSide.style.userSelect = "none";
          leftSide.style.pointerEvents = "none";
          rightSide.style.userSelect = "none";
          rightSide.style.pointerEvents = "none";
          //window.dispatchEvent(resizeEvent);
        }

        function mouseUpHandler() {
          resizer.style.removeProperty("cursor");
          container.style.removeProperty("cursor");
          leftSide.style.removeProperty("user-select");
          leftSide.style.removeProperty("pointer-events");
          rightSide.style.removeProperty("user-select");
          rightSide.style.removeProperty("pointer-events");
          container.removeEventListener("mousemove", mouseMoveHandler);
          container.removeEventListener("mouseup", mouseUpHandler);
          //window.dispatchEvent(resizeEvent);
        }

        container.addEventListener("mousemove", mouseMoveHandler);
        container.addEventListener("mouseup", mouseUpHandler);
      });

      let flex_reverse = false;
      elem.addEventListener("dblclick", function (e) {
        flex_reverse = !flex_reverse;
        e.preventDefault();

        let resizer = e.currentTarget;
        let container = resizer.parentElement;
        //let flexDir = window.getComputedStyle(container).getPropertyValue('flex-direction');

        if (flex_reverse) {
          container.style.flexDirection = "row-reverse";
        } else {
          container.style.flexDirection = "row";
        }
      });
    });

  // set this globally
  //let selectedTabItemId = "tab_txt2img";
  /* switch tab item from instance button, this is the only method that works i havent found a workaround yet */
  const Observe = (sel, opt, cb) => {
    const Obs = new MutationObserver((m) => [...m].forEach(cb));
    gradioApp()
      .querySelectorAll(sel)
      .forEach((el) => Obs.observe(el, opt));
  };
  Observe(
    "#tabs > div.tabitem",
    {
      attributesList: ["style"],
      attributeOldValue: true,
    },
    (m) => {
      if (m.target.style.display === "block") {
        let idx = parseInt(m.target.getAttribute("tab-item"));
        selectedTabItemId = m.target.id;
        tabItemChanged(idx);
      }
    }
  );

  function tabItemChanged(idx) {
    gradioApp()
      .querySelectorAll(
        "#tabs > div > button.selected, #nav_menu_header_tabs > button.selected"
      )
      .forEach(function (tab) {
        tab.classList.remove("selected");
      });

    gradioApp()
      .querySelectorAll(
        "#tabs > div > button:nth-child(" +
          (idx + 1) +
          "), #nav_menu_header_tabs > button:nth-child(" +
          (idx + 1) +
          ")"
      )
      .forEach(function (tab) {
        tab.classList.add("selected");
      });
    //gardio removes listeners and attributes from tab buttons we add them again here
    gradioApp()
      .querySelectorAll("#tabs > div > button")
      .forEach(function (tab, index) {
        tab.setAttribute("tab-id", index);
        tab.removeEventListener("mouseup", navTabClicked);
        tab.addEventListener("mouseup", navTabClicked);
        if (tab.innerHTML.indexOf("Theme") != -1) tab.style.display = "none";
      });

    /* 		gradioApp().querySelectorAll('[id^="image_buttons_"] button').forEach(function (elem){
			
			if(elem.id == "txt2img_tab"){
				elem.setAttribute("tab-id", 0);
				elem.removeEventListener('click', navTabClicked);
				elem.addEventListener('click', navTabClicked);
			}else if(elem.id == "img2img_tab" || elem.id == "inpaint_tab"){
				elem.setAttribute("tab-id", 1);
				elem.removeEventListener('click', navTabClicked);
				elem.addEventListener('click', navTabClicked);
			}if(elem.id == "extras_tab"){
				elem.setAttribute("tab-id", 2);
				elem.removeEventListener('click', navTabClicked);
				elem.addEventListener('click', navTabClicked);
			}		
		}) */

    /* 		const pdiv = gradioApp().querySelector("#"+selectedTabItemId+" .progressDiv");
		if(!pdiv && selectedTabItemId == "tab_txt2img"){			
			showSubmitButtons('txt2img', true);
		}else if(!pdiv && selectedTabItemId == "tab_img2img"){
			showSubmitButtons('img2img', true);
		} */

    //window.onUiHeaderTabUpdate();
    // also here the same issue
    /*
		gradioApp().querySelectorAll('[id^="image_buttons"] [id$="_tab"]').forEach(function (button, index){
			if(button.id == ("img2img_tab" || "inpaint_tab") ){
				button.setAttribute("tab-id", 1 );
			}else if(button.id == "extras_tab"){
				button.setAttribute("tab-id", 2 );
			}
			
			button.removeEventListener('mouseup', navTabClicked);
			button.addEventListener('mouseup', navTabClicked);	
			
			
		})
		*/

    netMenuVisibility();
  }

  // menu
  function disableScroll() {
    scrollTop = window.pageYOffset || document.documentElement.scrollTop;
    scrollLeft = window.pageXOffset || document.documentElement.scrollLeft;
    window.scrollTo(scrollLeft, scrollTop);

    window.onscroll = function () {
      window.scrollTo(scrollLeft, scrollTop);
    };
  }

  function enableScroll() {
    window.onscroll = function () {};
  }

  function getPos(el) {
    let rect = el.getBoundingClientRect();
    return { x: rect.left, y: rect.top };
  }

  function toggleMenu(isopen, icon, panel, func) {
    if (isopen) {
      panel.classList.add("open");
      icon.classList.add("fixed");
      gradioApp().addEventListener("click", func);
      disableScroll();
    } else {
      panel.classList.remove("open");
      icon.classList.remove("fixed");
      gradioApp().removeEventListener("click", func);
      enableScroll();
    }
  }

  // close aside views
  function closeAsideViews(menu) {
    if (quick_menu != menu && quick_menu_open) quick_menu.click();
    if (net_menu != menu && net_menu_open) net_menu.click();
    if (theme_menu != menu && theme_menu_open) theme_menu.click();
  }

  // if we change to other view other than 2img and if aside mode is selected close extra networks aside and hide the net menu icon
  let net_container = gradioApp().querySelector("#txt2img_extra_networks_row");
  let net_menu_open = false;
  const net_menu = gradioApp().querySelector("#extra_networks_menu");
  function netMenuVisibility() {
    if (selectedTabItemId.indexOf("2img") != -1) {
      net_menu.style.display = "block";
      let nid = selectedTabItemId.split("_")[1];
      net_container = gradioApp().querySelector(
        "#" + nid + "_extra_networks_row"
      );
      if (net_container.classList.contains("aside")) {
        net_menu.style.display = "block";
        toggleMenu(net_menu_open, net_menu, net_container, null);
      } else {
        net_menu.style.display = "none";
      }
    } else {
      net_menu.style.display = "none";
    }
  }

  // mobile nav menu
  const tabs_menu = gradioApp().querySelector("#tabs > div:first-child");
  const nav_menu = gradioApp().querySelector("#nav_menu");
  const header = gradioApp().querySelector("#header-top");
  let menu_open = false;
  const z_menu = nav_menu.cloneNode(true);
  z_menu.id = "clone_nav_menu";
  header.parentElement.append(z_menu);
  function toggleNavMenu(e) {
    e.stopPropagation();
    menu_open = !menu_open;
    toggleMenu(menu_open, nav_menu, tabs_menu, toggleNavMenu);
  }
  z_menu.addEventListener("click", toggleNavMenu);

  // quicksettings nav menu
  let quick_menu_open = false;
  const quicksettings_overflow = gradioApp().querySelector(
    "#quicksettings_overflow"
  );
  const quick_menu = gradioApp().querySelector("#quick_menu");
  function toggleQuickMenu(e) {
    closeAsideViews(quick_menu);
    quick_menu_open = !quick_menu_open;
    const withinBoundaries = e.composedPath().includes(quicksettings_overflow);
    if (!quick_menu_open && withinBoundaries) {
      quick_menu_open = true;
    } else {
      e.preventDefault();
      e.stopPropagation();
      toggleMenu(
        quick_menu_open,
        quick_menu,
        quicksettings_overflow,
        toggleQuickMenu
      );
    }
  }
  quick_menu.addEventListener("click", toggleQuickMenu);

  // extra networks nav menu
  function clickedOutside(e) {
    //console.log(e.target.getAttribute('data-testid'));
    if (
      e.target.getAttribute("data-testid") != "textbox" &&
      e.target.getAttribute("data-testid")
    ) {
      if (net_menu_open && e.target.closest('[id$="2img_settings_scroll"]'))
        net_menu.click();
    }
  }
  function toggleNetMenu(e) {
    closeAsideViews(net_menu);
    net_menu_open = !net_menu_open;
    e.preventDefault();
    e.stopPropagation();
    toggleMenu(net_menu_open, net_menu, net_container, clickedOutside);
  }
  net_menu.addEventListener("click", toggleNetMenu);
  gradioApp()
    .querySelectorAll('button[id*="2img_extra_networks"]')
    .forEach((elem) => {
      elem.addEventListener("click", toggleNetMenu);
    });

  // theme nav menu
  let theme_container = gradioApp().querySelector("#tab_ui_theme");
  let theme_menu_open = false;
  const theme_menu = gradioApp().querySelector("#theme_menu");
  function toggleThemeMenu(e) {
    closeAsideViews(theme_menu);
    theme_menu_open = !theme_menu_open;
    e.preventDefault();
    e.stopPropagation();
    toggleMenu(theme_menu_open, theme_menu, theme_container, null);
  }
  theme_menu.addEventListener("click", toggleThemeMenu);

  const theme_tab = gradioApp().querySelector("#tab_ui_theme");
  function theme_aside(value) {
    if (value) {
      theme_tab.classList.add("aside");
    } else {
      theme_tab.classList.remove("aside");
    }
  }
  if (theme_tab) theme_aside(true);

  function generateOnRepeat(elem, isforever) {
    if (elem.generateOnRepeatInterval != null)
      clearInterval(elem.generateOnRepeatInterval);
    if (isforever) {
      const generate_button = elem.previousElementSibling;
      elem.generateOnRepeatInterval = setInterval(function () {
        if (window.getComputedStyle(generate_button).display !== "none") {
          generate_button.click();
        }
      }, 500);
    }
  }

  function toggleGenerateForever(e) {
    e.target.classList.toggle("active");
    if (e.target.className.indexOf("active") != -1) {
      generateOnRepeat(e.target, true);
    } else {
      generateOnRepeat(e.target, false);
    }
    e.preventDefault();
    e.stopPropagation();
  }

  gradioApp()
    .querySelectorAll('button[id*="2img_generate_forever"]')
    .forEach((elem) => {
      elem.addEventListener("click", toggleGenerateForever);
    });

  /*   let generateOnRepeat = function (genbuttonid, interruptbuttonid) {
    let genbutton = gradioApp().querySelector(genbuttonid);
    let interruptbutton = gradioApp().querySelector(interruptbuttonid);
    if (!interruptbutton.offsetParent) {
      genbutton.click();
    }
    clearInterval(window.generateOnRepeatInterval);
    window.generateOnRepeatInterval = setInterval(function () {
      if (!interruptbutton.offsetParent) {
        genbutton.click();
      }
    }, 500);
  };

  appendContextMenuOption("#txt2img_generate", "Generate forever", function () {
    generateOnRepeat("#txt2img_generate", "#txt2img_interrupt");
  });
  appendContextMenuOption("#img2img_generate", "Generate forever", function () {
    generateOnRepeat("#img2img_generate", "#img2img_interrupt");
  });

  let cancelGenerateForever = function () {
    clearInterval(window.generateOnRepeatInterval);
  }; */

  //
  /*
  function attachAccordionListeners(elem) {
    elem.querySelectorAll(".gradio-accordion > div.wrap").forEach((elem) => {
      elem.addEventListener("click", toggleAccordion);
    });
  }
   function toggleAccordion(e) {
    //e.preventDefault();
    //e.stopPropagation();
    //e.stopImmediatePropagation();
    let accordion_content =
      e.currentTarget.parentElement.querySelector(".gap.svelte-vt1mxs");

    if (accordion_content) {
      e.preventDefault();
      e.stopPropagation();
      let accordion_icon = e.currentTarget.parentElement.querySelector(
        ".label-wrap > .icon"
      );
      if (accordion_content.className.indexOf("hidden") != -1) {
        accordion_content.classList.remove("hidden");
        accordion_icon.style.setProperty("transform", "rotate(0deg)");
        e.currentTarget.classList.add("hide");
      } else {
        accordion_content.classList.add("hidden");
        accordion_icon.style.setProperty("transform", "rotate(90deg)");
        e.currentTarget.classList.remove("hide");
      }
    } else {
      let accordion_btn =
        e.currentTarget.parentElement.querySelector(".label-wrap");
      e.currentTarget.classList.add("hide");
      accordion_btn.click();
      //maybe here we need to setInterval until the content is available
      setTimeout(function () {
        accordion_content = accordion_btn.parentElement;
        //console.log(accordion_content);
        attachAccordionListeners(accordion_content);
      }, 1000);
    }
  }

  attachAccordionListeners(gradioApp());
  */
  // additional ui styles
  let styleobj = {};
  const r = gradioApp();
  const style = document.createElement("style");
  style.id = "ui-styles";
  r.appendChild(style);

  function updateOpStyles() {
    let ops_styles = "";
    for (const key in styleobj) {
      ops_styles += styleobj[key];
    }
    const ui_styles = gradioApp().getElementById("ui-styles");
    ui_styles.innerHTML = ops_styles;
    //console.log(ui_styles);
  }

  // generated image fit contain - scale
  function imageGeneratedFitMethod(value) {
    styleobj.ui_view_fit =
      "[id$='2img_gallery'] div>img {object-fit:" + value + "!important;}";
  }
  gradioApp()
    .querySelector("#setting_ui_output_image_fit")
    .addEventListener("click", function (e) {
      if (e.target && e.target.matches("input[type='radio']")) {
        imageGeneratedFitMethod(e.target.value.toLowerCase());
        updateOpStyles();
      }
    });
  imageGeneratedFitMethod(opts.ui_output_image_fit.toLowerCase());

  // livePreview fit contain - scale
  function imagePreviewFitMethod(value) {
    styleobj.ui_fit = ".livePreview img {object-fit:" + value + "!important;}";
  }
  gradioApp()
    .querySelector("#setting_live_preview_image_fit")
    .addEventListener("click", function (e) {
      if (e.target && e.target.matches("input[type='radio']")) {
        imagePreviewFitMethod(e.target.value.toLowerCase());
        updateOpStyles();
      }
    });
  imagePreviewFitMethod(opts.live_preview_image_fit.toLowerCase());

  // viewports order left - right
  function viewportOrder(value) {
    styleobj.ui_views_order =
      "[id$=_prompt_image] + div {flex-direction:" + value + ";}";
  }
  gradioApp()
    .querySelector("#setting_ui_views_order")
    .addEventListener("click", function (e) {
      if (e.target && e.target.matches("input[type='radio']")) {
        viewportOrder(e.target.value.toLowerCase());
        updateOpStyles();
      }
    });
  viewportOrder(opts.ui_views_order.toLowerCase());

  // sd max resolution output
  function sdMaxOutputResolution(value) {
    gradioApp()
      .querySelectorAll('[id$="2img_width"] input,[id$="2img_height"] input')
      .forEach((elem) => {
        elem.max = value;
      });
  }
  gradioApp()
    .querySelector("#setting_sd_max_resolution")
    .addEventListener("input", function (e) {
      let intvalue = parseInt(e.target.value);
      intvalue = Math.min(Math.max(intvalue, 512), 16384);
      sdMaxOutputResolution(intvalue);
    });
  sdMaxOutputResolution(opts.sd_max_resolution);

  function extra_networks_visibility(value) {
    gradioApp()
      .querySelectorAll('[id$="2img_extra_networks_row"]')
      .forEach((elem) => {
        if (value) {
          elem.classList.remove("!hidden");
        } else {
          elem.classList.add("!hidden");
        }
      });
  }
  gradioApp()
    .querySelector("#setting_extra_networks_default_visibility input")
    .addEventListener("click", function (e) {
      extra_networks_visibility(e.target.checked);
    });
  extra_networks_visibility(opts.extra_networks_default_visibility);

  function extra_networks_card_size(value) {
    styleobj.extra_networks_card_size =
      ":root{--ae-extra-networks-card-size:" + value + ";}";
  }
  gradioApp()
    .querySelectorAll("#setting_extra_networks_cards_size input")
    .forEach(function (elem) {
      elem.addEventListener("input", function (e) {
        extra_networks_card_size(e.target.value);
        updateOpStyles();
      });
    });
  extra_networks_card_size(opts.extra_networks_cards_size);

  function extra_networks_cards_visible_rows(value) {
    styleobj.extra_networks_cards_visible_rows =
      ":root{--ae-extra-networks-visible-rows:" + value + ";}";
  }
  gradioApp()
    .querySelectorAll("#setting_extra_networks_cards_visible_rows input")
    .forEach(function (elem) {
      elem.addEventListener("input", function (e) {
        extra_networks_cards_visible_rows(e.target.value);
        updateOpStyles();
      });
    });
  extra_networks_cards_visible_rows(opts.extra_networks_cards_visible_rows);

  function extra_networks_aside(value) {
    gradioApp()
      .querySelectorAll('[id$="2img_extra_networks_row"]')
      .forEach((elem) => {
        if (value) {
          elem.classList.add("aside");
        } else {
          elem.classList.remove("aside");
        }
        netMenuVisibility();
      });
  }
  gradioApp()
    .querySelector("#setting_extra_networks_aside input")
    .addEventListener("click", function (e) {
      extra_networks_aside(e.target.checked);
    });
  extra_networks_aside(opts.extra_networks_aside);

  // hidden - header ui tabs
  let radio_hidden_html = "";
  let radio_header_html = "";
  let hiddentabs = {};
  let headertabs = {};
  const setting_ui_hidden_tabs = gradioApp().querySelector(
    "#setting_ui_hidden_tabs textarea"
  );
  const setting_ui_header_tabs = gradioApp().querySelector(
    "#setting_ui_header_tabs textarea"
  );
  const parent_header_tabs = gradioApp().querySelector("#nav_menu_header_tabs");
  setting_ui_hidden_tabs.style.display = "none";
  setting_ui_header_tabs.style.display = "none";

  const maintabs = gradioApp().querySelectorAll(
    "#tabs > div:first-child > button"
  );
  const tabitems = gradioApp().querySelectorAll("#tabs > div.tabitem");

  function tabOpsSave(setting) {
    updateInput(setting);
    
  }

  function tabsHiddenChange() {
    const keys = Object.keys(hiddentabs);
    setting_ui_hidden_tabs.value = "";
    keys.forEach((key, index) => {
      //console.log(`${key}: ${hiddentabs[key]} ${index}`);
      if (hiddentabs[key] == true) {
        styleobj[key] =
          "#tabs > div:first-child > button:nth-child(" +
          (index + 1) +
          "){display:none;}";
        setting_ui_hidden_tabs.value += key + ",";
      } else {
        styleobj[key] =
          "#tabs > div:first-child  > button:nth-child(" +
          (index + 1) +
          "){display:block;}";
      }
    });

    tabOpsSave(setting_ui_hidden_tabs);
    tabsHeaderChange();
  }
  function tabsHeaderChange() {
    const keys = Object.keys(headertabs);
    setting_ui_header_tabs.value = "";
    keys.forEach((key, index) => {
      //console.log(`${key}: ${hiddentabs[key]} ${index}`);
      let nkey = key + "_hr";
      if (headertabs[key] == true && hiddentabs[key] == false) {
        styleobj[nkey] =
          "#nav_menu_header_tabs > button:nth-child(" +
          (index + 1) +
          "){display:block;}";
        setting_ui_header_tabs.value += key + ",";
      } else {
        styleobj[nkey] =
          "#nav_menu_header_tabs > button:nth-child(" +
          (index + 1) +
          "){display:none;}";
      }
    });

    tabOpsSave(setting_ui_header_tabs);
  }

  function navigate2TabItem(idx) {
    gradioApp()
      .querySelectorAll("#tabs > div.tabitem")
      .forEach(function (tabitem, index) {
        if (idx == index) {
          tabitem.style.display = "block";
        } else {
          tabitem.style.display = "none";
        }
      });
  }

  function navTabClicked(e) {
    const idx = parseInt(e.currentTarget.getAttribute("tab-id"));
    navigate2TabItem(idx);
  }

  maintabs.forEach(function (elem, index) {
    let tabvalue = elem.innerText.replaceAll(" ", "");
    hiddentabs[tabvalue] = false;
    headertabs[tabvalue] = false;
    let checked_hidden = "";
    let checked_header = "";
    if (setting_ui_hidden_tabs.value.indexOf(tabvalue) != -1) {
      hiddentabs[tabvalue] = true;
      checked_hidden = "checked";
    }
    if (setting_ui_header_tabs.value.indexOf(tabvalue) != -1) {
      headertabs[tabvalue] = true;
      checked_header = "checked";
    }
    radio_hidden_html +=
<<<<<<< HEAD
      '<label class="' +
=======
      '<label class="_' +
>>>>>>> 4c5812d6
      tabvalue.toLowerCase() +
      ' svelte-1qxcj04"><input type="checkbox" name="uiha" class="svelte-1qxcj04" ' +
      checked_hidden +
      ' value="' +
      elem.innerText +
      '"><span class="ml-2 svelte-1qxcj04">' +
      elem.innerText +
      "</span></label>";

    radio_header_html +=
<<<<<<< HEAD
      '<label class="' +
=======
      '<label class="_' +
>>>>>>> 4c5812d6
      tabvalue.toLowerCase() +
      ' svelte-1qxcj04"><input type="checkbox" name="uiha" class="svelte-1qxcj04" ' +
      checked_header +
      ' value="' +
      elem.innerText +
      '"><span class="ml-2 svelte-1qxcj04">' +
      elem.innerText +
      "</span></label>";

    tabitems[index].setAttribute("tab-item", index);
    elem.setAttribute("tab-id", index);

    let clonetab = elem.cloneNode(true);
    clonetab.id = tabvalue + "_clone";
    parent_header_tabs.append(clonetab);
    clonetab.addEventListener("click", navTabClicked);
  });

  let div = document.createElement("div");
  div.id = "hidden_radio_tabs_container";
  div.classList.add("flex", "flex-wrap", "gap-2", "wrap", "svelte-1qxcj04");
  div.innerHTML = radio_hidden_html;
  setting_ui_hidden_tabs.parentElement.appendChild(div);

  div = document.createElement("div");
  div.id = "header_radio_tabs_container";
  div.classList.add("flex", "flex-wrap", "gap-2", "wrap", "svelte-1qxcj04");
  div.innerHTML = radio_header_html;
  setting_ui_header_tabs.parentElement.appendChild(div);

  // hidden tabs
  gradioApp()
    .querySelector("#hidden_radio_tabs_container")
    .addEventListener("click", function (e) {
      if (e.target && e.target.matches("input[type='checkbox']")) {
        let tabvalue = e.target.value.replaceAll(" ", "");
        hiddentabs[tabvalue] = e.target.checked;
        tabsHiddenChange();
        updateOpStyles();
      }
    });
  // header tabs
  gradioApp()
    .querySelector("#header_radio_tabs_container")
    .addEventListener("click", function (e) {
      if (e.target && e.target.matches("input[type='checkbox']")) {
        let tabvalue = e.target.value.replaceAll(" ", "");
        headertabs[tabvalue] = e.target.checked;
        tabsHeaderChange();
        updateOpStyles();
      }
    });

  tabsHiddenChange();

  gradioApp()
    .querySelectorAll('[id^="image_buttons_"] button, #png_2img_results button')
    .forEach(function (elem) {
      //console.log(opts.send_seed);
      if (elem.id == "txt2img_tab") {
        elem.setAttribute("tab-id", 0);
        elem.addEventListener("click", navTabClicked);
      } else if (elem.id == "img2img_tab" || elem.id == "inpaint_tab") {
        elem.setAttribute("tab-id", 1);
        elem.addEventListener("click", navTabClicked);
      }
      if (elem.id == "extras_tab") {
        elem.setAttribute("tab-id", 2);
        elem.addEventListener("click", navTabClicked);
      }
    });

  gradioApp()
    .querySelectorAll('[id$="2img_extra_tabs"] .search')
    .forEach(function (elem) {
      elem.addEventListener("keyup", function (e) {
        if (e.defaultPrevented) {
          return; // Do nothing if event already handled
        }
        switch (e.code) {
          case "Escape":
            if (e.target.value == "") {
              net_menu.click();
            } else {
              e.target.value = "";
              updateInput(e.target);
            }
            break;
        }
      });
    });

  // add - remove quicksettings
  const settings_submit = gradioApp().querySelector("#settings_submit");
  const quick_parent = gradioApp().querySelector(
    "#quicksettings_overflow_container"
  );
  const setting_quicksettings = gradioApp().querySelector(
    "#setting_quicksettings textarea"
  );
  function saveQuickSettings() {
    updateInput(setting_quicksettings);
    const cEvent = new Event("click"); //submit
    Object.defineProperty(cEvent, "target", { value: settings_submit });
    settings_submit.dispatchEvent(cEvent);
    console.log(setting_quicksettings.value);
  }

  /* 	
	function addModelCheckpoint(){
		if(setting_quicksettings.value.indexOf("sd_model_checkpoint") === -1){
			setting_quicksettings.value += ",sd_model_checkpoint";
		}
		saveQuickSettings();
	} 
	*/

  function add2quickSettings(id, section, checked) {
    let field_settings = setting_quicksettings.value.replace(" ", "");
    if (checked) {
      field_settings += "," + id;
      let setting_row = gradioApp().querySelector("#row_setting_" + id);
      quick_parent.append(setting_row);
      setting_row.classList.add("warning");
    } else {
      field_settings = field_settings.replaceAll(id, ",");
      const setting_parent = gradioApp().querySelector(
        "#" + section + "_settings_2img_settings"
      );
      let quick_row = gradioApp().querySelector("#row_setting_" + id);
      setting_parent.append(quick_row);
      quick_row.classList.remove("warning");
    }
    field_settings = field_settings.replace(/,{2,}/g, ",");
    setting_quicksettings.value = field_settings;
    //addModelCheckpoint();
    saveQuickSettings();
    //console.log(section + " - " + id + " - " + checked);
  }
  gradioApp()
    .querySelectorAll('[id*="add2quick_"]')
    .forEach(function (elem) {
      let trg = elem.id.split("_add2quick_setting_");
      let sid = trg[0];
      let tid = trg[1];
      let elem_input = gradioApp().querySelector("#" + elem.id + " input");
      if (elem_input) {
        elem_input.addEventListener("click", function (e) {
          add2quickSettings(tid, sid, e.target.checked);
        });
      }
    });
  //addModelCheckpoint();

  // input release component dispatcher
  let cached_clone_range;
  let cached_clone_num;
  let active_clone_input = [];
  let focus_input;

  function ui_input_release_component(elem) {
    //console.log("ok");
    if (active_clone_input.length > 0) return;

    //img2img_width
    let parent = elem.parentElement;
    let comp_parent = parent.parentElement.parentElement;

    if (
      comp_parent.id == "img2img_width" ||
      comp_parent.id == "img2img_height" ||
      comp_parent.id == "img2img_scale" ||
      comp_parent.id.indexOf("--ae-") != -1 ||
      comp_parent.id.indexOf("theme") != -1 ||
      comp_parent.className.indexOf("posex") != -1
    )
      return;

    let clone_num = elem.cloneNode();
    active_clone_input.push(clone_num);

    let label = parent.querySelector("label");

    clone_num.id = "num_clone";
    clone_num.value = elem.value;
    parent.append(clone_num);
    elem.classList.add("hidden");

    clone_num.addEventListener("change", function (e) {
      elem.value = clone_num.value;
      updateInput(elem);
    });

    clone_num.addEventListener("focus", function (e) {
      focus_input = clone_num;
    });

    cached_clone_num = clone_num;
    cached_clone_range = false;

    if (label) {
      let comp_range = comp_parent.querySelector("input[type='range']");
      let clone_range = comp_range.cloneNode();
      active_clone_input.push(clone_range);

      clone_range.id = comp_range.id + "_clone";
      clone_range.value = comp_range.value;
      comp_range.parentElement.append(clone_range);
      comp_range.classList.add("hidden");

      clone_range.addEventListener("input", function (e) {
        clone_num.value = e.target.value;
      });
      clone_range.addEventListener("change", function (e) {
        elem.value = clone_range.value;
        updateInput(elem);
      });
      clone_num.addEventListener("input", function (e) {
        clone_range.value = e.target.value;
      });

      cached_clone_range = clone_range;
    }
  }
  /*   function ui_input_focus_handler(e) {
    if (e.target != focus_input) {
      focus_input = false;
      ui_input_release_handler(e);
    }
  } */

  function ui_input_release_handler(e) {
    const len = active_clone_input.length;
    if (focus_input) {
      return;
    }
    if (len > 0) {
      if (e.target.id.indexOf("_clone") == -1) {
        for (var i = len - 1; i >= 0; i--) {
          let relem = active_clone_input[i];
          relem.previousElementSibling.classList.remove("hidden");
          relem.remove();
          active_clone_input.pop();
        }
      }
    }

    let elem_type = e.target.tagName;
    if (elem_type == "INPUT") {
      let elem = e.target;
      if (elem.type == "number") {
        ui_input_release_component(elem);
      } else if (elem.type == "range") {
        elem = e.target.parentElement.querySelector("input[type='number']");
        if (elem) {
          ui_input_release_component(elem);
        }
      }
    }
  }
  let timeoutId;

  function ui_input_touchmove_handler(e) {
    if (cached_clone_range && cached_clone_num) {
      if (e.touches) {
        const rect = cached_clone_range.getBoundingClientRect();
        const xoffset_min = rect.left + window.scrollX;
        //const xoffset_max = (rect.right + window.scrollX);
        //const yoffset_min = (rect.top + window.scrollY);
        //const yoffset_max = (rect.bottom + window.scrollY);
        //if(	e.touches[0].pageY > yoffset_min && e.touches[0].pageY < yoffset_max && e.touches[0].pageX > xoffset_min && e.touches[0].pageX < xoffset_max){
        e.preventDefault();
        const percent =
          parseInt(((e.touches[0].pageX - xoffset_min) / rect.width) * 10000) /
          10000;
        cached_clone_range.value =
          percent * (cached_clone_range.max - cached_clone_range.min) +
          parseFloat(cached_clone_range.min);
        cached_clone_num.value = cached_clone_range.value;
        //}
      }
    }
  }
  function ui_input_touchend_handler(e) {
    if (cached_clone_range && cached_clone_num) {
      const elem = cached_clone_range.previousElementSibling;
      elem.value = cached_clone_range.value;
      updateInput(elem);
    }
  }

  function slider_contextmenu(e) {
    e.preventDefault();
  }
  function slider_touchend(e) {
    if (timeoutId) clearTimeout(timeoutId);
  }
  function slider_touchmove(e) {
    if (timeoutId) clearTimeout(timeoutId);
  }
  function slider_touchstart(e) {
    const gcontainer = e.target;
    //gcontainer.removeEventListener('contextmenu',  slider_contextmenu);
    gcontainer.removeEventListener("touchend", slider_touchend);
    gcontainer.removeEventListener("touchmove", slider_touchmove);
    gcontainer.removeEventListener("touchend", ui_input_touchend_handler);
    gcontainer.removeEventListener("touchmove", ui_input_touchmove_handler);

    timeoutId = setTimeout(function () {
      timeoutId = null;
      focus_input = false;
      e.stopPropagation();
      ui_input_release_handler(e);
      ui_input_touchmove_handler(e);
      gcontainer.addEventListener("touchmove", ui_input_touchmove_handler, {
        passive: false,
      });
      gcontainer.addEventListener("touchend", ui_input_touchend_handler);
    }, 500);

    //gcontainer.addEventListener('contextmenu',  slider_contextmenu);
    gcontainer.addEventListener("touchend", slider_touchend);
    gcontainer.addEventListener("touchmove", slider_touchmove, {
      passive: false,
    });
  }

  function ui_dispatch_input_release(value) {
    const gcontainer = gradioApp().querySelector(".gradio-container");
    if (value) {
      gcontainer.addEventListener("mouseover", ui_input_release_handler);
      gcontainer.addEventListener("touchstart", slider_touchstart, {
        passive: false,
      });
    } else {
      gcontainer.removeEventListener("mouseover", ui_input_release_handler);
      gcontainer.removeEventListener("touchstart", slider_touchstart);
      //gcontainer.removeEventListener('contextmenu',  slider_contextmenu);
      gcontainer.removeEventListener("touchend", slider_touchend);
      gcontainer.removeEventListener("touchmove", slider_touchmove);
      gcontainer.removeEventListener("touchend", ui_input_touchend_handler);
      gcontainer.removeEventListener("touchmove", ui_input_touchmove_handler);
    }
  }
  gradioApp()
    .querySelector("#setting_ui_dispatch_input_release input")
    .addEventListener("click", function (e) {
      ui_dispatch_input_release(e.target.checked);
    });
  ui_dispatch_input_release(opts.ui_dispatch_input_release);

  // step ticks for performant input range
  function ui_show_range_ticks(value, interactive) {
    if (value) {
      const range_selectors = "input[type='range']";
      //const range_selectors = "[id$='_clone']:is(input[type='range'])";
      gradioApp()
        .querySelectorAll(range_selectors)
        .forEach(function (elem) {
          let spacing = (elem.step / (elem.max - elem.min)) * 100.0;
          let tsp = "max(3px, calc(" + spacing + "% - 1px))";
          let fsp = "max(4px, calc(" + spacing + "% + 0px))";
          var style = elem.style;
          style.setProperty(
            "--ae-slider-bg-overlay",
            "repeating-linear-gradient( 90deg, transparent, transparent " +
              tsp +
              ", var(--ae-input-border-color) " +
              tsp +
              ", var(--ae-input-border-color) " +
              fsp +
              " )"
          );
        });
    } else if (interactive) {
      gradioApp()
        .querySelectorAll("input[type='range']")
        .forEach(function (elem) {
          var style = elem.style;
          style.setProperty("--ae-slider-bg-overlay", "transparent");
        });
    }
  }
  gradioApp()
    .querySelector("#setting_ui_show_range_ticks input")
    .addEventListener("click", function (e) {
      ui_show_range_ticks(e.target.checked, true);
    });
  ui_show_range_ticks(opts.ui_show_range_ticks);

  const gradio_main = gradioApp().querySelector(".gradio-container > div.main");
  function ui_no_slider_layout(value) {
    if (value) {
      gradio_main.classList.add("no-slider-layout");
    } else {
      gradio_main.classList.remove("no-slider-layout");
    }
  }
  gradioApp()
    .querySelector("#setting_ui_no_slider_layout input")
    .addEventListener("click", function (e) {
      ui_no_slider_layout(e.target.checked, true);
    });
  ui_no_slider_layout(opts.ui_no_slider_layout);

  // draggable reordable quicksettings
  const container = gradioApp().querySelector(
    "#quicksettings_overflow_container"
  );
  let draggables;
  let lastElemAfter;
  let islastChild;
  let timeout;

  function preventBehavior(e) {
    e.stopPropagation();
    e.preventDefault();
    return false;
  }
  let sdCheckpointModels = [];
  function getSdCheckpointModels() {
    gradioApp()
      .querySelectorAll("#txt2img_checkpoints_cards .card")
      .forEach(function (elem, i) {
        sdCheckpointModels[i] = elem.getAttribute("onclick").split('"')[1];
      });
  }
  getSdCheckpointModels();

  function remove_overrides() {
    let checked_overrides = [];
    gradioApp()
      .querySelectorAll("#setting_ignore_overrides input")
      .forEach(function (elem, i) {
        if (elem.checked) {
          checked_overrides[i] = elem.nextElementSibling.innerHTML;
        }
      });
    //console.log(checked_overrides);
    gradioApp()
      .querySelectorAll("[id$='2img_override_settings'] .token")
      .forEach(function (token) {
        let token_arr = token.querySelector("span").innerHTML.split(":");
        let token_name = token_arr[0];
        let token_value = token_arr[1];
        token_value = token_value.replaceAll(" ", "");

        if (token_name.indexOf("Model hash") != -1) {
          const info_label = gradioApp().querySelector(
            "[id$='2img_override_settings'] label span"
          );
          info_label.innerHTML = "Override settings MDL: unknown";
          for (let m = 0; m < sdCheckpointModels.length; m++) {
            let m_str = sdCheckpointModels[m];
            if (m_str.indexOf(token_value) != -1) {
              info_label.innerHTML =
                "Override settings <i>MDL: " + m_str.split("[")[0] + "</i>";
              break;
            }
          }
        }
        if (checked_overrides.indexOf(token_name) != -1) {
          token.querySelector(".token-remove").click();
          gradioApp()
            .querySelector(
              "#" + selectedTabItemId + " [id$='2img_override_settings']"
            )
            .parentElement.classList.add("show");
        } else {
          // maybe we add them again, for now we can select and add the removed tokens manually from the drop down
        }
      });
  }
  gradioApp()
    .querySelector("#setting_ignore_overrides")
    .addEventListener("click", function (e) {
      setTimeout(function () {
        remove_overrides();
      }, 100);
    });

  function update_input_fields(tab) {
    /* 
		let input_selectors = "#tab_"+ tab + " [id^='num_clone']:is(input[type='number'])";
		gradioApp().querySelectorAll(input_selectors).forEach(function (elem){
			let elem_source = elem.previousElementSibling;		
			elem.value = elem_source.value;
			updateInput(elem);	
		}) 
		*/
    remove_overrides();
    autoGrowPromptTextarea();
  }

  gradioApp()
    .querySelectorAll(
      "#tab_pnginfo #png_2img_results button, [id$='2img_actions_column'] #paste"
    )
    .forEach(function (elem) {
      elem.addEventListener("click", function (e) {
        let button_id;
        if (e.target.id == "paste") {
          button_id = e.target.nextElementSibling.id.split("_")[0];
        } else {
          button_id = e.target.id.split("_")[0];
        }
        setTimeout(function () {
          update_input_fields(button_id);
        }, 500);
      });
    });

  const pnginfo = gradioApp().querySelector("#tab_pnginfo");
  function forwardFromPngInfo() {
    if (selectedTabItemId == "tab_txt2img") {
      pnginfo.querySelector("#txt2img_tab").click();
      //close generation info
      gradioApp()
        .querySelector(
          "#txt2img_results > div:last-child > div.gradio-accordion > div.hide"
        )
        ?.click();

      const img_src = pnginfo.querySelector("img");
      const gallery_parent = gradioApp().querySelector(
        "#txt2img_gallery_container"
      );
      const live_preview = gallery_parent.querySelector(".livePreview");
      if (live_preview) {
        live_preview.innerHTML =
          '<img width="' +
          img_src.width +
          '" height="' +
          img_src.height +
          '" src="' +
          img_src.src +
          '">';
      } else {
        const div = document.createElement("div");
        div.classList.add("livePreview", "dropPreview");
        div.innerHTML =
          '<img width="' +
          img_src.width +
          '" height="' +
          img_src.height +
          '" src="' +
          img_src.src +
          '">';
        gallery_parent.prepend(div);
      }
    } else if (selectedTabItemId == "tab_img2img") {
      pnginfo.querySelector("#img2img_tab").click();
      //close generation info
      gradioApp()
        .querySelector(
          "#img2img_results > div:last-child > div.gradio-accordion > div.hide"
        )
        ?.click();
    }
  }

  function fetchPngInfoData(files) {
    /* const oldFetch = window.fetch;
			
		window.fetch = async (input, options) => {			
			const response = await oldFetch(input, options);
			if( 'run/predict/' === input ) {			
				if(response.ok){									
					window.fetch = oldFetch;										
				}
			}
			return response;
		};  */

    const fileInput = gradioApp().querySelector(
      '#pnginfo_image input[type="file"]'
    );
    if (fileInput.files != files) {
      fileInput.files = files;
      fileInput.dispatchEvent(new Event("change"));
    }

    setTimeout(function () {
      forwardFromPngInfo();
    }, 500);
  }

  function drop2View(e) {
    e.stopPropagation();
    e.preventDefault();
    const files = e.dataTransfer.files;

    if (!isValidImageList(files)) {
      return;
    }
    const data_image = gradioApp().querySelector(
      '#pnginfo_image [data-testid="image"]'
    );
    data_image.querySelector('[aria-label="Clear"]')?.click();
    setTimeout(function () {
      fetchPngInfoData(files);
    }, 1000);
  }

  gradioApp()
    .querySelectorAll('[id$="2img_results"]')
    .forEach((elem) => {
      elem.addEventListener("drop", drop2View);
    });

  // function that gets the element next of cursor/touch
  function getElementAfter(container, y) {
    return draggables.reduce(
      (closest, child) => {
        const box = child.getBoundingClientRect();
        const offset = y - box.top - box.height / 2;
        if (offset < 0 && offset > closest.offset) {
          return { offset: offset, element: child };
        } else {
          return closest;
        }
      },
      { offset: Number.NEGATIVE_INFINITY }
    ).element;
  }

  function dragOrderChange(elementAfter, isComplete, delem) {
    if (lastElemAfter !== elementAfter || islastChild) {
      if (lastElemAfter != null) {
        lastElemAfter.classList.remove("marker-top", "marker-bottom");
      }

      if (elementAfter == null) {
        islastChild = true;
        lastElemAfter.classList.add("marker-bottom");
      } else {
        islastChild = false;
        elementAfter.classList.add("marker-top");
        lastElemAfter = elementAfter;
      }
    }

    if (isComplete) {
      if (elementAfter == null) {
        container.append(delem);
      } else {
        container.insertBefore(delem, elementAfter);
      }

      let order_settings = "";

      gradioApp()
        .querySelectorAll("#quicksettings_overflow_container > div")
        .forEach(function (el) {
          el.classList.remove("marker-top", "marker-bottom", "dragging");
          order_settings += el.id.split("row_setting_")[1] + ",";
        });
      //console.log(order_settings);
      const setting_quicksettings = gradioApp().querySelector(
        "#setting_quicksettings textarea"
      );
      setting_quicksettings.value = order_settings;
      updateInput(setting_quicksettings);

      const cEvent = new Event("click"); //submit
      Object.defineProperty(cEvent, "target", { value: settings_submit });
      settings_submit.dispatchEvent(cEvent);

      container.classList.remove("no-scroll");
    }
  }

  function touchmove(e) {
    let y = e.touches[0].clientY;
    let elementAfter = getElementAfter(container, y);
    dragOrderChange(elementAfter);
  }
  function touchstart(e) {
    e.currentTarget.draggable = "false";
    let target = e.currentTarget;
    // touch should be hold for 1 second
    timeout = setTimeout(function () {
      target.classList.add("dragging");
      container.classList.add("no-scroll");
      target.addEventListener("touchmove", touchmove);
      container.addEventListener("touchmove", preventBehavior, {
        passive: false,
      });
    }, 1000);

    target.addEventListener("touchend", touchend);
    target.addEventListener("touchcancel", touchcancel);
  }
  function touchend(e) {
    e.currentTarget.draggable = "true";
    clearTimeout(timeout);
    e.currentTarget.removeEventListener("touchmove", touchmove);
    container.removeEventListener("touchmove", preventBehavior);
    let y = e.changedTouches[0].clientY;
    let elementAfter = getElementAfter(container, y);
    dragOrderChange(elementAfter, true, e.currentTarget);
  }
  function touchcancel(e) {
    e.currentTarget.draggable = "true";
    clearTimeout(timeout);
    e.currentTarget.classList.remove("dragging");
    e.currentTarget.removeEventListener("touchmove", touchmove);
    container.removeEventListener("touchmove", preventBehavior);
  }

  function dragstart(e) {
    e.currentTarget.draggable = "false";
    e.currentTarget.classList.add("dragging");
  }
  function dragend(e) {
    e.stopPropagation();
    e.preventDefault();
    e.currentTarget.draggable = "true";
    let y = e.clientY;
    let elementAfter = getElementAfter(container, y);
    dragOrderChange(elementAfter, true, e.currentTarget);
  }
  function dragOver(e) {
    e.preventDefault();
    let y = e.clientY;
    let elementAfter = getElementAfter(container, y);
    dragOrderChange(elementAfter);
  }

  function actionQuickSettingsDraggable(checked) {
    if (checked) {
      draggables = Array.from(
        gradioApp().querySelectorAll(
          "#quicksettings_overflow_container > div:not(.dragging)"
        )
      );
      gradioApp().addEventListener("drop", preventBehavior);
    } else {
      gradioApp().removeEventListener("drop", preventBehavior);
    }

    gradioApp()
      .querySelectorAll("#quicksettings_overflow_container > div")
      .forEach(function (elem) {
        elem.draggable = checked;
        if (checked) {
          elem.addEventListener("touchstart", touchstart);
          elem.addEventListener("dragstart", dragstart);
          elem.addEventListener("dragend", dragend);
          elem.addEventListener("dragover", dragOver);
        } else {
          elem.removeEventListener("touchstart", touchstart, false);
          elem.removeEventListener("touchend", touchend, false);
          elem.removeEventListener("touchcancel", touchcancel, false);
          elem.removeEventListener("touchmove", touchmove, false);
          elem.removeEventListener("dragstart", dragstart, false);
          elem.removeEventListener("dragend", dragend, false);
          elem.removeEventListener("dragover", dragOver, false);
        }
      });
  }

  gradioApp()
    .querySelector("#quicksettings_draggable")
    .addEventListener("click", function (e) {
      if (e.target && e.target.matches("input[type='checkbox']")) {
        actionQuickSettingsDraggable(e.target.checked);
      }
    });

  updateOpStyles();

  /* anapnoe ui end */
});

onOptionsChanged(function() {
  var elem = gradioApp().getElementById('sd_checkpoint_hash');
  var sd_checkpoint_hash = opts.sd_checkpoint_hash || "";
  var shorthash = sd_checkpoint_hash.substring(0, 10);

  if (elem && elem.textContent != shorthash) {
      elem.textContent = shorthash;
      elem.title = sd_checkpoint_hash;
      elem.href = "https://google.com/search?q=" + sd_checkpoint_hash;
  }
});

let txt2img_textarea, img2img_textarea = undefined;
let wait_time = 800;
let token_timeouts = {};

function update_txt2img_tokens(...args) {
  update_token_counter("txt2img_token_button");
  if (args.length == 2) {
      return args[0];
  }
  return args;
}

function update_img2img_tokens(...args) {
  update_token_counter(
      "img2img_token_button"
  );
  if (args.length == 2) {
      return args[0];
  }
  return args;
}

function update_token_counter(button_id) {
  if (token_timeouts[button_id]) {
      clearTimeout(token_timeouts[button_id]);
  }
  token_timeouts[button_id] = setTimeout(() => gradioApp().getElementById(button_id)?.click(), wait_time);
}



function restart_reload() {
  let bg_color = window
    .getComputedStyle(gradioApp().querySelector("#header-top"))
    .getPropertyValue("--ae-main-bg-color");
  let primary_color = window
    .getComputedStyle(gradioApp().querySelector(".icon-info"))
    .getPropertyValue("--ae-primary-color");
  let panel_color = window
    .getComputedStyle(gradioApp().querySelector(".gradio-box"))
    .getPropertyValue("--ae-panel-bg-color");

  localStorage.setItem("bg_color", bg_color);
  localStorage.setItem("primary_color", primary_color);
  localStorage.setItem("panel_color", panel_color);

  if (localStorage.hasOwnProperty("bg_color")) {
    bg_color = localStorage.getItem("bg_color");
    primary_color = localStorage.getItem("primary_color");
    panel_color = localStorage.getItem("panel_color");
  }

  document.body.style.backgroundColor = bg_color;

  let style = document.createElement("style");
  style.type = "text/css";
  style.innerHTML =
    ".loader{position:absolute;top:50vh;left:50vw;height:60px;width:160px;margin:0;-webkit-transform:translate(-50%,-50%);transform:translate(-50%,-50%)} .circles{position:absolute;left:-5px;top:0;height:60px;width:180px} .circles span{position:absolute;top:25px;height:12px;width:12px;border-radius:12px;background-color:" +
    panel_color +
    "} .circles span.one{right:80px} .circles span.two{right:40px} .circles span.three{right:0px} .circles{-webkit-animation:animcircles 0.5s infinite linear;animation:animcircles 0.5s infinite linear} @-webkit-keyframes animcircles{0%{-webkit-transform:translate(0px,0px);transform:translate(0px,0px)}100%{-webkit-transform:translate(-40px,0px);transform:translate(-40px,0px)}} @keyframes animcircles{0%{-webkit-transform:translate(0px,0px);transform:translate(0px,0px)}100%{-webkit-transform:translate(-40px,0px);transform:translate(-40px,0px)}} .pacman{position:absolute;left:0;top:0;height:60px;width:60px} .pacman .eye{position:absolute;top:10px;left:30px;height:7px;width:7px;border-radius:7px;background-color:" +
    bg_color +
    '} .pacman span{position:absolute;top:0;left:0;height:60px;width:60px} .pacman span::before{content:"";position:absolute;left:0;height:30px;width:60px;background-color:' +
    primary_color +
    "} .pacman .top::before{top:0;border-radius:60px 60px 0px 0px} .pacman .bottom::before{bottom:0;border-radius:0px 0px 60px 60px} .pacman .left::before{bottom:0;height:60px;width:30px;border-radius:60px 0px 0px 60px} .pacman .top{-webkit-animation:animtop 0.5s infinite;animation:animtop 0.5s infinite} @-webkit-keyframes animtop{0%,100%{-webkit-transform:rotate(0deg);transform:rotate(0deg)}50%{-webkit-transform:rotate(-45deg);transform:rotate(-45deg)}} @keyframes animtop{0%,100%{-webkit-transform:rotate(0deg);transform:rotate(0deg)}50%{-webkit-transform:rotate(-45deg);transform:rotate(-45deg)}} .pacman .bottom{-webkit-animation:animbottom 0.5s infinite;animation:animbottom 0.5s infinite} @-webkit-keyframes animbottom{0%,100%{-webkit-transform:rotate(0deg);transform:rotate(0deg)}50%{-webkit-transform:rotate(45deg);transform:rotate(45deg)}} @keyframes animbottom{0%,100%{-webkit-transform:rotate(0deg);transform:rotate(0deg)}50%{-webkit-transform:rotate(45deg);transform:rotate(45deg)}}";

  document.getElementsByTagName("head")[0].appendChild(style);
  document.body.innerHTML =
    '<div class="loader"><div class="circles"><span class="one"></span><span class="two"></span><span class="three"></span></div><div class="pacman"><span class="top"></span><span class="bottom"></span><span class="left"></span><div class="eye"></div></div></div>';

  var requestPing = function () {
    requestGet(
      "./internal/ping",
      {},
      function (data) {
        location.reload();
      },
      function () {
        setTimeout(requestPing, 500);
      }
    );
  };

  setTimeout(requestPing, 2000);

  return [];
}

// Simulate an `input` DOM event for Gradio Textbox component. Needed after you edit its contents in javascript, otherwise your edits
// will only visible on web page and not sent to python.
function updateInput(target) {
  const e = new Event("input", { bubbles: true });
  Object.defineProperty(e, "target", { value: target });
  target.dispatchEvent(e);
  const eb = new Event("blur");
  Object.defineProperty(eb, "target", { value: target });
  target.dispatchEvent(eb);
}

document.addEventListener("readystatechange", function (e) {
  document.body.style.display = "none";
  if (localStorage.hasOwnProperty("bg_color")) {
    document.getElementsByTagName("html")[0].style.backgroundColor =
      localStorage.getItem("bg_color");
    document.body.style.backgroundColor = localStorage.getItem("bg_color");
  }
});

window.onload = function () {
  document.getElementsByTagName("html")[0].style.backgroundColor =
    localStorage.getItem("bg_color");
  document.body.style.backgroundColor = localStorage.getItem("bg_color");
  document.body.style.display = "none";
  document.body.classList.add("dark");
  setTimeout(function () {
    document.body.style.display = "block";
  }, 1000);
};

var desiredCheckpointName = null;
function selectCheckpoint(name) {
    desiredCheckpointName = name;
    gradioApp().getElementById('change_checkpoint').click();
}

function currentImg2imgSourceResolution(w, h, scaleBy) {
    var img = gradioApp().querySelector('#mode_img2img > div[style="display: block;"] img');
    return img ? [img.naturalWidth, img.naturalHeight, scaleBy] : [0, 0, scaleBy];
}

function updateImg2imgResizeToTextAfterChangingImage() {
    // At the time this is called from gradio, the image has no yet been replaced.
    // There may be a better solution, but this is simple and straightforward so I'm going with it.

    setTimeout(function() {
        gradioApp().getElementById('img2img_update_resize_to').click();
    }, 500);

    return [];

}



function setRandomSeed(elem_id) {
    var input = gradioApp().querySelector("#" + elem_id + " input");
    if (!input) return [];

    input.value = "-1";
    updateInput(input);
    return [];
}

function switchWidthHeight(tabname) {
    var width = gradioApp().querySelector("#" + tabname + "_width input[type=number]");
    var height = gradioApp().querySelector("#" + tabname + "_height input[type=number]");
    if (!width || !height) return [];

    var tmp = width.value;
    width.value = height.value;
    height.value = tmp;

    updateInput(width);
    updateInput(height);
    return [];
}<|MERGE_RESOLUTION|>--- conflicted
+++ resolved
@@ -1075,11 +1075,7 @@
       checked_header = "checked";
     }
     radio_hidden_html +=
-<<<<<<< HEAD
-      '<label class="' +
-=======
       '<label class="_' +
->>>>>>> 4c5812d6
       tabvalue.toLowerCase() +
       ' svelte-1qxcj04"><input type="checkbox" name="uiha" class="svelte-1qxcj04" ' +
       checked_hidden +
@@ -1090,11 +1086,7 @@
       "</span></label>";
 
     radio_header_html +=
-<<<<<<< HEAD
-      '<label class="' +
-=======
       '<label class="_' +
->>>>>>> 4c5812d6
       tabvalue.toLowerCase() +
       ' svelte-1qxcj04"><input type="checkbox" name="uiha" class="svelte-1qxcj04" ' +
       checked_header +
