--- conflicted
+++ resolved
@@ -1,10 +1,10 @@
 // various functions for interaction with ui.py not large enough to warrant putting them in separate files
 
 function set_theme(theme){
-    var gradioURL = window.location.href
+/*     var gradioURL = window.location.href
     if (!gradioURL.includes('?__theme=')) {
       window.location.replace(gradioURL + '?__theme=' + theme);
-    }
+    } */
 }
 
 function all_gallery_buttons() {
@@ -294,12 +294,10 @@
     return args_to_array(arguments);
 }
 
-<<<<<<< HEAD
+
 let selectedTabItemId = "tab_txt2img";									   
-opts = {}
-=======
 var opts = {}
->>>>>>> 696c338e
+
 onUiUpdate(function(){
 	if(Object.keys(opts).length != 0) return;
 
