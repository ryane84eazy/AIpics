--- conflicted
+++ resolved
@@ -190,7 +190,6 @@
     });
 
     json_elem.parentElement.style.display="none"
-<<<<<<< HEAD
 
 	if (!txt2img_textarea) {
 		txt2img_textarea = gradioApp().querySelector("#txt2img_prompt > label > textarea");
@@ -229,8 +228,7 @@
 function restart_reload(){
     document.body.innerHTML='<h1 style="font-family:monospace;margin-top:20%;color:lightgray;text-align:center;">Reloading...</h1>';
     setTimeout(function(){location.reload()},2000)
-=======
-})
+}
 
 /**
  * Implement script-dependent UI restraints, e.g. forcing a specific sampling method
@@ -275,5 +273,4 @@
             });
         }
     })
->>>>>>> 7562ac7b
 }