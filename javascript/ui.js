// various functions for interaction with ui.py not large enough to warrant putting them in separate files

function set_theme(theme){
    gradioURL = window.location.href
    if (!gradioURL.includes('?__theme=')) {
      window.location.replace(gradioURL + '?__theme=' + theme);
    }
}

function all_gallery_buttons() {
    var allGalleryButtons = gradioApp().querySelectorAll('[style="display: block;"].tabitem div[id$=_gallery].gradio-gallery .thumbnails > .thumbnail-item.thumbnail-small');
    var visibleGalleryButtons = [];
    allGalleryButtons.forEach(function(elem) {
        if (elem.parentElement.offsetParent) {
            visibleGalleryButtons.push(elem);
        }
    })
    return visibleGalleryButtons;
}

function selected_gallery_button() {
    var allCurrentButtons = gradioApp().querySelectorAll('[style="display: block;"].tabitem div[id$=_gallery].gradio-gallery .thumbnail-item.thumbnail-small.selected');
    var visibleCurrentButton = null;
    allCurrentButtons.forEach(function(elem) {
        if (elem.parentElement.offsetParent) {
            visibleCurrentButton = elem;
        }
    })
    return visibleCurrentButton;
}

function selected_gallery_index(){
    var buttons = gradioApp().querySelectorAll('[style="display: block;"].tabitem div[id$=_gallery] .gallery-item')
    var button = gradioApp().querySelector('[style="display: block;"].tabitem div[id$=_gallery] .gallery-item.\\!ring-2')

    var result = -1
    buttons.forEach(function(v, i){ if(v==button) { result = i } })

    return result
}

function extract_image_from_gallery(gallery){
    if (gallery.length == 0){
        return [null];
    }
    if (gallery.length == 1){
        return [gallery[0]];
    }

    index = selected_gallery_index()

    if (index < 0 || index >= gallery.length){
        // Use the first image in the gallery as the default
        index = 0;
    }

    return [gallery[index]];
}

function args_to_array(args){
    res = []
    for(var i=0;i<args.length;i++){
        res.push(args[i])
    }
    return res
}

function switch_to_txt2img(){
    gradioApp().querySelector('#tabs').querySelectorAll('button')[0].click();

    return args_to_array(arguments);
}

function switch_to_img2img_tab(no){
    gradioApp().querySelector('#tabs').querySelectorAll('button')[1].click();
    gradioApp().getElementById('mode_img2img').querySelectorAll('button')[no].click();
}
function switch_to_img2img(){
    switch_to_img2img_tab(0);
    return args_to_array(arguments);
}

function switch_to_sketch(){
    switch_to_img2img_tab(1);
    return args_to_array(arguments);
}

function switch_to_inpaint(){
    switch_to_img2img_tab(2);
    return args_to_array(arguments);
}

function switch_to_inpaint_sketch(){
    switch_to_img2img_tab(3);
    return args_to_array(arguments);
}

function switch_to_inpaint(){
    gradioApp().querySelector('#tabs').querySelectorAll('button')[1].click();
    gradioApp().getElementById('mode_img2img').querySelectorAll('button')[2].click();

    return args_to_array(arguments);
}

function switch_to_extras(){
    gradioApp().querySelector('#tabs').querySelectorAll('button')[2].click();

    return args_to_array(arguments);
}

function get_tab_index(tabId){
    var res = 0

    gradioApp().getElementById(tabId).querySelector('div').querySelectorAll('button').forEach(function(button, i){
        if(button.className.indexOf('selected') != -1)
            res = i
    })

    return res
}

function create_tab_index_args(tabId, args){
    var res = []
    for(var i=0; i<args.length; i++){
        res.push(args[i])
    }

    res[0] = get_tab_index(tabId)

    return res
}

function get_img2img_tab_index() {
    let res = args_to_array(arguments)
    res.splice(-2)
    res[0] = get_tab_index('mode_img2img')
    return res
}

function create_submit_args(args){
    res = []
    for(var i=0;i<args.length;i++){
        res.push(args[i])
    }

    // As it is currently, txt2img and img2img send back the previous output args (txt2img_gallery, generation_info, html_info) whenever you generate a new image.
    // This can lead to uploading a huge gallery of previously generated images, which leads to an unnecessary delay between submitting and beginning to generate.
    // I don't know why gradio is sending outputs along with inputs, but we can prevent sending the image gallery here, which seems to be an issue for some.
    // If gradio at some point stops sending outputs, this may break something
    if(Array.isArray(res[res.length - 3])){
        res[res.length - 3] = null
    }

    return res
}

function showSubmitButtons(tabname, show){
    gradioApp().getElementById(tabname+'_interrupt').style.display = show ? "none" : "block"
    gradioApp().getElementById(tabname+'_skip').style.display = show ? "none" : "block"
}

<<<<<<< HEAD


=======
>>>>>>> 6036b485
function showRestoreProgressButton(tabname, show){
    button = gradioApp().getElementById(tabname + "_restore_progress")
    if(! button) return

    button.style.display = show ? "flex" : "none"
}

function submit(){
    rememberGallerySelection('txt2img_gallery')
    showSubmitButtons('txt2img', false)

    var id = randomId()
    localStorage.setItem("txt2img_task_id", id);

    requestProgress(id, gradioApp().getElementById('txt2img_gallery_container'), gradioApp().getElementById('txt2img_gallery'), function(){
        showSubmitButtons('txt2img', true)
        localStorage.removeItem("txt2img_task_id")
        showRestoreProgressButton('txt2img', false)
    })

    var res = create_submit_args(arguments)

    res[0] = id

    return res
}

function submit_img2img(){
    rememberGallerySelection('img2img_gallery')
    showSubmitButtons('img2img', false)

    var id = randomId()
    localStorage.setItem("img2img_task_id", id);

    requestProgress(id, gradioApp().getElementById('img2img_gallery_container'), gradioApp().getElementById('img2img_gallery'), function(){
        showSubmitButtons('img2img', true)
        localStorage.removeItem("img2img_task_id")
        showRestoreProgressButton('img2img', false)
    })

    var res = create_submit_args(arguments)

    res[0] = id
    res[1] = get_tab_index('mode_img2img')

    return res
}

function restoreProgressTxt2img(x){
    showRestoreProgressButton("txt2img", false)

    id = localStorage.getItem("txt2img_task_id")

    if(id) {
        requestProgress(id, gradioApp().getElementById('txt2img_gallery_container'), gradioApp().getElementById('txt2img_gallery'), function(){
            showSubmitButtons('txt2img', true)
        }, null, 0)
    }

    return id
}
function restoreProgressImg2img(x){
    showRestoreProgressButton("img2img", false)

    id = localStorage.getItem("img2img_task_id")

    if(id) {
        requestProgress(id, gradioApp().getElementById('img2img_gallery_container'), gradioApp().getElementById('img2img_gallery'), function(){
            showSubmitButtons('img2img', true)
        }, null, 0)
    }

    return id
}


onUiLoaded(function () {
    showRestoreProgressButton('txt2img', localStorage.getItem("txt2img_task_id"))
    showRestoreProgressButton('img2img', localStorage.getItem("img2img_task_id"))
});


function modelmerger(){
    var id = randomId()
    requestProgress(id, gradioApp().getElementById('modelmerger_results_panel'), null, function(){})

    var res = create_submit_args(arguments)
    res[0] = id
    return res
}


function ask_for_style_name(_, prompt_text, negative_prompt_text) {
    name_ = prompt('Style name:')
    return [name_, prompt_text, negative_prompt_text]
}

function confirm_clear_prompt(prompt, negative_prompt) {
    if(confirm("Delete prompt?")) {
        prompt = ""
        negative_prompt = ""
    }

    return [prompt, negative_prompt]
}


promptTokecountUpdateFuncs = {}

function recalculatePromptTokens(name){
    if(promptTokecountUpdateFuncs[name]){
        promptTokecountUpdateFuncs[name]()
    }
}

function recalculate_prompts_txt2img(){
    recalculatePromptTokens('txt2img_prompt')
    recalculatePromptTokens('txt2img_neg_prompt')
    return args_to_array(arguments);
}

function recalculate_prompts_img2img(){
    recalculatePromptTokens('img2img_prompt')
    recalculatePromptTokens('img2img_neg_prompt')
    return args_to_array(arguments);
}


opts = {}
onUiUpdate(function(){
	if(Object.keys(opts).length != 0) return;

	json_elem = gradioApp().getElementById('settings_json')
	if(json_elem == null) return;

    var textarea = json_elem.querySelector('textarea')
    var jsdata = textarea.value
    opts = JSON.parse(jsdata)
    executeCallbacks(optionsChangedCallbacks);

    Object.defineProperty(textarea, 'value', {
        set: function(newValue) {
            var valueProp = Object.getOwnPropertyDescriptor(HTMLTextAreaElement.prototype, 'value');
            var oldValue = valueProp.get.call(textarea);
            valueProp.set.call(textarea, newValue);

            if (oldValue != newValue) {
                opts = JSON.parse(textarea.value)
            }

            executeCallbacks(optionsChangedCallbacks);
        },
        get: function() {
            var valueProp = Object.getOwnPropertyDescriptor(HTMLTextAreaElement.prototype, 'value');
            return valueProp.get.call(textarea);
        }
    });

    json_elem.parentElement.style.display="none"

    function registerTextarea(id, id_counter, id_button){
        var prompt = gradioApp().getElementById(id)
        var counter = gradioApp().getElementById(id_counter)
        var textarea = gradioApp().querySelector("#" + id + " > label > textarea");

        if(counter.parentElement == prompt.parentElement){
            return
        }

        prompt.parentElement.insertBefore(counter, prompt)
        prompt.parentElement.style.position = "relative"

		promptTokecountUpdateFuncs[id] = function(){ update_token_counter(id_button); }
		textarea.addEventListener("input", promptTokecountUpdateFuncs[id]);
    }

    registerTextarea('txt2img_prompt', 'txt2img_token_counter', 'txt2img_token_button')
    registerTextarea('txt2img_neg_prompt', 'txt2img_negative_token_counter', 'txt2img_negative_token_button')
    registerTextarea('img2img_prompt', 'img2img_token_counter', 'img2img_token_button')
    registerTextarea('img2img_neg_prompt', 'img2img_negative_token_counter', 'img2img_negative_token_button')

    show_all_pages = gradioApp().getElementById('settings_show_all_pages')
    settings_tabs = gradioApp().querySelector('#settings div')
    if(show_all_pages && settings_tabs){
        settings_tabs.appendChild(show_all_pages)
        show_all_pages.onclick = function(){
            gradioApp().querySelectorAll('#settings > div').forEach(function(elem){
                elem.style.display = "block";
            })
        }
    }
})

onOptionsChanged(function(){
    elem = gradioApp().getElementById('sd_checkpoint_hash')
    sd_checkpoint_hash = opts.sd_checkpoint_hash || ""
    shorthash = sd_checkpoint_hash.substr(0,10)

	if(elem && elem.textContent != shorthash){
	    elem.textContent = shorthash
	    elem.title = sd_checkpoint_hash
	    elem.href = "https://google.com/search?q=" + sd_checkpoint_hash
	}
})

let txt2img_textarea, img2img_textarea = undefined;
let wait_time = 800
let token_timeouts = {};

function update_txt2img_tokens(...args) {
	update_token_counter("txt2img_token_button")
	if (args.length == 2)
		return args[0]
	return args;
}

function update_img2img_tokens(...args) {
	update_token_counter("img2img_token_button")
	if (args.length == 2)
		return args[0]
	return args;
}

function update_token_counter(button_id) {
	if (token_timeouts[button_id])
		clearTimeout(token_timeouts[button_id]);
	token_timeouts[button_id] = setTimeout(() => gradioApp().getElementById(button_id)?.click(), wait_time);
}

function restart_reload(){
    document.body.innerHTML='<h1 style="font-family:monospace;margin-top:20%;color:lightgray;text-align:center;">Reloading...</h1>';
    setTimeout(function(){location.reload()},2000)

    return []
}

// Simulate an `input` DOM event for Gradio Textbox component. Needed after you edit its contents in javascript, otherwise your edits
// will only visible on web page and not sent to python.
function updateInput(target){
	let e = new Event("input", { bubbles: true })
	Object.defineProperty(e, "target", {value: target})
	target.dispatchEvent(e);
}


var desiredCheckpointName = null;
function selectCheckpoint(name){
    desiredCheckpointName = name;
    gradioApp().getElementById('change_checkpoint').click()
}

function currentImg2imgSourceResolution(_, _, scaleBy){
    var img = gradioApp().querySelector('#mode_img2img > div[style="display: block;"] img')
    return img ? [img.naturalWidth, img.naturalHeight, scaleBy] : [0, 0, scaleBy]
}

function updateImg2imgResizeToTextAfterChangingImage(){
    // At the time this is called from gradio, the image has no yet been replaced.
    // There may be a better solution, but this is simple and straightforward so I'm going with it.

    setTimeout(function() {
        gradioApp().getElementById('img2img_update_resize_to').click()
    }, 500);

    return []
}<|MERGE_RESOLUTION|>--- conflicted
+++ resolved
@@ -159,11 +159,13 @@
     gradioApp().getElementById(tabname+'_skip').style.display = show ? "none" : "block"
 }
 
-<<<<<<< HEAD
-
-
-=======
->>>>>>> 6036b485
+function showRestoreProgressButton(tabname, show){
+    button = gradioApp().getElementById(tabname + "_restore_progress")
+    if(! button) return
+
+    button.style.display = show ? "flex" : "none"
+}
+
 function showRestoreProgressButton(tabname, show){
     button = gradioApp().getElementById(tabname + "_restore_progress")
     if(! button) return
