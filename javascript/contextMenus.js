
var contextMenuInit = function() {
    let eventListenerApplied = false;
    let menuSpecs = new Map();

    const uid = function() {
        return Date.now().toString(36) + Math.random().toString(36).substring(2);
    };

    function showContextMenu(event, element, menuEntries) {
        let posx = event.clientX + document.body.scrollLeft + document.documentElement.scrollLeft;
        let posy = event.clientY + document.body.scrollTop + document.documentElement.scrollTop;

        let oldMenu = gradioApp().querySelector('#context-menu');
        if (oldMenu) {
            oldMenu.remove();
        }

        let baseStyle = window.getComputedStyle(uiCurrentTab);

        const contextMenu = document.createElement('nav');
        contextMenu.id = "context-menu";
        contextMenu.style.background = baseStyle.background;
        contextMenu.style.color = baseStyle.color;
        contextMenu.style.fontFamily = baseStyle.fontFamily;
        contextMenu.style.top = posy + 'px';
        contextMenu.style.left = posx + 'px';



        const contextMenuList = document.createElement('ul');
        contextMenuList.className = 'context-menu-items';
        contextMenu.append(contextMenuList);

        menuEntries.forEach(function(entry) {
            let contextMenuEntry = document.createElement('a');
            contextMenuEntry.innerHTML = entry['name'];
            contextMenuEntry.addEventListener("click", function() {
                entry['func']();
            });
            contextMenuList.append(contextMenuEntry);

        });

        gradioApp().appendChild(contextMenu);

        let menuWidth = contextMenu.offsetWidth + 4;
        let menuHeight = contextMenu.offsetHeight + 4;

        let windowWidth = window.innerWidth;
        let windowHeight = window.innerHeight;

        if ((windowWidth - posx) < menuWidth) {
            contextMenu.style.left = windowWidth - menuWidth + "px";
        }

        if ((windowHeight - posy) < menuHeight) {
            contextMenu.style.top = windowHeight - menuHeight + "px";
        }

    }

    function appendContextMenuOption(targetElementSelector, entryName, entryFunction) {

        var currentItems = menuSpecs.get(targetElementSelector);

        if (!currentItems) {
            currentItems = [];
            menuSpecs.set(targetElementSelector, currentItems);
        }
        let newItem = {
            id: targetElementSelector + '_' + uid(),
            name: entryName,
            func: entryFunction,
            isNew: true
        };

        currentItems.push(newItem);
        return newItem['id'];
    }

    function removeContextMenuOption(uid) {
        menuSpecs.forEach(function(v) {
            let index = -1;
            v.forEach(function(e, ei) {
                if (e['id'] == uid) {
                    index = ei;
                }
            });
            if (index >= 0) {
                v.splice(index, 1);
            }
        });
    }

    function addContextMenuEventListener() {
        if (eventListenerApplied) {
            return;
        }
        gradioApp().addEventListener("click", function(e) {
            if (!e.isTrusted) {
                return;
            }

            let oldMenu = gradioApp().querySelector('#context-menu');
            if (oldMenu) {
                oldMenu.remove();
            }
        });
        gradioApp().addEventListener("contextmenu", function(e) {
            let oldMenu = gradioApp().querySelector('#context-menu');
            if (oldMenu) {
                oldMenu.remove();
            }
            menuSpecs.forEach(function(v, k) {
                if (e.composedPath()[0].matches(k)) {
                    showContextMenu(e, e.composedPath()[0], v);
                    e.preventDefault();
                }
            });
        });
        eventListenerApplied = true;

    }

    return [appendContextMenuOption, removeContextMenuOption, addContextMenuEventListener];
};

var initResponse = contextMenuInit();
var appendContextMenuOption = initResponse[0];
var removeContextMenuOption = initResponse[1];
var addContextMenuEventListener = initResponse[2];

(function() {
    //Start example Context Menu Items
    let generateOnRepeat = function(genbuttonid, interruptbuttonid) {
        let genbutton = gradioApp().querySelector(genbuttonid);
        let interruptbutton = gradioApp().querySelector(interruptbuttonid);
        if (!interruptbutton.offsetParent) {
            genbutton.click();
        }
        clearInterval(window.generateOnRepeatInterval);
        window.generateOnRepeatInterval = setInterval(function() {
            if (!interruptbutton.offsetParent) {
                genbutton.click();
            }
        },
        500);
    };

<<<<<<< HEAD
    appendContextMenuOption('#txt2img_generate', 'Generate forever', function() {
        generateOnRepeat('#txt2img_generate', '#txt2img_interrupt');
    });
    appendContextMenuOption('#img2img_generate', 'Generate forever', function() {
        generateOnRepeat('#img2img_generate', '#img2img_interrupt');
    });
=======
    let generateOnRepeat_txt2img = function() {
        generateOnRepeat('#txt2img_generate', '#txt2img_interrupt');
    };

    let generateOnRepeat_img2img = function() {
        generateOnRepeat('#img2img_generate', '#img2img_interrupt');
    };

    appendContextMenuOption('#txt2img_generate', 'Generate forever', generateOnRepeat_txt2img);
    appendContextMenuOption('#txt2img_interrupt', 'Generate forever', generateOnRepeat_txt2img);
    appendContextMenuOption('#img2img_generate', 'Generate forever', generateOnRepeat_img2img);
    appendContextMenuOption('#img2img_interrupt', 'Generate forever', generateOnRepeat_img2img);
>>>>>>> 68f336bd

    let cancelGenerateForever = function() {
        clearInterval(window.generateOnRepeatInterval);
    };

    appendContextMenuOption('#txt2img_interrupt', 'Cancel generate forever', cancelGenerateForever);
    appendContextMenuOption('#txt2img_generate', 'Cancel generate forever', cancelGenerateForever);
    appendContextMenuOption('#img2img_interrupt', 'Cancel generate forever', cancelGenerateForever);
    appendContextMenuOption('#img2img_generate', 'Cancel generate forever', cancelGenerateForever);

})();
//End example Context Menu Items

<<<<<<< HEAD
onUiUpdate(function() {
    addContextMenuEventListener();
});
=======
onAfterUiUpdate(addContextMenuEventListener);
>>>>>>> 68f336bd
<|MERGE_RESOLUTION|>--- conflicted
+++ resolved
@@ -148,14 +148,6 @@
         500);
     };
 
-<<<<<<< HEAD
-    appendContextMenuOption('#txt2img_generate', 'Generate forever', function() {
-        generateOnRepeat('#txt2img_generate', '#txt2img_interrupt');
-    });
-    appendContextMenuOption('#img2img_generate', 'Generate forever', function() {
-        generateOnRepeat('#img2img_generate', '#img2img_interrupt');
-    });
-=======
     let generateOnRepeat_txt2img = function() {
         generateOnRepeat('#txt2img_generate', '#txt2img_interrupt');
     };
@@ -168,7 +160,6 @@
     appendContextMenuOption('#txt2img_interrupt', 'Generate forever', generateOnRepeat_txt2img);
     appendContextMenuOption('#img2img_generate', 'Generate forever', generateOnRepeat_img2img);
     appendContextMenuOption('#img2img_interrupt', 'Generate forever', generateOnRepeat_img2img);
->>>>>>> 68f336bd
 
     let cancelGenerateForever = function() {
         clearInterval(window.generateOnRepeatInterval);
@@ -182,10 +173,4 @@
 })();
 //End example Context Menu Items
 
-<<<<<<< HEAD
-onUiUpdate(function() {
-    addContextMenuEventListener();
-});
-=======
-onAfterUiUpdate(addContextMenuEventListener);
->>>>>>> 68f336bd
+onAfterUiUpdate(addContextMenuEventListener);