<<<<<<< HEAD
let delay = 350; //ms
window.addEventListener("gamepadconnected", (e) => {
  console.log("Gamepad connected!");
  const gamepad = e.gamepad;
  setInterval(() => {
    const xValue = gamepad.axes[0].toFixed(2);
    if (xValue < -0.3) {
      modalPrevImage(e);
    } else if (xValue > 0.3) {
      modalNextImage(e);
    }
  }, delay);
});

/*
    Primarily for vr controller type pointer devices.
    I use the wheel event because there's currently no way to do it properly with web xr.
     */

let isScrolling = false;
window.addEventListener("wheel", (e) => {
  if (isScrolling) return;
  isScrolling = true;

  if (e.deltaX <= -0.6) {
    modalPrevImage(e);
  } else if (e.deltaX >= 0.6) {
    modalNextImage(e);
  }

  setTimeout(() => {
    isScrolling = false;
  }, delay);
});
=======
window.addEventListener('gamepadconnected', (e) => {
    const index = e.gamepad.index;
    let isWaiting = false;
    setInterval(async () => {
        if (!opts.js_modal_lightbox_gamepad || isWaiting) return;
        const gamepad = navigator.getGamepads()[index];
        const xValue = gamepad.axes[0];
        if (xValue <= -0.3) {
            modalPrevImage(e);
            isWaiting = true;
        } else if (xValue >= 0.3) {
            modalNextImage(e);
            isWaiting = true;
        }
        if (isWaiting) {
            await sleepUntil(() => {
                const xValue = navigator.getGamepads()[index].axes[0]
                if (xValue < 0.3 && xValue > -0.3) {
                    return true;
                }
            }, opts.js_modal_lightbox_gamepad_repeat);
            isWaiting = false;
        }
    }, 10);
});

/*
Primarily for vr controller type pointer devices.
I use the wheel event because there's currently no way to do it properly with web xr.
 */
let isScrolling = false;
window.addEventListener('wheel', (e) => {
    if (!opts.js_modal_lightbox_gamepad || isScrolling) return;
    isScrolling = true;

    if (e.deltaX <= -0.6) {
        modalPrevImage(e);
    } else if (e.deltaX >= 0.6) {
        modalNextImage(e);
    }

    setTimeout(() => {
        isScrolling = false;
    }, opts.js_modal_lightbox_gamepad_repeat);
});

function sleepUntil(f, timeout) {
    return new Promise((resolve) => {
        const timeStart = new Date();
        const wait = setInterval(function() {
            if (f() || new Date() - timeStart > timeout) {
                clearInterval(wait);
                resolve();
            }
        }, 20);
    });
}
>>>>>>> b08500ce
<|MERGE_RESOLUTION|>--- conflicted
+++ resolved
@@ -1,39 +1,3 @@
-<<<<<<< HEAD
-let delay = 350; //ms
-window.addEventListener("gamepadconnected", (e) => {
-  console.log("Gamepad connected!");
-  const gamepad = e.gamepad;
-  setInterval(() => {
-    const xValue = gamepad.axes[0].toFixed(2);
-    if (xValue < -0.3) {
-      modalPrevImage(e);
-    } else if (xValue > 0.3) {
-      modalNextImage(e);
-    }
-  }, delay);
-});
-
-/*
-    Primarily for vr controller type pointer devices.
-    I use the wheel event because there's currently no way to do it properly with web xr.
-     */
-
-let isScrolling = false;
-window.addEventListener("wheel", (e) => {
-  if (isScrolling) return;
-  isScrolling = true;
-
-  if (e.deltaX <= -0.6) {
-    modalPrevImage(e);
-  } else if (e.deltaX >= 0.6) {
-    modalNextImage(e);
-  }
-
-  setTimeout(() => {
-    isScrolling = false;
-  }, delay);
-});
-=======
 window.addEventListener('gamepadconnected', (e) => {
     const index = e.gamepad.index;
     let isWaiting = false;
@@ -90,5 +54,4 @@
             }
         }, 20);
     });
-}
->>>>>>> b08500ce
+}