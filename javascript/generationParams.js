--- conflicted
+++ resolved
@@ -1,11 +1,7 @@
 // attaches listeners to the txt2img and img2img galleries to update displayed generation param text when the image changes
 
 let txt2img_gallery, img2img_gallery, modal = undefined;
-<<<<<<< HEAD
-onUiUpdate(function() {
-=======
 onAfterUiUpdate(function() {
->>>>>>> 68f336bd
     if (!txt2img_gallery) {
         txt2img_gallery = attachGalleryListeners("txt2img");
     }
