// allows drag-dropping files into gradio image elements, and also pasting images from clipboard

function isValidImageList(files) {
    return files && files?.length === 1 && ['image/png', 'image/gif', 'image/jpeg'].includes(files[0].type);
}

function dropReplaceImage(imgWrap, files) {
    if (!isValidImageList(files)) {
        return;
    }

    const tmpFile = files[0];

    imgWrap.querySelector('.modify-upload button + button, .touch-none + div button + button')?.click();
    const callback = () => {
        const fileInput = imgWrap.querySelector('input[type="file"]');
        if (fileInput) {
            if (files.length === 0) {
                files = new DataTransfer();
                files.items.add(tmpFile);
                fileInput.files = files.files;
            } else {
                fileInput.files = files;
            }
            fileInput.dispatchEvent(new Event('change'));
        }
    };

    if (imgWrap.closest('#pnginfo_image')) {
        // special treatment for PNG Info tab, wait for fetch request to finish
        const oldFetch = window.fetch;
        window.fetch = async(input, options) => {
            const response = await oldFetch(input, options);
            if ('api/predict/' === input) {
                const content = await response.text();
                window.fetch = oldFetch;
                window.requestAnimationFrame(() => callback());
                return new Response(content, {
                    status: response.status,
                    statusText: response.statusText,
                    headers: response.headers
                });
            }
            return response;
        };
    } else {
        window.requestAnimationFrame(() => callback());
    }
}

function eventHasFiles(e) {
    if (!e.dataTransfer || !e.dataTransfer.files) return false;
    if (e.dataTransfer.files.length > 0) return true;
    if (e.dataTransfer.items.length > 0 && e.dataTransfer.items[0].kind == "file") return true;

    return false;
}

function dragDropTargetIsPrompt(target) {
    if (target?.placeholder && target?.placeholder.indexOf("Prompt") >= 0) return true;
    if (target?.parentNode?.parentNode?.className?.indexOf("prompt") > 0) return true;
    return false;
}

window.document.addEventListener('dragover', e => {
    const target = e.composedPath()[0];
<<<<<<< HEAD
    const imgWrap = target.closest('[data-testid="image"]');
    if (!imgWrap && target.placeholder && target.placeholder.indexOf("Prompt") == -1) {
        return;
    }
=======
    if (!eventHasFiles(e)) return;

    var targetImage = target.closest('[data-testid="image"]');
    if (!dragDropTargetIsPrompt(target) && !targetImage) return;

>>>>>>> 68f336bd
    e.stopPropagation();
    e.preventDefault();
    e.dataTransfer.dropEffect = 'copy';
});

window.document.addEventListener('drop', e => {
    const target = e.composedPath()[0];
    if (!eventHasFiles(e)) return;

    if (dragDropTargetIsPrompt(target)) {
        e.stopPropagation();
        e.preventDefault();

        let prompt_target = get_tab_index('tabs') == 1 ? "img2img_prompt_image" : "txt2img_prompt_image";

        const imgParent = gradioApp().getElementById(prompt_target);
        const files = e.dataTransfer.files;
        const fileInput = imgParent.querySelector('input[type="file"]');
        if (fileInput) {
            fileInput.files = files;
            fileInput.dispatchEvent(new Event('change'));
        }
    }
<<<<<<< HEAD
    const imgWrap = target.closest('[data-testid="image"]');
    if (!imgWrap) {
        return;
    }
    e.stopPropagation();
    e.preventDefault();
    const files = e.dataTransfer.files;
    dropReplaceImage(imgWrap, files);
=======

    var targetImage = target.closest('[data-testid="image"]');
    if (targetImage) {
        e.stopPropagation();
        e.preventDefault();
        const files = e.dataTransfer.files;
        dropReplaceImage(targetImage, files);
        return;
    }
>>>>>>> 68f336bd
});

window.addEventListener('paste', e => {
    const files = e.clipboardData.files;
    if (!isValidImageList(files)) {
        return;
    }

    const visibleImageFields = [...gradioApp().querySelectorAll('[data-testid="image"]')]
        .filter(el => uiElementIsVisible(el))
        .sort((a, b) => uiElementInSight(b) - uiElementInSight(a));


    if (!visibleImageFields.length) {
        return;
    }

    const firstFreeImageField = visibleImageFields
        .filter(el => el.querySelector('input[type=file]'))?.[0];

    dropReplaceImage(
        firstFreeImageField ?
            firstFreeImageField :
            visibleImageFields[visibleImageFields.length - 1]
        , files
    );
});<|MERGE_RESOLUTION|>--- conflicted
+++ resolved
@@ -64,18 +64,11 @@
 
 window.document.addEventListener('dragover', e => {
     const target = e.composedPath()[0];
-<<<<<<< HEAD
-    const imgWrap = target.closest('[data-testid="image"]');
-    if (!imgWrap && target.placeholder && target.placeholder.indexOf("Prompt") == -1) {
-        return;
-    }
-=======
     if (!eventHasFiles(e)) return;
 
     var targetImage = target.closest('[data-testid="image"]');
     if (!dragDropTargetIsPrompt(target) && !targetImage) return;
 
->>>>>>> 68f336bd
     e.stopPropagation();
     e.preventDefault();
     e.dataTransfer.dropEffect = 'copy';
@@ -99,16 +92,6 @@
             fileInput.dispatchEvent(new Event('change'));
         }
     }
-<<<<<<< HEAD
-    const imgWrap = target.closest('[data-testid="image"]');
-    if (!imgWrap) {
-        return;
-    }
-    e.stopPropagation();
-    e.preventDefault();
-    const files = e.dataTransfer.files;
-    dropReplaceImage(imgWrap, files);
-=======
 
     var targetImage = target.closest('[data-testid="image"]');
     if (targetImage) {
@@ -118,7 +101,6 @@
         dropReplaceImage(targetImage, files);
         return;
     }
->>>>>>> 68f336bd
 });
 
 window.addEventListener('paste', e => {
