
let currentWidth = null;
let currentHeight = null;
let arFrameTimeout = setTimeout(function() {}, 0);

function dimensionChange(e, is_width, is_height) {

    if (is_width) {
        currentWidth = e.target.value * 1.0;
    }
    if (is_height) {
        currentHeight = e.target.value * 1.0;
    }

    var inImg2img = gradioApp().querySelector("#tab_img2img").style.display == "block";

    if (!inImg2img) {
        return;
    }

    var targetElement = null;

    var tabIndex = get_tab_index('mode_img2img');
    if (tabIndex == 0) { // img2img
        targetElement = gradioApp().querySelector('#img2img_image div[data-testid=image] img');
    } else if (tabIndex == 1) { //Sketch
        targetElement = gradioApp().querySelector('#img2img_sketch div[data-testid=image] img');
    } else if (tabIndex == 2) { // Inpaint
        targetElement = gradioApp().querySelector('#img2maskimg div[data-testid=image] img');
    } else if (tabIndex == 3) { // Inpaint sketch
        targetElement = gradioApp().querySelector('#inpaint_sketch div[data-testid=image] img');
    }


    if (targetElement) {

        var arPreviewRect = gradioApp().querySelector('#imageARPreview');
        if (!arPreviewRect) {
            arPreviewRect = document.createElement('div');
            arPreviewRect.id = "imageARPreview";
            gradioApp().appendChild(arPreviewRect);
        }



        var viewportOffset = targetElement.getBoundingClientRect();

        var viewportscale = Math.min(targetElement.clientWidth / targetElement.naturalWidth, targetElement.clientHeight / targetElement.naturalHeight);

        var scaledx = targetElement.naturalWidth * viewportscale;
        var scaledy = targetElement.naturalHeight * viewportscale;

        var cleintRectTop = (viewportOffset.top + window.scrollY);
        var cleintRectLeft = (viewportOffset.left + window.scrollX);
        var cleintRectCentreY = cleintRectTop + (targetElement.clientHeight / 2);
        var cleintRectCentreX = cleintRectLeft + (targetElement.clientWidth / 2);

        var arscale = Math.min(scaledx / currentWidth, scaledy / currentHeight);
        var arscaledx = currentWidth * arscale;
        var arscaledy = currentHeight * arscale;

        var arRectTop = cleintRectCentreY - (arscaledy / 2);
        var arRectLeft = cleintRectCentreX - (arscaledx / 2);
        var arRectWidth = arscaledx;
        var arRectHeight = arscaledy;

        arPreviewRect.style.top = arRectTop + 'px';
        arPreviewRect.style.left = arRectLeft + 'px';
        arPreviewRect.style.width = arRectWidth + 'px';
        arPreviewRect.style.height = arRectHeight + 'px';

        clearTimeout(arFrameTimeout);
        arFrameTimeout = setTimeout(function() {
            arPreviewRect.style.display = 'none';
        }, 2000);

        arPreviewRect.style.display = 'block';

    }

}


<<<<<<< HEAD
onUiUpdate(function() {
=======
onAfterUiUpdate(function() {
>>>>>>> 68f336bd
    var arPreviewRect = gradioApp().querySelector('#imageARPreview');
    if (arPreviewRect) {
        arPreviewRect.style.display = 'none';
    }
    var tabImg2img = gradioApp().querySelector("#tab_img2img");
    if (tabImg2img) {
        var inImg2img = tabImg2img.style.display == "block";
        if (inImg2img) {
            let inputs = gradioApp().querySelectorAll('input');
            inputs.forEach(function(e) {
                var is_width = e.parentElement.id == "img2img_width";
                var is_height = e.parentElement.id == "img2img_height";

                if ((is_width || is_height) && !e.classList.contains('scrollwatch')) {
                    e.addEventListener('input', function(e) {
                        dimensionChange(e, is_width, is_height);
                    });
                    e.classList.add('scrollwatch');
                }
                if (is_width) {
                    currentWidth = e.value * 1.0;
                }
                if (is_height) {
                    currentHeight = e.value * 1.0;
                }
            });
        }
    }
});<|MERGE_RESOLUTION|>--- conflicted
+++ resolved
@@ -81,11 +81,7 @@
 }
 
 
-<<<<<<< HEAD
-onUiUpdate(function() {
-=======
 onAfterUiUpdate(function() {
->>>>>>> 68f336bd
     var arPreviewRect = gradioApp().querySelector('#imageARPreview');
     if (arPreviewRect) {
         arPreviewRect.style.display = 'none';
