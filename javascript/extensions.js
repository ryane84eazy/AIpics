--- conflicted
+++ resolved
@@ -1,78 +1,3 @@
-<<<<<<< HEAD
-function extensions_apply(_disabled_list, _update_list, disable_all) {
-    var disable = [];
-    var update = [];
-
-    gradioApp().querySelectorAll('#extensions input[type="checkbox"]').forEach(function(x) {
-        if (x.name.startsWith("enable_") && !x.checked) {
-            disable.push(x.name.substring(7));
-        }
-
-        if (x.name.startsWith("update_") && x.checked) {
-            update.push(x.name.substring(7));
-        }
-    });
-
-    restart_reload();
-
-    return [JSON.stringify(disable), JSON.stringify(update), disable_all];
-}
-
-function extensions_check() {
-    var disable = [];
-
-    gradioApp().querySelectorAll('#extensions input[type="checkbox"]').forEach(function(x) {
-        if (x.name.startsWith("enable_") && !x.checked) {
-            disable.push(x.name.substring(7));
-        }
-    });
-
-    gradioApp().querySelectorAll('#extensions .extension_status').forEach(function(x) {
-        x.innerHTML = "Loading...";
-    });
-
-
-    var id = randomId();
-    requestProgress(id, gradioApp().getElementById('extensions_installed_top'), null, function() {
-
-    });
-
-    return [id, JSON.stringify(disable)];
-}
-
-function install_extension_from_index(button, url) {
-    button.disabled = "disabled";
-    button.value = "Installing...";
-
-    var textarea = gradioApp().querySelector('#extension_to_install textarea');
-    textarea.value = url;
-    updateInput(textarea);
-
-    gradioApp().querySelector('#install_extension_button').click();
-}
-
-function config_state_confirm_restore(_, config_state_name, config_restore_type) {
-    if (config_state_name == "Current") {
-        return [false, config_state_name, config_restore_type];
-    }
-    let restored = "";
-    if (config_restore_type == "extensions") {
-        restored = "all saved extension versions";
-    } else if (config_restore_type == "webui") {
-        restored = "the webui version";
-    } else {
-        restored = "the webui version and all saved extension versions";
-    }
-    let confirmed = confirm("Are you sure you want to restore from this state?\nThis will reset " + restored + ".");
-    if (confirmed) {
-        restart_reload();
-        gradioApp().querySelectorAll('#extensions .extension_status').forEach(function(x) {
-            x.innerHTML = "Loading...";
-        });
-    }
-    return [confirmed, config_state_name, config_restore_type];
-}
-=======
 function extensions_apply(_disabled_list, _update_list, disable_all) {
     var disable = [];
     var update = [];
@@ -163,5 +88,4 @@
     }
 
     gradioApp().querySelector('#extensions .all_extensions_toggle').checked = all_extensions_toggled;
-}
->>>>>>> 4c5812d6
+}