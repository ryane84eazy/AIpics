--- conflicted
+++ resolved
@@ -1,14 +1,3 @@
-<<<<<<< HEAD
-<div class='card' style={style} onclick={card_clicked}>
-	{background_image}
-	{metadata_button}
-	<div class='actions'>
-		<div class='additional'>
-			<ul>
-<!--屏蔽使用生成图片替换当前lora封面				-->
-<!--<a href="#" title="replace preview image with currently selected in gallery" onclick={save_card_preview}>replace preview</a>-->
-			</ul>
-=======
 <div class='card' style={style} onclick={card_clicked} data-name="{name}" {sort_keys}>
 	{background_image}
 	<div class="button-row">
@@ -17,7 +6,6 @@
 	</div>
 	<div class='actions'>
 		<div class='additional'>
->>>>>>> 68f336bd
 			<span style="display:none" class='search_term{search_only}'>{search_term}</span>
 		</div>
 		<span class='name'>{name}</span>
