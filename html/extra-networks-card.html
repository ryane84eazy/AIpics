--- conflicted
+++ resolved
@@ -6,12 +6,8 @@
 			<ul>
 				<a href="#" title="replace preview image with currently selected in gallery" onclick={save_card_preview}>replace preview</a>
 			</ul>
-<<<<<<< HEAD
-			<span style="display:none" class='search_term{serach_only}'>{search_term}</span>
+			<span style="display:none" class='search_term{search_only}'>{search_term}</span>
 			<span style="display:none" class='exclude_term'>{exclude_term}</span>
-=======
-			<span style="display:none" class='search_term{search_only}'>{search_term}</span>
->>>>>>> 3885f8a6
 		</div>
 		<span class='name'>{name}</span>
 		<span class='description'>{description}</span>
