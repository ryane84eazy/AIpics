<<<<<<< HEAD
<div class='card-container' >	
	<div class='card' {preview_html} onclick={card_clicked}>
		<div class='actions'>
			<div class='additional'>
				<ul>
					<a href="#" title="replace preview image with currently selected in gallery" onclick={save_card_preview}>replace preview</a>
				</ul>
				<span style="display:none" class='search_term'>{search_term}</span>
			</div>
			<span class='name'>{name}</span>
=======
<div class='card' {preview_html} onclick={card_clicked}>
	{metadata_button}

	<div class='actions'>
		<div class='additional'>
			<ul>
				<a href="#" title="replace preview image with currently selected in gallery" onclick={save_card_preview}>replace preview</a>
			</ul>
			<span style="display:none" class='search_term'>{search_term}</span>
>>>>>>> c19530f1
		</div>

		
		<span class='description'>{description}</span>

	</div>
	<i class="image-icon"></i>
</div>
<|MERGE_RESOLUTION|>--- conflicted
+++ resolved
@@ -1,6 +1,6 @@
-<<<<<<< HEAD
 <div class='card-container' >	
 	<div class='card' {preview_html} onclick={card_clicked}>
+		{metadata_button}
 		<div class='actions'>
 			<div class='additional'>
 				<ul>
@@ -9,17 +9,6 @@
 				<span style="display:none" class='search_term'>{search_term}</span>
 			</div>
 			<span class='name'>{name}</span>
-=======
-<div class='card' {preview_html} onclick={card_clicked}>
-	{metadata_button}
-
-	<div class='actions'>
-		<div class='additional'>
-			<ul>
-				<a href="#" title="replace preview image with currently selected in gallery" onclick={save_card_preview}>replace preview</a>
-			</ul>
-			<span style="display:none" class='search_term'>{search_term}</span>
->>>>>>> c19530f1
 		</div>
 
 		
