<div>
<<<<<<< HEAD
    <a onClick="toPage('docs')">API</a>
     • 
    <a href="https://github.com/AUTOMATIC1111/stable-diffusion-webui">Github</a>
     • 
    <a href="https://gradio.app">Gradio</a>
     • 
<!--    <a onclick="javascript:  window.location.href = window.location.origin + window.location.pathname + 'notice' ;">用户告知</a>-->
    <!--         • -->
            <a href="/" onclick="javascript:gradioApp().getElementById('settings_restart_gradio').click(); return false">Reload UI</a>
=======
        <a href="{api_docs}">API</a>
         • 
        <a href="https://github.com/AUTOMATIC1111/stable-diffusion-webui">Github</a>
         • 
        <a href="https://gradio.app">Gradio</a>
         • 
        <a href="#" onclick="showProfile('./internal/profile-startup'); return false;">Startup profile</a>
         • 
        <a href="/" onclick="javascript:gradioApp().getElementById('settings_restart_gradio').click(); return false">Reload UI</a>
>>>>>>> 68f336bd
</div>
<br/>
<div>
    <span>{notice}</span>
</div>
<br/>
<div class="versions">
    {versions}
</div>
<|MERGE_RESOLUTION|>--- conflicted
+++ resolved
@@ -1,31 +1,15 @@
-<div>
-<<<<<<< HEAD
-    <a onClick="toPage('docs')">API</a>
-     • 
-    <a href="https://github.com/AUTOMATIC1111/stable-diffusion-webui">Github</a>
-     • 
-    <a href="https://gradio.app">Gradio</a>
-     • 
-<!--    <a onclick="javascript:  window.location.href = window.location.origin + window.location.pathname + 'notice' ;">用户告知</a>-->
-    <!--         • -->
-            <a href="/" onclick="javascript:gradioApp().getElementById('settings_restart_gradio').click(); return false">Reload UI</a>
-=======
-        <a href="{api_docs}">API</a>
-         • 
-        <a href="https://github.com/AUTOMATIC1111/stable-diffusion-webui">Github</a>
-         • 
-        <a href="https://gradio.app">Gradio</a>
-         • 
-        <a href="#" onclick="showProfile('./internal/profile-startup'); return false;">Startup profile</a>
-         • 
-        <a href="/" onclick="javascript:gradioApp().getElementById('settings_restart_gradio').click(); return false">Reload UI</a>
->>>>>>> 68f336bd
-</div>
-<br/>
-<div>
-    <span>{notice}</span>
-</div>
-<br/>
-<div class="versions">
-    {versions}
-</div>
+<div>
+        <a href="{api_docs}">API</a>
+         • 
+        <a href="https://github.com/AUTOMATIC1111/stable-diffusion-webui">Github</a>
+         • 
+        <a href="https://gradio.app">Gradio</a>
+         • 
+        <a href="#" onclick="showProfile('./internal/profile-startup'); return false;">Startup profile</a>
+         • 
+        <a href="/" onclick="javascript:gradioApp().getElementById('settings_restart_gradio').click(); return false">Reload UI</a>
+</div>
+<br/>
+<div class="versions">
+    {versions}
+</div>